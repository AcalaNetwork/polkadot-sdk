[workspace.package]
authors = ["Parity Technologies <admin@parity.io>"]
edition = "2021"
homepage = "https://paritytech.github.io/polkadot-sdk/"
license = "GPL-3.0-only"
repository = "https://github.com/paritytech/polkadot-sdk.git"

[workspace]
resolver = "2"

members = [
	"bridges/bin/runtime-common",
	"bridges/chains/chain-cumulus",
	"bridges/chains/chain-polkadot-bulletin",
	"bridges/modules/beefy",
	"bridges/modules/grandpa",
	"bridges/modules/messages",
	"bridges/modules/parachains",
	"bridges/modules/relayers",
	"bridges/modules/xcm-bridge-hub",
	"bridges/modules/xcm-bridge-hub-router",
	"bridges/primitives/beefy",
	"bridges/primitives/header-chain",
	"bridges/primitives/messages",
	"bridges/primitives/parachains",
	"bridges/primitives/polkadot-core",
	"bridges/primitives/relayers",
	"bridges/primitives/runtime",
	"bridges/primitives/test-utils",
	"bridges/primitives/xcm-bridge-hub",
	"bridges/primitives/xcm-bridge-hub-router",
	"bridges/relays/client-substrate",
	"bridges/relays/equivocation",
	"bridges/relays/finality",
	"bridges/relays/lib-substrate-relay",
	"bridges/relays/messages",
	"bridges/relays/parachains",
	"bridges/relays/utils",
	"bridges/snowbridge/pallets/ethereum-client",
	"bridges/snowbridge/pallets/ethereum-client/fixtures",
	"bridges/snowbridge/pallets/inbound-queue",
	"bridges/snowbridge/pallets/inbound-queue-v2",
	"bridges/snowbridge/pallets/inbound-queue-v2/fixtures",
	"bridges/snowbridge/pallets/inbound-queue/fixtures",
	"bridges/snowbridge/pallets/outbound-queue",
	"bridges/snowbridge/pallets/outbound-queue-v2",
	"bridges/snowbridge/pallets/outbound-queue-v2/runtime-api",
	"bridges/snowbridge/pallets/outbound-queue/runtime-api",
	"bridges/snowbridge/pallets/system",
	"bridges/snowbridge/pallets/system-frontend",
	"bridges/snowbridge/pallets/system-v2",
	"bridges/snowbridge/pallets/system-v2/runtime-api",
	"bridges/snowbridge/pallets/system/runtime-api",
	"bridges/snowbridge/primitives/beacon",
	"bridges/snowbridge/primitives/core",
	"bridges/snowbridge/primitives/ethereum",
	"bridges/snowbridge/primitives/inbound-queue",
	"bridges/snowbridge/primitives/merkle-tree",
	"bridges/snowbridge/primitives/outbound-queue",
	"bridges/snowbridge/primitives/verification",
	"bridges/snowbridge/runtime/runtime-common",
	"bridges/snowbridge/runtime/test-common",
	"bridges/snowbridge/test-utils",
	"cumulus/bin/pov-validator",
	"cumulus/client/bootnodes",
	"cumulus/client/cli",
	"cumulus/client/collator",
	"cumulus/client/consensus/aura",
	"cumulus/client/consensus/common",
	"cumulus/client/consensus/proposer",
	"cumulus/client/consensus/relay-chain",
	"cumulus/client/network",
	"cumulus/client/parachain-inherent",
	"cumulus/client/pov-recovery",
	"cumulus/client/relay-chain-inprocess-interface",
	"cumulus/client/relay-chain-interface",
	"cumulus/client/relay-chain-minimal-node",
	"cumulus/client/relay-chain-rpc-interface",
	"cumulus/client/relay-chain-streams",
	"cumulus/client/service",
	"cumulus/pallets/ah-ops",
	"cumulus/pallets/aura-ext",
	"cumulus/pallets/collator-selection",
	"cumulus/pallets/dmp-queue",
	"cumulus/pallets/parachain-system",
	"cumulus/pallets/parachain-system/proc-macro",
	"cumulus/pallets/session-benchmarking",
	"cumulus/pallets/solo-to-para",
	"cumulus/pallets/weight-reclaim",
	"cumulus/pallets/xcm",
	"cumulus/pallets/xcmp-queue",
	"cumulus/parachains/common",
	"cumulus/parachains/integration-tests/emulated/chains/parachains/assets/asset-hub-rococo",
	"cumulus/parachains/integration-tests/emulated/chains/parachains/assets/asset-hub-westend",
	"cumulus/parachains/integration-tests/emulated/chains/parachains/bridges/bridge-hub-rococo",
	"cumulus/parachains/integration-tests/emulated/chains/parachains/bridges/bridge-hub-westend",
	"cumulus/parachains/integration-tests/emulated/chains/parachains/collectives/collectives-westend",
	"cumulus/parachains/integration-tests/emulated/chains/parachains/coretime/coretime-rococo",
	"cumulus/parachains/integration-tests/emulated/chains/parachains/coretime/coretime-westend",
	"cumulus/parachains/integration-tests/emulated/chains/parachains/people/people-rococo",
	"cumulus/parachains/integration-tests/emulated/chains/parachains/people/people-westend",
	"cumulus/parachains/integration-tests/emulated/chains/parachains/testing/penpal",
	"cumulus/parachains/integration-tests/emulated/chains/relays/rococo",
	"cumulus/parachains/integration-tests/emulated/chains/relays/westend",
	"cumulus/parachains/integration-tests/emulated/common",
	"cumulus/parachains/integration-tests/emulated/networks/rococo-system",
	"cumulus/parachains/integration-tests/emulated/networks/rococo-westend-system",
	"cumulus/parachains/integration-tests/emulated/networks/westend-system",
	"cumulus/parachains/integration-tests/emulated/tests/assets/asset-hub-rococo",
	"cumulus/parachains/integration-tests/emulated/tests/assets/asset-hub-westend",
	"cumulus/parachains/integration-tests/emulated/tests/bridges/bridge-hub-rococo",
	"cumulus/parachains/integration-tests/emulated/tests/bridges/bridge-hub-westend",
	"cumulus/parachains/integration-tests/emulated/tests/collectives/collectives-westend",
	"cumulus/parachains/integration-tests/emulated/tests/coretime/coretime-rococo",
	"cumulus/parachains/integration-tests/emulated/tests/coretime/coretime-westend",
	"cumulus/parachains/integration-tests/emulated/tests/governance/westend",
	"cumulus/parachains/integration-tests/emulated/tests/people/people-rococo",
	"cumulus/parachains/integration-tests/emulated/tests/people/people-westend",
	"cumulus/parachains/pallets/collective-content",
	"cumulus/parachains/pallets/parachain-info",
	"cumulus/parachains/pallets/ping",
	"cumulus/parachains/runtimes/assets/asset-hub-rococo",
	"cumulus/parachains/runtimes/assets/asset-hub-rococo/bridge-primitives",
	"cumulus/parachains/runtimes/assets/asset-hub-westend",
	"cumulus/parachains/runtimes/assets/asset-hub-westend/bridge-primitives",
	"cumulus/parachains/runtimes/assets/common",
	"cumulus/parachains/runtimes/assets/test-utils",
	"cumulus/parachains/runtimes/bridge-hubs/bridge-hub-rococo",
	"cumulus/parachains/runtimes/bridge-hubs/bridge-hub-rococo/bridge-primitives",
	"cumulus/parachains/runtimes/bridge-hubs/bridge-hub-westend",
	"cumulus/parachains/runtimes/bridge-hubs/bridge-hub-westend/bridge-primitives",
	"cumulus/parachains/runtimes/bridge-hubs/common",
	"cumulus/parachains/runtimes/bridge-hubs/test-utils",
	"cumulus/parachains/runtimes/collectives/collectives-westend",
	"cumulus/parachains/runtimes/constants",
	"cumulus/parachains/runtimes/coretime/coretime-rococo",
	"cumulus/parachains/runtimes/coretime/coretime-westend",
	"cumulus/parachains/runtimes/glutton/glutton-westend",
	"cumulus/parachains/runtimes/people/people-rococo",
	"cumulus/parachains/runtimes/people/people-westend",
	"cumulus/parachains/runtimes/test-utils",
	"cumulus/parachains/runtimes/testing/penpal",
	"cumulus/parachains/runtimes/testing/rococo-parachain",
	"cumulus/parachains/runtimes/testing/yet-another-parachain",
	"cumulus/polkadot-omni-node",
	"cumulus/polkadot-omni-node/lib",
	"cumulus/polkadot-parachain",
	"cumulus/primitives/aura",
	"cumulus/primitives/core",
	"cumulus/primitives/parachain-inherent",
	"cumulus/primitives/proof-size-hostfunction",
	"cumulus/primitives/storage-weight-reclaim",
	"cumulus/primitives/timestamp",
	"cumulus/primitives/utility",
	"cumulus/test/client",
	"cumulus/test/relay-sproof-builder",
	"cumulus/test/runtime",
	"cumulus/test/service",
	"cumulus/xcm/xcm-emulator",
	"cumulus/zombienet/zombienet-sdk",
	"cumulus/zombienet/zombienet-sdk-helpers",
	"docs/sdk",
	"docs/sdk/packages/guides/first-pallet",
	"docs/sdk/packages/guides/first-runtime",
	"docs/sdk/src/reference_docs/chain_spec_runtime",
	"polkadot",
	"polkadot/cli",
	"polkadot/core-primitives",
	"polkadot/erasure-coding",
	"polkadot/erasure-coding/fuzzer",
	"polkadot/node/collation-generation",
	"polkadot/node/core/approval-voting",
	"polkadot/node/core/approval-voting-parallel",
	"polkadot/node/core/av-store",
	"polkadot/node/core/backing",
	"polkadot/node/core/bitfield-signing",
	"polkadot/node/core/candidate-validation",
	"polkadot/node/core/chain-api",
	"polkadot/node/core/chain-selection",
	"polkadot/node/core/dispute-coordinator",
	"polkadot/node/core/parachains-inherent",
	"polkadot/node/core/prospective-parachains",
	"polkadot/node/core/provisioner",
	"polkadot/node/core/pvf",
	"polkadot/node/core/pvf-checker",
	"polkadot/node/core/pvf/common",
	"polkadot/node/core/pvf/execute-worker",
	"polkadot/node/core/pvf/prepare-worker",
	"polkadot/node/core/runtime-api",
	"polkadot/node/gum",
	"polkadot/node/gum/proc-macro",
	"polkadot/node/malus",
	"polkadot/node/metrics",
	"polkadot/node/network/approval-distribution",
	"polkadot/node/network/availability-distribution",
	"polkadot/node/network/availability-recovery",
	"polkadot/node/network/bitfield-distribution",
	"polkadot/node/network/bridge",
	"polkadot/node/network/collator-protocol",
	"polkadot/node/network/dispute-distribution",
	"polkadot/node/network/gossip-support",
	"polkadot/node/network/protocol",
	"polkadot/node/network/statement-distribution",
	"polkadot/node/overseer",
	"polkadot/node/primitives",
	"polkadot/node/service",
	"polkadot/node/subsystem",
	"polkadot/node/subsystem-bench",
	"polkadot/node/subsystem-test-helpers",
	"polkadot/node/subsystem-types",
	"polkadot/node/subsystem-util",
	"polkadot/node/test/client",
	"polkadot/node/test/service",
	"polkadot/node/tracking-allocator",
	"polkadot/node/zombienet-backchannel",
	"polkadot/parachain",
	"polkadot/parachain/test-parachains/adder",
	"polkadot/parachain/test-parachains/adder/collator",
	"polkadot/parachain/test-parachains/halt",
	"polkadot/parachain/test-parachains/undying",
	"polkadot/parachain/test-parachains/undying/collator",
	"polkadot/primitives",
	"polkadot/primitives/test-helpers",
	"polkadot/rpc",
	"polkadot/runtime/common",
	"polkadot/runtime/common/slot_range_helper",
	"polkadot/runtime/metrics",
	"polkadot/runtime/parachains",
	"polkadot/runtime/rococo",
	"polkadot/runtime/rococo/bridge-primitives",
	"polkadot/runtime/rococo/constants",
	"polkadot/runtime/test-runtime",
	"polkadot/runtime/test-runtime/constants",
	"polkadot/runtime/westend",
	"polkadot/runtime/westend/bridge-primitives",
	"polkadot/runtime/westend/constants",
	"polkadot/statement-table",
	"polkadot/utils/generate-bags",
	"polkadot/utils/remote-ext-tests/bags-list",
	"polkadot/xcm",
	"polkadot/xcm/docs",
	"polkadot/xcm/pallet-xcm",
	"polkadot/xcm/pallet-xcm-benchmarks",
	"polkadot/xcm/procedural",
	"polkadot/xcm/xcm-builder",
	"polkadot/xcm/xcm-executor",
	"polkadot/xcm/xcm-executor/integration-tests",
	"polkadot/xcm/xcm-runtime-apis",
	"polkadot/xcm/xcm-simulator",
	"polkadot/xcm/xcm-simulator/example",
	"polkadot/xcm/xcm-simulator/fuzzer",
	"polkadot/zombienet-sdk-tests",
	"substrate/bin/node/bench",
	"substrate/bin/node/cli",
	"substrate/bin/node/inspect",
	"substrate/bin/node/primitives",
	"substrate/bin/node/rpc",
	"substrate/bin/node/runtime",
	"substrate/bin/node/testing",
	"substrate/bin/utils/chain-spec-builder",
	"substrate/bin/utils/subkey",
	"substrate/client/allocator",
	"substrate/client/api",
	"substrate/client/authority-discovery",
	"substrate/client/basic-authorship",
	"substrate/client/block-builder",
	"substrate/client/chain-spec",
	"substrate/client/chain-spec/derive",
	"substrate/client/cli",
	"substrate/client/consensus/aura",
	"substrate/client/consensus/babe",
	"substrate/client/consensus/babe/rpc",
	"substrate/client/consensus/beefy",
	"substrate/client/consensus/beefy/rpc",
	"substrate/client/consensus/common",
	"substrate/client/consensus/epochs",
	"substrate/client/consensus/grandpa",
	"substrate/client/consensus/grandpa/rpc",
	"substrate/client/consensus/manual-seal",
	"substrate/client/consensus/pow",
	"substrate/client/consensus/slots",
	"substrate/client/db",
	"substrate/client/executor",
	"substrate/client/executor/common",
	"substrate/client/executor/polkavm",
	"substrate/client/executor/runtime-test",
	"substrate/client/executor/wasmtime",
	"substrate/client/informant",
	"substrate/client/keystore",
	"substrate/client/merkle-mountain-range",
	"substrate/client/merkle-mountain-range/rpc",
	"substrate/client/mixnet",
	"substrate/client/network",
	"substrate/client/network-gossip",
	"substrate/client/network/common",
	"substrate/client/network/light",
	"substrate/client/network/statement",
	"substrate/client/network/sync",
	"substrate/client/network/test",
	"substrate/client/network/transactions",
	"substrate/client/network/types",
	"substrate/client/offchain",
	"substrate/client/proposer-metrics",
	"substrate/client/rpc",
	"substrate/client/rpc-api",
	"substrate/client/rpc-servers",
	"substrate/client/rpc-spec-v2",
	"substrate/client/runtime-utilities",
	"substrate/client/service",
	"substrate/client/service/test",
	"substrate/client/state-db",
	"substrate/client/statement-store",
	"substrate/client/storage-monitor",
	"substrate/client/sync-state-rpc",
	"substrate/client/sysinfo",
	"substrate/client/telemetry",
	"substrate/client/tracing",
	"substrate/client/tracing/proc-macro",
	"substrate/client/transaction-pool",
	"substrate/client/transaction-pool/api",
	"substrate/client/utils",
	"substrate/deprecated/hashing",
	"substrate/deprecated/hashing/proc-macro",
	"substrate/frame",
	"substrate/frame/alliance",
	"substrate/frame/asset-conversion",
	"substrate/frame/asset-conversion/ops",
	"substrate/frame/asset-rate",
	"substrate/frame/asset-rewards",
	"substrate/frame/assets",
	"substrate/frame/assets-freezer",
	"substrate/frame/assets-holder",
	"substrate/frame/atomic-swap",
	"substrate/frame/aura",
	"substrate/frame/authority-discovery",
	"substrate/frame/authorship",
	"substrate/frame/babe",
	"substrate/frame/bags-list",
	"substrate/frame/bags-list/fuzzer",
	"substrate/frame/bags-list/remote-tests",
	"substrate/frame/balances",
	"substrate/frame/beefy",
	"substrate/frame/beefy-mmr",
	"substrate/frame/benchmarking",
	"substrate/frame/benchmarking/pov",
	"substrate/frame/bounties",
	"substrate/frame/broker",
	"substrate/frame/child-bounties",
	"substrate/frame/collective",
	"substrate/frame/contracts",
	"substrate/frame/contracts/fixtures",
	"substrate/frame/contracts/mock-network",
	"substrate/frame/contracts/proc-macro",
	"substrate/frame/contracts/uapi",
	"substrate/frame/conviction-voting",
	"substrate/frame/core-fellowship",
	"substrate/frame/delegated-staking",
	"substrate/frame/democracy",
	"substrate/frame/derivatives",
	"substrate/frame/dummy-dim",
	"substrate/frame/election-provider-multi-block",
	"substrate/frame/election-provider-multi-phase",
	"substrate/frame/election-provider-multi-phase/test-staking-e2e",
	"substrate/frame/election-provider-support",
	"substrate/frame/election-provider-support/benchmarking",
	"substrate/frame/election-provider-support/solution-type",
	"substrate/frame/election-provider-support/solution-type/fuzzer",
	"substrate/frame/elections-phragmen",
	"substrate/frame/examples",
	"substrate/frame/examples/authorization-tx-extension",
	"substrate/frame/examples/basic",
	"substrate/frame/examples/default-config",
	"substrate/frame/examples/dev-mode",
	"substrate/frame/examples/frame-crate",
	"substrate/frame/examples/kitchensink",
	"substrate/frame/examples/multi-block-migrations",
	"substrate/frame/examples/offchain-worker",
	"substrate/frame/examples/single-block-migrations",
	"substrate/frame/examples/split",
	"substrate/frame/examples/tasks",
	"substrate/frame/examples/view-functions",
	"substrate/frame/executive",
	"substrate/frame/fast-unstake",
	"substrate/frame/glutton",
	"substrate/frame/grandpa",
	"substrate/frame/identity",
	"substrate/frame/im-online",
	"substrate/frame/indices",
	"substrate/frame/insecure-randomness-collective-flip",
	"substrate/frame/lottery",
	"substrate/frame/membership",
	"substrate/frame/merkle-mountain-range",
	"substrate/frame/message-queue",
	"substrate/frame/meta-tx",
	"substrate/frame/metadata-hash-extension",
	"substrate/frame/migrations",
	"substrate/frame/mixnet",
	"substrate/frame/multisig",
	"substrate/frame/nft-fractionalization",
	"substrate/frame/nfts",
	"substrate/frame/nfts/runtime-api",
	"substrate/frame/nis",
	"substrate/frame/node-authorization",
	"substrate/frame/nomination-pools",
	"substrate/frame/nomination-pools/benchmarking",
	"substrate/frame/nomination-pools/fuzzer",
	"substrate/frame/nomination-pools/runtime-api",
	"substrate/frame/nomination-pools/test-delegate-stake",
	"substrate/frame/offences",
	"substrate/frame/offences/benchmarking",
	"substrate/frame/origin-restriction",
	"substrate/frame/paged-list",
	"substrate/frame/paged-list/fuzzer",
	"substrate/frame/parameters",
	"substrate/frame/people",
	"substrate/frame/preimage",
	"substrate/frame/proxy",
	"substrate/frame/ranked-collective",
	"substrate/frame/recovery",
	"substrate/frame/referenda",
	"substrate/frame/remark",
	"substrate/frame/revive",
	"substrate/frame/revive/dev-node/node",
	"substrate/frame/revive/dev-node/runtime",
	"substrate/frame/revive/fixtures",
	"substrate/frame/revive/proc-macro",
	"substrate/frame/revive/rpc",
	"substrate/frame/revive/uapi",
	"substrate/frame/root-offences",
	"substrate/frame/root-testing",
	"substrate/frame/safe-mode",
	"substrate/frame/salary",
	"substrate/frame/sassafras",
	"substrate/frame/scheduler",
	"substrate/frame/scored-pool",
	"substrate/frame/session",
	"substrate/frame/session/benchmarking",
	"substrate/frame/society",
	"substrate/frame/staking",
	"substrate/frame/staking-async",
	"substrate/frame/staking-async/ah-client",
	"substrate/frame/staking-async/ahm-test",
	"substrate/frame/staking-async/rc-client",
	"substrate/frame/staking-async/reward-fn",
	"substrate/frame/staking-async/runtime-api",
	"substrate/frame/staking-async/runtimes/parachain",
	"substrate/frame/staking-async/runtimes/preset-store",
	"substrate/frame/staking-async/runtimes/rc",
	"substrate/frame/staking-async/runtimes/rc/constants",
	"substrate/frame/staking/reward-curve",
	"substrate/frame/staking/reward-fn",
	"substrate/frame/staking/runtime-api",
	"substrate/frame/state-trie-migration",
	"substrate/frame/statement",
	"substrate/frame/sudo",
	"substrate/frame/support",
	"substrate/frame/support/procedural",
	"substrate/frame/support/procedural/tools",
	"substrate/frame/support/procedural/tools/derive",
	"substrate/frame/support/test",
	"substrate/frame/support/test/compile_pass",
	"substrate/frame/support/test/pallet",
	"substrate/frame/support/test/stg_frame_crate",
	"substrate/frame/system",
	"substrate/frame/system/benchmarking",
	"substrate/frame/system/rpc/runtime-api",
	"substrate/frame/timestamp",
	"substrate/frame/tips",
	"substrate/frame/transaction-payment",
	"substrate/frame/transaction-payment/asset-conversion-tx-payment",
	"substrate/frame/transaction-payment/asset-tx-payment",
	"substrate/frame/transaction-payment/rpc",
	"substrate/frame/transaction-payment/rpc/runtime-api",
	"substrate/frame/transaction-payment/skip-feeless-payment",
	"substrate/frame/transaction-storage",
	"substrate/frame/treasury",
	"substrate/frame/try-runtime",
	"substrate/frame/tx-pause",
	"substrate/frame/uniques",
	"substrate/frame/utility",
	"substrate/frame/verify-signature",
	"substrate/frame/vesting",
	"substrate/frame/whitelist",
	"substrate/primitives/api",
	"substrate/primitives/api/proc-macro",
	"substrate/primitives/api/test",
	"substrate/primitives/application-crypto",
	"substrate/primitives/application-crypto/test",
	"substrate/primitives/arithmetic",
	"substrate/primitives/arithmetic/fuzzer",
	"substrate/primitives/authority-discovery",
	"substrate/primitives/block-builder",
	"substrate/primitives/blockchain",
	"substrate/primitives/consensus/aura",
	"substrate/primitives/consensus/babe",
	"substrate/primitives/consensus/beefy",
	"substrate/primitives/consensus/common",
	"substrate/primitives/consensus/grandpa",
	"substrate/primitives/consensus/pow",
	"substrate/primitives/consensus/sassafras",
	"substrate/primitives/consensus/slots",
	"substrate/primitives/core",
	"substrate/primitives/core/fuzz",
	"substrate/primitives/crypto/ec-utils",
	"substrate/primitives/crypto/hashing",
	"substrate/primitives/crypto/hashing/proc-macro",
	"substrate/primitives/database",
	"substrate/primitives/debug-derive",
	"substrate/primitives/ethereum-standards",
	"substrate/primitives/externalities",
	"substrate/primitives/genesis-builder",
	"substrate/primitives/inherents",
	"substrate/primitives/io",
	"substrate/primitives/keyring",
	"substrate/primitives/keystore",
	"substrate/primitives/maybe-compressed-blob",
	"substrate/primitives/merkle-mountain-range",
	"substrate/primitives/metadata-ir",
	"substrate/primitives/mixnet",
	"substrate/primitives/npos-elections",
	"substrate/primitives/npos-elections/fuzzer",
	"substrate/primitives/offchain",
	"substrate/primitives/panic-handler",
	"substrate/primitives/rpc",
	"substrate/primitives/runtime",
	"substrate/primitives/runtime-interface",
	"substrate/primitives/runtime-interface/proc-macro",
	"substrate/primitives/runtime-interface/test",
	"substrate/primitives/runtime-interface/test-wasm",
	"substrate/primitives/runtime-interface/test-wasm-deprecated",
	"substrate/primitives/session",
	"substrate/primitives/staking",
	"substrate/primitives/state-machine",
	"substrate/primitives/statement-store",
	"substrate/primitives/std",
	"substrate/primitives/storage",
	"substrate/primitives/test-primitives",
	"substrate/primitives/timestamp",
	"substrate/primitives/tracing",
	"substrate/primitives/transaction-pool",
	"substrate/primitives/transaction-storage-proof",
	"substrate/primitives/trie",
	"substrate/primitives/version",
	"substrate/primitives/version/proc-macro",
	"substrate/primitives/wasm-interface",
	"substrate/primitives/weights",
	"substrate/scripts/ci/node-template-release",
	"substrate/test-utils",
	"substrate/test-utils/cli",
	"substrate/test-utils/client",
	"substrate/test-utils/runtime",
	"substrate/test-utils/runtime/client",
	"substrate/test-utils/runtime/transaction-pool",
	"substrate/utils/binary-merkle-tree",
	"substrate/utils/build-script-utils",
	"substrate/utils/fork-tree",
	"substrate/utils/frame/benchmarking-cli",
	"substrate/utils/frame/generate-bags",
	"substrate/utils/frame/generate-bags/node-runtime",
	"substrate/utils/frame/omni-bencher",
	"substrate/utils/frame/remote-externalities",
	"substrate/utils/frame/rpc/client",
	"substrate/utils/frame/rpc/state-trie-migration-rpc",
	"substrate/utils/frame/rpc/support",
	"substrate/utils/frame/rpc/system",
	"substrate/utils/frame/storage-access-test-runtime",
	"substrate/utils/prometheus",
	"substrate/utils/substrate-bip39",
	"substrate/utils/wasm-builder",
	"templates/minimal/node",
	"templates/minimal/pallets/template",
	"templates/minimal/runtime",
	"templates/parachain",
	"templates/parachain/node",
	"templates/parachain/pallets/template",
	"templates/parachain/runtime",
	"templates/solochain/node",
	"templates/solochain/pallets/template",
	"templates/solochain/runtime",
	"templates/zombienet",
	"umbrella",
]

default-members = [
	"cumulus/polkadot-omni-node",
	"cumulus/polkadot-parachain",
	"polkadot",
	"substrate/bin/node/cli",
]

[workspace.lints.rust]
suspicious_double_ref_op = { level = "allow", priority = 2 }
# `substrate_runtime` is a common `cfg` condition name used in the repo.
unexpected_cfgs = { level = "warn", check-cfg = [
	'cfg(build_opt_level, values("3"))',
	'cfg(build_profile, values("debug", "release"))',
	'cfg(enable_alloc_error_handler)',
	'cfg(fuzzing)',
	'cfg(ignore_flaky_test)',
	'cfg(substrate_runtime)',
] }

[workspace.lints.clippy]
all = { level = "allow", priority = 0 }
bind_instead_of_map = { level = "allow", priority = 2 }              # stylistic
borrowed-box = { level = "allow", priority = 2 }                     # Reasonable to fix this one
complexity = { level = "warn", priority = 1 }
correctness = { level = "warn", priority = 1 }
default_constructed_unit_structs = { level = "allow", priority = 2 } # stylistic
derivable_impls = { level = "allow", priority = 2 }                  # false positives
eq_op = { level = "allow", priority = 2 }                            # In tests we test equality.
erasing_op = { level = "allow", priority = 2 }                       # E.g. 0 * DOLLARS
extra-unused-type-parameters = { level = "allow", priority = 2 }     # stylistic
identity-op = { level = "allow", priority = 2 }                      # One case where we do 0 +
if-same-then-else = { level = "allow", priority = 2 }
needless-lifetimes = { level = "allow", priority = 2 }               # generated code
needless_option_as_deref = { level = "allow", priority = 2 }         # false positives
nonminimal-bool = { level = "allow", priority = 2 }                  # maybe
option-map-unit-fn = { level = "allow", priority = 2 }               # stylistic
stable_sort_primitive = { level = "allow", priority = 2 }            # prefer stable sort
too-many-arguments = { level = "allow", priority = 2 }               # (Turning this on would lead to)
type_complexity = { level = "allow", priority = 2 }                  # raison d'etre
unit_arg = { level = "allow", priority = 2 }                         # stylistic
unnecessary_cast = { level = "allow", priority = 2 }                 # Types may change
useless_conversion = { level = "allow", priority = 2 }               # Types may change
while_immutable_condition = { level = "allow", priority = 2 }        # false positives
zero-prefixed-literal = { level = "allow", priority = 2 }            # 00_1000_000

[workspace.dependencies]
Inflector = { version = "0.11.4" }
aes-gcm = { version = "0.10" }
ahash = { version = "0.8.2" }
alloy-core = { version = "1.1.0", default-features = false }
always-assert = { version = "0.1" }
anyhow = { version = "1.0.81", default-features = false }
approx = { version = "0.5.1" }
aquamarine = { version = "0.5.0" }
arbitrary = { version = "1.3.2" }
ark-bls12-377 = { version = "0.4.0", default-features = false }
ark-bls12-377-ext = { version = "0.4.1", default-features = false }
ark-bls12-381 = { version = "0.4.0", default-features = false }
ark-bls12-381-ext = { version = "0.4.1", default-features = false }
ark-bw6-761 = { version = "0.4.0", default-features = false }
ark-bw6-761-ext = { version = "0.4.1", default-features = false }
ark-ec = { version = "0.4.2", default-features = false }
ark-ed-on-bls12-377 = { version = "0.4.0", default-features = false }
ark-ed-on-bls12-377-ext = { version = "0.4.1", default-features = false }
ark-ed-on-bls12-381-bandersnatch = { version = "0.4.0", default-features = false }
ark-ed-on-bls12-381-bandersnatch-ext = { version = "0.4.1", default-features = false }
ark-scale = { version = "0.0.12", default-features = false }
ark-vrf = { version = "0.1.0", default-features = false }
array-bytes = { version = "6.2.2", default-features = false }
arrayvec = { version = "0.7.4" }
assert_cmd = { version = "2.0.14" }
assert_matches = { version = "1.5.0" }
asset-hub-rococo-emulated-chain = { path = "cumulus/parachains/integration-tests/emulated/chains/parachains/assets/asset-hub-rococo" }
asset-hub-rococo-runtime = { path = "cumulus/parachains/runtimes/assets/asset-hub-rococo", default-features = false }
asset-hub-westend-emulated-chain = { path = "cumulus/parachains/integration-tests/emulated/chains/parachains/assets/asset-hub-westend" }
asset-hub-westend-runtime = { path = "cumulus/parachains/runtimes/assets/asset-hub-westend" }
asset-test-utils = { path = "cumulus/parachains/runtimes/assets/test-utils", default-features = false }
assets-common = { path = "cumulus/parachains/runtimes/assets/common", default-features = false }
async-channel = { version = "1.8.0" }
async-std = { version = "1.9.0" }
async-trait = { version = "0.1.88" }
asynchronous-codec = { version = "0.6" }
backoff = { version = "0.4" }
backtrace = { version = "0.3.71" }
binary-merkle-tree = { path = "substrate/utils/binary-merkle-tree", default-features = false }
bincode = { version = "1.3.3" }
ethereum-standards = { path = "substrate/primitives/ethereum-standards" }
pallet-ah-ops = { path = "cumulus/pallets/ah-ops", default-features = false }
# personal fork here as workaround for: https://github.com/rust-bitcoin/rust-bip39/pull/64
bip39 = { package = "parity-bip39", version = "2.0.1", default-features = false }
bitflags = { version = "1.3.2" }
bitvec = { version = "1.0.1", default-features = false }
blake2 = { version = "0.10.4", default-features = false }
blake2b_simd = { version = "1.0.2", default-features = false }
blake3 = { version = "1.5" }
bn = { package = "substrate-bn", version = "0.6", default-features = false }
bounded-collections = { version = "0.3.2", default-features = false }
bounded-vec = { version = "0.7" }
bp-asset-hub-rococo = { path = "cumulus/parachains/runtimes/assets/asset-hub-rococo/bridge-primitives", default-features = false }
bp-asset-hub-westend = { path = "cumulus/parachains/runtimes/assets/asset-hub-westend/bridge-primitives", default-features = false }
bp-beefy = { path = "bridges/primitives/beefy", default-features = false }
bp-bridge-hub-cumulus = { path = "bridges/chains/chain-cumulus", default-features = false }
bp-bridge-hub-rococo = { path = "cumulus/parachains/runtimes/bridge-hubs/bridge-hub-rococo/bridge-primitives", default-features = false }
bp-bridge-hub-westend = { path = "cumulus/parachains/runtimes/bridge-hubs/bridge-hub-westend/bridge-primitives", default-features = false }
bp-header-chain = { path = "bridges/primitives/header-chain", default-features = false }
bp-messages = { path = "bridges/primitives/messages", default-features = false }
bp-parachains = { path = "bridges/primitives/parachains", default-features = false }
bp-polkadot-bulletin = { path = "bridges/chains/chain-polkadot-bulletin", default-features = false }
bp-polkadot-core = { path = "bridges/primitives/polkadot-core", default-features = false }
bp-relayers = { path = "bridges/primitives/relayers", default-features = false }
bp-rococo = { path = "polkadot/runtime/rococo/bridge-primitives", default-features = false }
bp-runtime = { path = "bridges/primitives/runtime", default-features = false }
bp-test-utils = { path = "bridges/primitives/test-utils", default-features = false }
bp-westend = { path = "polkadot/runtime/westend/bridge-primitives", default-features = false }
bp-xcm-bridge-hub = { path = "bridges/primitives/xcm-bridge-hub", default-features = false }
bp-xcm-bridge-hub-router = { path = "bridges/primitives/xcm-bridge-hub-router", default-features = false }
bridge-hub-common = { path = "cumulus/parachains/runtimes/bridge-hubs/common", default-features = false }
bridge-hub-rococo-emulated-chain = { path = "cumulus/parachains/integration-tests/emulated/chains/parachains/bridges/bridge-hub-rococo" }
bridge-hub-rococo-runtime = { path = "cumulus/parachains/runtimes/bridge-hubs/bridge-hub-rococo", default-features = false }
bridge-hub-test-utils = { path = "cumulus/parachains/runtimes/bridge-hubs/test-utils", default-features = false }
bridge-hub-westend-emulated-chain = { path = "cumulus/parachains/integration-tests/emulated/chains/parachains/bridges/bridge-hub-westend" }
bridge-hub-westend-runtime = { path = "cumulus/parachains/runtimes/bridge-hubs/bridge-hub-westend" }
bridge-runtime-common = { path = "bridges/bin/runtime-common", default-features = false }
bs58 = { version = "0.5.1", default-features = false }
build-helper = { version = "0.1.1" }
byte-slice-cast = { version = "1.2.1", default-features = false }
byteorder = { version = "1.3.2", default-features = false }
bytes = { version = "1.4.0", default-features = false }
cargo_metadata = { version = "0.15.4" }
cfg-expr = { version = "0.15.5" }
cfg-if = { version = "1.0" }
chain-spec-builder = { path = "substrate/bin/utils/chain-spec-builder", default-features = false, package = "staging-chain-spec-builder" }
chain-spec-guide-runtime = { path = "docs/sdk/src/reference_docs/chain_spec_runtime" }
chrono = { version = "0.4.31" }
cid = { version = "0.9.0" }
clap = { version = "4.5.13" }
clap_complete = { version = "4.5.13" }
cmd_lib = { version = "1.9.5" }
coarsetime = { version = "0.1.22" }
codec = { version = "3.7.5", default-features = false, package = "parity-scale-codec" }
collectives-westend-emulated-chain = { path = "cumulus/parachains/integration-tests/emulated/chains/parachains/collectives/collectives-westend" }
collectives-westend-runtime = { path = "cumulus/parachains/runtimes/collectives/collectives-westend" }
color-eyre = { version = "0.6.3", default-features = false }
color-print = { version = "0.3.4" }
colored = { version = "2.0.4" }
comfy-table = { version = "7.1.4", default-features = false }
console = { version = "0.15.8" }
const-hex = { version = "1.10.0", default-features = false }
coretime-rococo-emulated-chain = { path = "cumulus/parachains/integration-tests/emulated/chains/parachains/coretime/coretime-rococo" }
coretime-rococo-runtime = { path = "cumulus/parachains/runtimes/coretime/coretime-rococo" }
coretime-westend-emulated-chain = { path = "cumulus/parachains/integration-tests/emulated/chains/parachains/coretime/coretime-westend" }
coretime-westend-runtime = { path = "cumulus/parachains/runtimes/coretime/coretime-westend" }
cpu-time = { version = "1.0.0" }
criterion = { version = "0.5.1", default-features = false }
cumulus-client-bootnodes = { path = "cumulus/client/bootnodes", default-features = false }
cumulus-client-cli = { path = "cumulus/client/cli", default-features = false }
cumulus-client-collator = { path = "cumulus/client/collator", default-features = false }
cumulus-client-consensus-aura = { path = "cumulus/client/consensus/aura", default-features = false }
cumulus-client-consensus-common = { path = "cumulus/client/consensus/common", default-features = false }
cumulus-client-consensus-proposer = { path = "cumulus/client/consensus/proposer", default-features = false }
cumulus-client-consensus-relay-chain = { path = "cumulus/client/consensus/relay-chain", default-features = false }
cumulus-client-network = { path = "cumulus/client/network", default-features = false }
cumulus-client-parachain-inherent = { path = "cumulus/client/parachain-inherent", default-features = false }
cumulus-client-pov-recovery = { path = "cumulus/client/pov-recovery", default-features = false }
cumulus-client-service = { path = "cumulus/client/service", default-features = false }
cumulus-pallet-aura-ext = { path = "cumulus/pallets/aura-ext", default-features = false }
cumulus-pallet-dmp-queue = { default-features = false, path = "cumulus/pallets/dmp-queue" }
cumulus-pallet-parachain-system = { path = "cumulus/pallets/parachain-system", default-features = false }
cumulus-pallet-parachain-system-proc-macro = { path = "cumulus/pallets/parachain-system/proc-macro", default-features = false }
cumulus-pallet-session-benchmarking = { path = "cumulus/pallets/session-benchmarking", default-features = false }
cumulus-pallet-solo-to-para = { path = "cumulus/pallets/solo-to-para", default-features = false }
cumulus-pallet-weight-reclaim = { path = "cumulus/pallets/weight-reclaim", default-features = false }
cumulus-pallet-xcm = { path = "cumulus/pallets/xcm", default-features = false }
cumulus-pallet-xcmp-queue = { path = "cumulus/pallets/xcmp-queue", default-features = false }
cumulus-ping = { path = "cumulus/parachains/pallets/ping", default-features = false }
cumulus-primitives-aura = { path = "cumulus/primitives/aura", default-features = false }
cumulus-primitives-core = { path = "cumulus/primitives/core", default-features = false }
cumulus-primitives-parachain-inherent = { path = "cumulus/primitives/parachain-inherent", default-features = false }
cumulus-primitives-proof-size-hostfunction = { path = "cumulus/primitives/proof-size-hostfunction", default-features = false }
cumulus-primitives-storage-weight-reclaim = { path = "cumulus/primitives/storage-weight-reclaim", default-features = false }
cumulus-primitives-timestamp = { path = "cumulus/primitives/timestamp", default-features = false }
cumulus-primitives-utility = { path = "cumulus/primitives/utility", default-features = false }
cumulus-relay-chain-inprocess-interface = { path = "cumulus/client/relay-chain-inprocess-interface", default-features = false }
cumulus-relay-chain-interface = { path = "cumulus/client/relay-chain-interface", default-features = false }
cumulus-relay-chain-minimal-node = { path = "cumulus/client/relay-chain-minimal-node", default-features = false }
cumulus-relay-chain-rpc-interface = { path = "cumulus/client/relay-chain-rpc-interface", default-features = false }
cumulus-relay-chain-streams = { path = "cumulus/client/relay-chain-streams", default-features = false }
cumulus-test-client = { path = "cumulus/test/client" }
cumulus-test-relay-sproof-builder = { path = "cumulus/test/relay-sproof-builder", default-features = false }
cumulus-test-runtime = { path = "cumulus/test/runtime" }
cumulus-test-service = { path = "cumulus/test/service" }
cumulus-zombienet-sdk-helpers = { path = "cumulus/zombienet/zombienet-sdk-helpers", default-features = false }
curve25519-dalek = { version = "4.1.3" }
derive-syn-parse = { version = "0.2.0" }
derive-where = { version = "1.2.7" }
derive_more = { version = "0.99.17", default-features = false }
digest = { version = "0.10.3", default-features = false }
directories = { version = "5.0.1" }
dlmalloc = { version = "0.2.4" }
docify = { version = "0.2.9" }
dyn-clonable = { version = "0.9.0" }
dyn-clone = { version = "1.0.16" }
ed25519-dalek = { version = "2.1", default-features = false }
ed25519-zebra = { version = "4.0.3", default-features = false }
either = { version = "1.8.1", default-features = false }
emulated-integration-tests-common = { path = "cumulus/parachains/integration-tests/emulated/common", default-features = false }
enumflags2 = { version = "0.7.11" }
enumn = { version = "0.1.13" }
env_filter = { version = "0.1.3" }
env_logger = { version = "0.11.2" }
environmental = { version = "1.1.4", default-features = false }
equivocation-detector = { path = "bridges/relays/equivocation" }
ethabi = { version = "2.0.0", default-features = false, package = "ethabi-decode" }
ethbloom = { version = "0.14.1", default-features = false }
ethereum-types = { version = "0.15.1", default-features = false }
exit-future = { version = "0.2.0" }
expander = { version = "2.0.0" }
fatality = { version = "0.1.1" }
fdlimit = { version = "0.3.0" }
femme = { version = "2.2.1" }
filetime = { version = "0.2.16" }
finality-grandpa = { version = "0.16.3", default-features = false }
finality-relay = { path = "bridges/relays/finality" }
first-pallet = { package = "polkadot-sdk-docs-first-pallet", path = "docs/sdk/packages/guides/first-pallet", default-features = false }
first-runtime = { package = "polkadot-sdk-docs-first-runtime", path = "docs/sdk/packages/guides/first-runtime", default-features = false }
flate2 = { version = "1.0" }
fnv = { version = "1.0.6" }
foldhash = { version = "0.1.5", default-features = false }
fork-tree = { path = "substrate/utils/fork-tree", default-features = false }
forwarded-header-value = { version = "0.1.1" }
fraction = { version = "0.13.1" }
frame = { path = "substrate/frame", default-features = false, package = "polkadot-sdk-frame" }
frame-benchmarking = { path = "substrate/frame/benchmarking", default-features = false }
frame-benchmarking-cli = { path = "substrate/utils/frame/benchmarking-cli", default-features = false }
frame-benchmarking-pallet-pov = { default-features = false, path = "substrate/frame/benchmarking/pov" }
frame-election-provider-solution-type = { path = "substrate/frame/election-provider-support/solution-type", default-features = false }
frame-election-provider-support = { path = "substrate/frame/election-provider-support", default-features = false }
frame-executive = { path = "substrate/frame/executive", default-features = false }
frame-metadata = { version = "23.0.0", default-features = false }
frame-metadata-hash-extension = { path = "substrate/frame/metadata-hash-extension", default-features = false }
frame-storage-access-test-runtime = { path = "substrate/utils/frame/storage-access-test-runtime", default-features = false }
frame-support = { path = "substrate/frame/support", default-features = false }
frame-support-procedural = { path = "substrate/frame/support/procedural", default-features = false }
frame-support-procedural-tools = { path = "substrate/frame/support/procedural/tools", default-features = false }
frame-support-procedural-tools-derive = { path = "substrate/frame/support/procedural/tools/derive", default-features = false }
frame-support-test = { path = "substrate/frame/support/test" }
frame-system = { path = "substrate/frame/system", default-features = false }
frame-system-benchmarking = { path = "substrate/frame/system/benchmarking", default-features = false }
frame-system-rpc-runtime-api = { path = "substrate/frame/system/rpc/runtime-api", default-features = false }
frame-try-runtime = { path = "substrate/frame/try-runtime", default-features = false }
fs4 = { version = "0.7.0" }
fs_extra = { version = "1.3.0" }
futures = { version = "0.3.31" }
futures-timer = { version = "3.0.2" }
futures-util = { version = "0.3.30", default-features = false }
generate-bags = { path = "substrate/utils/frame/generate-bags", default-features = false }
gethostname = { version = "0.2.3" }
git2 = { version = "0.20.0", default-features = false }
glob = { version = "0.3" }
glutton-westend-runtime = { path = "cumulus/parachains/runtimes/glutton/glutton-westend" }
governor = { version = "0.6.0" }
gum = { path = "polkadot/node/gum", default-features = false, package = "tracing-gum" }
gum-proc-macro = { path = "polkadot/node/gum/proc-macro", default-features = false, package = "tracing-gum-proc-macro" }
handlebars = { version = "5.1.0" }
hash-db = { version = "0.16.0", default-features = false }
hash256-std-hasher = { version = "0.15.2", default-features = false }
hashbrown = "0.15.3"
hex = { version = "0.4.3", default-features = false }
hex-literal = { version = "0.4.1", default-features = false }
hkdf = { version = "0.12.0" }
hmac = { version = "0.12.1" }
honggfuzz = { version = "0.5.55" }
http = { version = "1.1" }
http-body = { version = "1", default-features = false }
http-body-util = { version = "0.1.2", default-features = false }
humantime-serde = { version = "1.1" }
hyper = { version = "1.3.1", default-features = false }
hyper-rustls = { version = "0.27.3", default-features = false, features = [
	"http1",
	"http2",
	"logging",
	"ring",
	"rustls-native-certs",
	"tls12",
] }
hyper-util = { version = "0.1.5", default-features = false }
impl-serde = { version = "0.5.0", default-features = false }
impl-trait-for-tuples = { version = "0.2.2" }
indexmap = { version = "2.7.1" }
indicatif = { version = "0.17.7" }
integer-sqrt = { version = "0.1.2" }
ip_network = { version = "0.4.1" }
is-terminal = { version = "0.4.9" }
is_executable = { version = "1.0.1" }
isahc = { version = "1.2" }
itertools = { version = "0.11" }
jobserver = { version = "0.1.26" }
jsonpath_lib = { version = "0.3" }
jsonrpsee = { version = "0.24.3" }
jsonrpsee-core = { version = "0.24.3" }
k256 = { version = "0.13.4", default-features = false }
kitchensink-runtime = { path = "substrate/bin/node/runtime" }
kvdb = { version = "0.13.0" }
kvdb-memorydb = { version = "0.13.0" }
kvdb-rocksdb = { version = "0.20.0" }
kvdb-shared-tests = { version = "0.11.0" }
landlock = { version = "0.3.0" }
libc = { version = "0.2.155" }
libfuzzer-sys = { version = "0.4" }
libp2p = { version = "0.54.1" }
libp2p-identity = { version = "0.2.9" }
libp2p-kad = { version = "0.46.2", default-features = false }
libsecp256k1 = { version = "0.7.0", default-features = false }
linked-hash-map = { version = "0.5.4" }
linked_hash_set = { version = "0.1.4" }
linregress = { version = "0.5.1" }
lite-json = { version = "0.2.0", default-features = false }
litep2p = { version = "0.10.0", features = ["websocket"] }
log = { version = "0.4.22", default-features = false }
macro_magic = { version = "0.5.1" }
maplit = { version = "1.0.2" }
memmap2 = { version = "0.9.3" }
memory-db = { version = "0.34.0", default-features = false }
merkleized-metadata = { version = "0.5.0" }
merlin = { version = "3.0", default-features = false }
messages-relay = { path = "bridges/relays/messages" }
metered = { version = "0.6.1", default-features = false, package = "prioritized-metered-channel" }
milagro-bls = { version = "1.5.4", default-features = false, package = "snowbridge-milagro-bls" }
minimal-template-node = { path = "templates/minimal/node" }
minimal-template-runtime = { path = "templates/minimal/runtime" }
mixnet = { version = "0.7.0" }
mmr-gadget = { path = "substrate/client/merkle-mountain-range", default-features = false }
mmr-lib = { version = "0.8.1", package = "polkadot-ckb-merkle-mountain-range", default-features = false }
mmr-rpc = { path = "substrate/client/merkle-mountain-range/rpc", default-features = false }
mockall = { version = "0.13.1" }
multiaddr = { version = "0.18.1" }
multihash = { version = "0.19.1", default-features = false }
multistream-select = { version = "0.13.0" }
names = { version = "0.14.0", default-features = false }
nix = { version = "0.29.0" }
node-cli = { path = "substrate/bin/node/cli", package = "staging-node-cli" }
node-inspect = { path = "substrate/bin/node/inspect", default-features = false, package = "staging-node-inspect" }
node-primitives = { path = "substrate/bin/node/primitives", default-features = false }
node-rpc = { path = "substrate/bin/node/rpc" }
node-testing = { path = "substrate/bin/node/testing" }
nohash-hasher = { version = "0.2.0" }
novelpoly = { version = "2.0.0", package = "reed-solomon-novelpoly" }
num-bigint = { version = "0.4.6", default-features = false }
num-format = { version = "0.4.3" }
num-integer = { version = "0.1.46", default-features = false }
num-rational = { version = "0.4.1" }
num-traits = { version = "0.2.17", default-features = false }
num_cpus = { version = "1.13.1" }
once_cell = { version = "1.21.3" }
orchestra = { version = "0.4.0", default-features = false }
pallet-alliance = { path = "substrate/frame/alliance", default-features = false }
pallet-asset-conversion = { path = "substrate/frame/asset-conversion", default-features = false }
pallet-asset-conversion-ops = { path = "substrate/frame/asset-conversion/ops", default-features = false }
pallet-asset-conversion-tx-payment = { path = "substrate/frame/transaction-payment/asset-conversion-tx-payment", default-features = false }
pallet-asset-rate = { path = "substrate/frame/asset-rate", default-features = false }
pallet-asset-rewards = { path = "substrate/frame/asset-rewards", default-features = false }
pallet-asset-tx-payment = { path = "substrate/frame/transaction-payment/asset-tx-payment", default-features = false }
pallet-assets = { path = "substrate/frame/assets", default-features = false }
pallet-assets-freezer = { path = "substrate/frame/assets-freezer", default-features = false }
pallet-assets-holder = { path = "substrate/frame/assets-holder", default-features = false }
pallet-atomic-swap = { default-features = false, path = "substrate/frame/atomic-swap" }
pallet-aura = { path = "substrate/frame/aura", default-features = false }
pallet-authority-discovery = { path = "substrate/frame/authority-discovery", default-features = false }
pallet-authorship = { path = "substrate/frame/authorship", default-features = false }
pallet-babe = { path = "substrate/frame/babe", default-features = false }
pallet-bags-list = { path = "substrate/frame/bags-list", default-features = false }
pallet-bags-list-remote-tests = { path = "substrate/frame/bags-list/remote-tests" }
pallet-balances = { path = "substrate/frame/balances", default-features = false }
pallet-beefy = { path = "substrate/frame/beefy", default-features = false }
pallet-beefy-mmr = { path = "substrate/frame/beefy-mmr", default-features = false }
pallet-bounties = { path = "substrate/frame/bounties", default-features = false }
pallet-bridge-grandpa = { path = "bridges/modules/grandpa", default-features = false }
pallet-bridge-messages = { path = "bridges/modules/messages", default-features = false }
pallet-bridge-parachains = { path = "bridges/modules/parachains", default-features = false }
pallet-bridge-relayers = { path = "bridges/modules/relayers", default-features = false }
pallet-broker = { path = "substrate/frame/broker", default-features = false }
pallet-child-bounties = { path = "substrate/frame/child-bounties", default-features = false }
pallet-collator-selection = { path = "cumulus/pallets/collator-selection", default-features = false }
pallet-collective = { path = "substrate/frame/collective", default-features = false }
pallet-collective-content = { path = "cumulus/parachains/pallets/collective-content", default-features = false }
pallet-contracts = { path = "substrate/frame/contracts", default-features = false }
pallet-contracts-fixtures = { path = "substrate/frame/contracts/fixtures", default-features = false }
pallet-contracts-mock-network = { default-features = false, path = "substrate/frame/contracts/mock-network" }
pallet-contracts-proc-macro = { path = "substrate/frame/contracts/proc-macro", default-features = false }
pallet-contracts-uapi = { path = "substrate/frame/contracts/uapi", default-features = false }
pallet-conviction-voting = { path = "substrate/frame/conviction-voting", default-features = false }
pallet-core-fellowship = { path = "substrate/frame/core-fellowship", default-features = false }
pallet-default-config-example = { path = "substrate/frame/examples/default-config", default-features = false }
pallet-delegated-staking = { path = "substrate/frame/delegated-staking", default-features = false }
pallet-democracy = { path = "substrate/frame/democracy", default-features = false }
pallet-dev-mode = { path = "substrate/frame/examples/dev-mode", default-features = false }
pallet-dummy-dim = { path = "substrate/frame/dummy-dim", default-features = false }
pallet-election-provider-multi-block = { path = "substrate/frame/election-provider-multi-block", default-features = false }
pallet-election-provider-multi-phase = { path = "substrate/frame/election-provider-multi-phase", default-features = false }
pallet-election-provider-support-benchmarking = { path = "substrate/frame/election-provider-support/benchmarking", default-features = false }
pallet-elections-phragmen = { path = "substrate/frame/elections-phragmen", default-features = false }
pallet-example-authorization-tx-extension = { path = "substrate/frame/examples/authorization-tx-extension", default-features = false }
pallet-example-basic = { path = "substrate/frame/examples/basic", default-features = false }
pallet-example-frame-crate = { path = "substrate/frame/examples/frame-crate", default-features = false }
pallet-example-kitchensink = { path = "substrate/frame/examples/kitchensink", default-features = false }
pallet-example-mbm = { path = "substrate/frame/examples/multi-block-migrations", default-features = false }
pallet-example-offchain-worker = { path = "substrate/frame/examples/offchain-worker", default-features = false }
pallet-example-single-block-migrations = { path = "substrate/frame/examples/single-block-migrations", default-features = false }
pallet-example-split = { path = "substrate/frame/examples/split", default-features = false }
pallet-example-tasks = { path = "substrate/frame/examples/tasks", default-features = false }
pallet-example-view-functions = { path = "substrate/frame/examples/view-functions", default-features = false }
pallet-examples = { path = "substrate/frame/examples" }
pallet-fast-unstake = { path = "substrate/frame/fast-unstake", default-features = false }
pallet-glutton = { path = "substrate/frame/glutton", default-features = false }
pallet-grandpa = { path = "substrate/frame/grandpa", default-features = false }
pallet-identity = { path = "substrate/frame/identity", default-features = false }
pallet-im-online = { path = "substrate/frame/im-online", default-features = false }
pallet-indices = { path = "substrate/frame/indices", default-features = false }
pallet-insecure-randomness-collective-flip = { path = "substrate/frame/insecure-randomness-collective-flip", default-features = false }
pallet-lottery = { default-features = false, path = "substrate/frame/lottery" }
pallet-membership = { path = "substrate/frame/membership", default-features = false }
pallet-message-queue = { path = "substrate/frame/message-queue", default-features = false }
pallet-meta-tx = { path = "substrate/frame/meta-tx", default-features = false }
pallet-migrations = { path = "substrate/frame/migrations", default-features = false }
pallet-minimal-template = { path = "templates/minimal/pallets/template", default-features = false }
pallet-mixnet = { default-features = false, path = "substrate/frame/mixnet" }
pallet-mmr = { path = "substrate/frame/merkle-mountain-range", default-features = false }
pallet-multisig = { path = "substrate/frame/multisig", default-features = false }
pallet-nft-fractionalization = { path = "substrate/frame/nft-fractionalization", default-features = false }
pallet-nfts = { path = "substrate/frame/nfts", default-features = false }
pallet-nfts-runtime-api = { path = "substrate/frame/nfts/runtime-api", default-features = false }
pallet-nis = { path = "substrate/frame/nis", default-features = false }
pallet-node-authorization = { default-features = false, path = "substrate/frame/node-authorization" }
pallet-nomination-pools = { path = "substrate/frame/nomination-pools", default-features = false }
pallet-nomination-pools-benchmarking = { path = "substrate/frame/nomination-pools/benchmarking", default-features = false }
pallet-nomination-pools-runtime-api = { path = "substrate/frame/nomination-pools/runtime-api", default-features = false }
pallet-offences = { path = "substrate/frame/offences", default-features = false }
pallet-offences-benchmarking = { path = "substrate/frame/offences/benchmarking", default-features = false }
pallet-origin-restriction = { path = "substrate/frame/origin-restriction", default-features = false }
pallet-paged-list = { path = "substrate/frame/paged-list", default-features = false }
pallet-parachain-template = { path = "templates/parachain/pallets/template", default-features = false }
pallet-parameters = { path = "substrate/frame/parameters", default-features = false }
pallet-people = { path = "substrate/frame/people", default-features = false }
pallet-preimage = { path = "substrate/frame/preimage", default-features = false }
pallet-proxy = { path = "substrate/frame/proxy", default-features = false }
pallet-ranked-collective = { path = "substrate/frame/ranked-collective", default-features = false }
pallet-recovery = { path = "substrate/frame/recovery", default-features = false }
pallet-referenda = { path = "substrate/frame/referenda", default-features = false }
pallet-remark = { default-features = false, path = "substrate/frame/remark" }
pallet-revive = { path = "substrate/frame/revive", default-features = false }
pallet-revive-eth-rpc = { path = "substrate/frame/revive/rpc", default-features = false }
pallet-revive-fixtures = { path = "substrate/frame/revive/fixtures", default-features = false }
pallet-revive-proc-macro = { path = "substrate/frame/revive/proc-macro", default-features = false }
pallet-revive-uapi = { path = "substrate/frame/revive/uapi", default-features = false }
pallet-root-offences = { default-features = false, path = "substrate/frame/root-offences" }
pallet-root-testing = { path = "substrate/frame/root-testing", default-features = false }
pallet-safe-mode = { default-features = false, path = "substrate/frame/safe-mode" }
pallet-salary = { path = "substrate/frame/salary", default-features = false }
pallet-scheduler = { path = "substrate/frame/scheduler", default-features = false }
pallet-scored-pool = { default-features = false, path = "substrate/frame/scored-pool" }
pallet-session = { path = "substrate/frame/session", default-features = false }
pallet-session-benchmarking = { path = "substrate/frame/session/benchmarking", default-features = false }
pallet-skip-feeless-payment = { path = "substrate/frame/transaction-payment/skip-feeless-payment", default-features = false }
pallet-society = { path = "substrate/frame/society", default-features = false }
pallet-staking = { path = "substrate/frame/staking", default-features = false }
pallet-staking-reward-curve = { path = "substrate/frame/staking/reward-curve", default-features = false }
pallet-staking-reward-fn = { path = "substrate/frame/staking/reward-fn", default-features = false }
pallet-staking-runtime-api = { path = "substrate/frame/staking/runtime-api", default-features = false }
revive-dev-node = { path = "substrate/frame/revive/dev-node/node" }
revive-dev-runtime = { path = "substrate/frame/revive/dev-node/runtime" }
# TODO: remove the reward stuff as they are not needed here
pallet-derivatives = { path = "polkadot/xcm/pallet-derivatives", default-features = false }
pallet-staking-async = { path = "substrate/frame/staking-async", default-features = false }
pallet-staking-async-ah-client = { path = "substrate/frame/staking-async/ah-client", default-features = false }
pallet-staking-async-parachain-runtime = { path = "substrate/frame/staking-async/runtimes/parachain" }
pallet-staking-async-preset-store = { path = "substrate/frame/staking-async/runtimes/preset-store", default-features = false }
pallet-staking-async-rc-client = { path = "substrate/frame/staking-async/rc-client", default-features = false }
pallet-staking-async-rc-runtime = { path = "substrate/frame/staking-async/runtimes/rc" }
pallet-staking-async-rc-runtime-constants = { path = "substrate/frame/staking-async/runtimes/rc/constants", default-features = false }
pallet-staking-async-reward-curve = { path = "substrate/frame/staking-async/reward-curve", default-features = false }
pallet-staking-async-reward-fn = { path = "substrate/frame/staking-async/reward-fn", default-features = false }
pallet-staking-async-runtime-api = { path = "substrate/frame/staking-async/runtime-api", default-features = false }
pallet-state-trie-migration = { path = "substrate/frame/state-trie-migration", default-features = false }
pallet-statement = { default-features = false, path = "substrate/frame/statement" }
pallet-sudo = { path = "substrate/frame/sudo", default-features = false }
pallet-template = { path = "templates/solochain/pallets/template", default-features = false }
pallet-timestamp = { path = "substrate/frame/timestamp", default-features = false }
pallet-tips = { path = "substrate/frame/tips", default-features = false }
pallet-transaction-payment = { path = "substrate/frame/transaction-payment", default-features = false }
pallet-transaction-payment-rpc = { path = "substrate/frame/transaction-payment/rpc", default-features = false }
pallet-transaction-payment-rpc-runtime-api = { path = "substrate/frame/transaction-payment/rpc/runtime-api", default-features = false }
pallet-transaction-storage = { default-features = false, path = "substrate/frame/transaction-storage" }
pallet-treasury = { path = "substrate/frame/treasury", default-features = false }
pallet-tx-pause = { default-features = false, path = "substrate/frame/tx-pause" }
pallet-uniques = { path = "substrate/frame/uniques", default-features = false }
pallet-utility = { path = "substrate/frame/utility", default-features = false }
pallet-verify-signature = { path = "substrate/frame/verify-signature", default-features = false }
pallet-vesting = { path = "substrate/frame/vesting", default-features = false }
pallet-whitelist = { path = "substrate/frame/whitelist", default-features = false }
pallet-xcm = { path = "polkadot/xcm/pallet-xcm", default-features = false }
pallet-xcm-benchmarks = { path = "polkadot/xcm/pallet-xcm-benchmarks", default-features = false }
pallet-xcm-bridge-hub = { path = "bridges/modules/xcm-bridge-hub", default-features = false }
pallet-xcm-bridge-hub-router = { path = "bridges/modules/xcm-bridge-hub-router", default-features = false }
parachain-info = { path = "cumulus/parachains/pallets/parachain-info", default-features = false, package = "staging-parachain-info" }
parachain-template-runtime = { path = "templates/parachain/runtime" }
parachains-common = { path = "cumulus/parachains/common", default-features = false }
parachains-relay = { path = "bridges/relays/parachains" }
parachains-runtimes-test-utils = { path = "cumulus/parachains/runtimes/test-utils", default-features = false }
parity-bytes = { version = "0.1.2", default-features = false }
parity-db = { version = "0.4.12" }
parity-wasm = { version = "0.45.0" }
parking_lot = { version = "0.12.1", default-features = false }
partial_sort = { version = "0.2.0" }
paste = { version = "1.0.15", default-features = false }
pbkdf2 = { version = "0.12.2", default-features = false }
penpal-emulated-chain = { path = "cumulus/parachains/integration-tests/emulated/chains/parachains/testing/penpal" }
penpal-runtime = { path = "cumulus/parachains/runtimes/testing/penpal" }
people-rococo-emulated-chain = { path = "cumulus/parachains/integration-tests/emulated/chains/parachains/people/people-rococo" }
people-rococo-runtime = { path = "cumulus/parachains/runtimes/people/people-rococo" }
people-westend-emulated-chain = { path = "cumulus/parachains/integration-tests/emulated/chains/parachains/people/people-westend" }
people-westend-runtime = { path = "cumulus/parachains/runtimes/people/people-westend" }
pin-project = { version = "1.1.3" }
polkadot-approval-distribution = { path = "polkadot/node/network/approval-distribution", default-features = false }
polkadot-availability-bitfield-distribution = { path = "polkadot/node/network/bitfield-distribution", default-features = false }
polkadot-availability-distribution = { path = "polkadot/node/network/availability-distribution", default-features = false }
polkadot-availability-recovery = { path = "polkadot/node/network/availability-recovery", default-features = false }
polkadot-cli = { path = "polkadot/cli", default-features = false }
polkadot-collator-protocol = { path = "polkadot/node/network/collator-protocol", default-features = false }
polkadot-core-primitives = { path = "polkadot/core-primitives", default-features = false }
polkadot-dispute-distribution = { path = "polkadot/node/network/dispute-distribution", default-features = false }
polkadot-erasure-coding = { path = "polkadot/erasure-coding", default-features = false }
polkadot-gossip-support = { path = "polkadot/node/network/gossip-support", default-features = false }
polkadot-network-bridge = { path = "polkadot/node/network/bridge", default-features = false }
polkadot-node-collation-generation = { path = "polkadot/node/collation-generation", default-features = false }
polkadot-node-core-approval-voting = { path = "polkadot/node/core/approval-voting", default-features = false }
polkadot-node-core-approval-voting-parallel = { path = "polkadot/node/core/approval-voting-parallel", default-features = false }
polkadot-node-core-av-store = { path = "polkadot/node/core/av-store", default-features = false }
polkadot-node-core-backing = { path = "polkadot/node/core/backing", default-features = false }
polkadot-node-core-bitfield-signing = { path = "polkadot/node/core/bitfield-signing", default-features = false }
polkadot-node-core-candidate-validation = { path = "polkadot/node/core/candidate-validation", default-features = false }
polkadot-node-core-chain-api = { path = "polkadot/node/core/chain-api", default-features = false }
polkadot-node-core-chain-selection = { path = "polkadot/node/core/chain-selection", default-features = false }
polkadot-node-core-dispute-coordinator = { path = "polkadot/node/core/dispute-coordinator", default-features = false }
polkadot-node-core-parachains-inherent = { path = "polkadot/node/core/parachains-inherent", default-features = false }
polkadot-node-core-prospective-parachains = { path = "polkadot/node/core/prospective-parachains", default-features = false }
polkadot-node-core-provisioner = { path = "polkadot/node/core/provisioner", default-features = false }
polkadot-node-core-pvf = { path = "polkadot/node/core/pvf", default-features = false }
polkadot-node-core-pvf-checker = { path = "polkadot/node/core/pvf-checker", default-features = false }
polkadot-node-core-pvf-common = { path = "polkadot/node/core/pvf/common", default-features = false }
polkadot-node-core-pvf-execute-worker = { path = "polkadot/node/core/pvf/execute-worker", default-features = false }
polkadot-node-core-pvf-prepare-worker = { path = "polkadot/node/core/pvf/prepare-worker", default-features = false }
polkadot-node-core-runtime-api = { path = "polkadot/node/core/runtime-api", default-features = false }
polkadot-node-metrics = { path = "polkadot/node/metrics", default-features = false }
polkadot-node-network-protocol = { path = "polkadot/node/network/protocol", default-features = false }
polkadot-node-primitives = { path = "polkadot/node/primitives", default-features = false }
polkadot-node-subsystem = { path = "polkadot/node/subsystem", default-features = false }
polkadot-node-subsystem-test-helpers = { path = "polkadot/node/subsystem-test-helpers" }
polkadot-node-subsystem-types = { path = "polkadot/node/subsystem-types", default-features = false }
polkadot-node-subsystem-util = { path = "polkadot/node/subsystem-util", default-features = false }
polkadot-omni-node = { path = "cumulus/polkadot-omni-node", default-features = false }
polkadot-omni-node-lib = { path = "cumulus/polkadot-omni-node/lib", default-features = false }
polkadot-overseer = { path = "polkadot/node/overseer", default-features = false }
polkadot-parachain-primitives = { path = "polkadot/parachain", default-features = false }
polkadot-primitives = { path = "polkadot/primitives", default-features = false }
polkadot-primitives-test-helpers = { path = "polkadot/primitives/test-helpers" }
polkadot-rpc = { path = "polkadot/rpc", default-features = false }
polkadot-runtime-common = { path = "polkadot/runtime/common", default-features = false }
polkadot-runtime-metrics = { path = "polkadot/runtime/metrics", default-features = false }
polkadot-runtime-parachains = { path = "polkadot/runtime/parachains", default-features = false }
polkadot-sdk = { path = "umbrella", default-features = false }
polkadot-sdk-docs = { path = "docs/sdk" }
polkadot-service = { path = "polkadot/node/service", default-features = false }
polkadot-statement-distribution = { path = "polkadot/node/network/statement-distribution", default-features = false }
polkadot-statement-table = { path = "polkadot/statement-table", default-features = false }
polkadot-subsystem-bench = { path = "polkadot/node/subsystem-bench" }
polkadot-test-client = { path = "polkadot/node/test/client" }
polkadot-test-runtime = { path = "polkadot/runtime/test-runtime" }
polkadot-test-service = { path = "polkadot/node/test/service" }
polkavm = { version = "0.26.0", default-features = false }
polkavm-derive = "0.26.0"
polkavm-linker = "0.26.0"
portpicker = { version = "0.1.1" }
pretty_assertions = { version = "1.3.0" }
primitive-types = { version = "0.13.1", default-features = false, features = ["num-traits"] }
proc-macro-crate = { version = "3.0.0" }
proc-macro-warning = { version = "1.0.0", default-features = false }
proc-macro2 = { version = "1.0.86" }
procfs = { version = "0.16.0" }
prometheus = { version = "0.13.0", default-features = false }
prometheus-endpoint = { path = "substrate/utils/prometheus", default-features = false, package = "substrate-prometheus-endpoint" }
prometheus-parse = { version = "0.2.2" }
prost = { version = "0.12.4" }
prost-build = { version = "0.13.2" }
pyroscope = { version = "0.5.8" }
pyroscope_pprofrs = { version = "0.2.8" }
quick_cache = { version = "0.3" }
quickcheck = { version = "1.0.3", default-features = false }
quote = { version = "1.0.37" }
rand = { version = "0.8.5", default-features = false }
rand_chacha = { version = "0.3.1", default-features = false }
rand_core = { version = "0.6.2" }
rand_distr = { version = "0.4.3" }
rand_pcg = { version = "0.3.1" }
rbtag = { version = "0.3" }
ref-cast = { version = "1.0.23" }
regex = { version = "1.10.2" }
relay-substrate-client = { path = "bridges/relays/client-substrate" }
relay-utils = { path = "bridges/relays/utils" }
remote-externalities = { path = "substrate/utils/frame/remote-externalities", default-features = false, package = "frame-remote-externalities" }
revm = { version = "27.0.2", default-features = false }
ripemd = { version = "0.1.3", default-features = false }
rlp = { version = "0.6.1", default-features = false }
rococo-emulated-chain = { path = "cumulus/parachains/integration-tests/emulated/chains/relays/rococo" }
rococo-parachain-runtime = { path = "cumulus/parachains/runtimes/testing/rococo-parachain" }
rococo-runtime = { path = "polkadot/runtime/rococo" }
rococo-runtime-constants = { path = "polkadot/runtime/rococo/constants", default-features = false }
rococo-system-emulated-network = { path = "cumulus/parachains/integration-tests/emulated/networks/rococo-system" }
rococo-westend-system-emulated-network = { path = "cumulus/parachains/integration-tests/emulated/networks/rococo-westend-system" }
rpassword = { version = "7.0.0" }
rstest = { version = "0.18.2" }
rustc-hash = { version = "1.1.0" }
rustc-hex = { version = "2.1.0", default-features = false }
rustix = { version = "1.0.3", default-features = false }
rustls = { version = "0.23.18", default-features = false, features = [
	"logging",
	"ring",
	"std",
	"tls12",
] }
rustversion = { version = "1.0.17" }
rusty-fork = { version = "0.3.0", default-features = false }
safe-mix = { version = "1.0", default-features = false }
sc-allocator = { path = "substrate/client/allocator", default-features = false }
sc-authority-discovery = { path = "substrate/client/authority-discovery", default-features = false }
sc-basic-authorship = { path = "substrate/client/basic-authorship", default-features = false }
sc-block-builder = { path = "substrate/client/block-builder", default-features = false }
sc-chain-spec = { path = "substrate/client/chain-spec", default-features = false }
sc-chain-spec-derive = { path = "substrate/client/chain-spec/derive", default-features = false }
sc-cli = { path = "substrate/client/cli", default-features = false }
sc-client-api = { path = "substrate/client/api", default-features = false }
sc-client-db = { path = "substrate/client/db", default-features = false }
sc-consensus = { path = "substrate/client/consensus/common", default-features = false }
sc-consensus-aura = { path = "substrate/client/consensus/aura", default-features = false }
sc-consensus-babe = { path = "substrate/client/consensus/babe", default-features = false }
sc-consensus-babe-rpc = { path = "substrate/client/consensus/babe/rpc", default-features = false }
sc-consensus-beefy = { path = "substrate/client/consensus/beefy", default-features = false }
sc-consensus-beefy-rpc = { path = "substrate/client/consensus/beefy/rpc", default-features = false }
sc-consensus-epochs = { path = "substrate/client/consensus/epochs", default-features = false }
sc-consensus-grandpa = { path = "substrate/client/consensus/grandpa", default-features = false }
sc-consensus-grandpa-rpc = { path = "substrate/client/consensus/grandpa/rpc", default-features = false }
sc-consensus-manual-seal = { path = "substrate/client/consensus/manual-seal", default-features = false }
sc-consensus-pow = { path = "substrate/client/consensus/pow", default-features = false }
sc-consensus-slots = { path = "substrate/client/consensus/slots", default-features = false }
sc-executor = { path = "substrate/client/executor", default-features = false }
sc-executor-common = { path = "substrate/client/executor/common", default-features = false }
sc-executor-polkavm = { path = "substrate/client/executor/polkavm", default-features = false }
sc-executor-wasmtime = { path = "substrate/client/executor/wasmtime", default-features = false }
sc-informant = { path = "substrate/client/informant", default-features = false }
sc-keystore = { path = "substrate/client/keystore", default-features = false }
sc-mixnet = { path = "substrate/client/mixnet", default-features = false }
sc-network = { path = "substrate/client/network", default-features = false }
sc-network-common = { path = "substrate/client/network/common", default-features = false }
sc-network-gossip = { path = "substrate/client/network-gossip", default-features = false }
sc-network-light = { path = "substrate/client/network/light", default-features = false }
sc-network-statement = { default-features = false, path = "substrate/client/network/statement" }
sc-network-sync = { path = "substrate/client/network/sync", default-features = false }
sc-network-test = { path = "substrate/client/network/test" }
sc-network-transactions = { path = "substrate/client/network/transactions", default-features = false }
sc-network-types = { path = "substrate/client/network/types", default-features = false }
sc-offchain = { path = "substrate/client/offchain", default-features = false }
sc-proposer-metrics = { path = "substrate/client/proposer-metrics", default-features = false }
sc-rpc = { path = "substrate/client/rpc", default-features = false }
sc-rpc-api = { path = "substrate/client/rpc-api", default-features = false }
sc-rpc-server = { path = "substrate/client/rpc-servers", default-features = false }
sc-rpc-spec-v2 = { path = "substrate/client/rpc-spec-v2", default-features = false }
sc-runtime-test = { path = "substrate/client/executor/runtime-test" }
sc-runtime-utilities = { path = "substrate/client/runtime-utilities", default-features = true }
sc-service = { path = "substrate/client/service", default-features = false }
sc-service-test = { path = "substrate/client/service/test" }
sc-state-db = { path = "substrate/client/state-db", default-features = false }
sc-statement-store = { default-features = false, path = "substrate/client/statement-store" }
sc-storage-monitor = { path = "substrate/client/storage-monitor", default-features = false }
sc-sync-state-rpc = { path = "substrate/client/sync-state-rpc", default-features = false }
sc-sysinfo = { path = "substrate/client/sysinfo", default-features = false }
sc-telemetry = { path = "substrate/client/telemetry", default-features = false }
sc-tracing = { path = "substrate/client/tracing", default-features = false }
sc-tracing-proc-macro = { path = "substrate/client/tracing/proc-macro", default-features = false }
sc-transaction-pool = { path = "substrate/client/transaction-pool", default-features = false }
sc-transaction-pool-api = { path = "substrate/client/transaction-pool/api", default-features = false }
sc-utils = { path = "substrate/client/utils", default-features = false }
scale-info = { version = "2.11.6", default-features = false }
schemars = { version = "0.8.13", default-features = false }
schnellru = { version = "0.2.3" }
schnorrkel = { version = "0.11.4", default-features = false }
seccompiler = { version = "0.4.0" }
secp256k1 = { version = "0.28.0", default-features = false }
secrecy = { version = "0.8.0", default-features = false }
serde = { version = "1.0.214", default-features = false }
serde-big-array = { version = "0.3.2" }
serde_derive = { version = "1.0.117" }
serde_json = { version = "1.0.132", default-features = false }
serde_with = { version = "3.12.0", default-features = false, features = ["hex", "macros"] }
serde_yaml = { version = "0.9" }
sha1 = { version = "0.10.6" }
sha2 = { version = "0.10.7", default-features = false }
sha3 = { version = "0.10.0", default-features = false }
shlex = { version = "1.3.0" }
simple-mermaid = { version = "0.1.1" }
slot-range-helper = { path = "polkadot/runtime/common/slot_range_helper", default-features = false }
slotmap = { version = "1.0" }
smallvec = { version = "1.11.0", default-features = false }
snowbridge-beacon-primitives = { path = "bridges/snowbridge/primitives/beacon", default-features = false }
snowbridge-core = { path = "bridges/snowbridge/primitives/core", default-features = false }
snowbridge-ethereum = { path = "bridges/snowbridge/primitives/ethereum", default-features = false }
snowbridge-inbound-queue-primitives = { path = "bridges/snowbridge/primitives/inbound-queue", default-features = false }
snowbridge-merkle-tree = { path = "bridges/snowbridge/primitives/merkle-tree", default-features = false }
snowbridge-outbound-queue-primitives = { path = "bridges/snowbridge/primitives/outbound-queue", default-features = false }
snowbridge-outbound-queue-runtime-api = { path = "bridges/snowbridge/pallets/outbound-queue/runtime-api", default-features = false }
snowbridge-outbound-queue-v2-runtime-api = { path = "bridges/snowbridge/pallets/outbound-queue-v2/runtime-api", default-features = false }
snowbridge-pallet-ethereum-client = { path = "bridges/snowbridge/pallets/ethereum-client", default-features = false }
snowbridge-pallet-ethereum-client-fixtures = { path = "bridges/snowbridge/pallets/ethereum-client/fixtures", default-features = false }
snowbridge-pallet-inbound-queue = { path = "bridges/snowbridge/pallets/inbound-queue", default-features = false }
snowbridge-pallet-inbound-queue-fixtures = { path = "bridges/snowbridge/pallets/inbound-queue/fixtures", default-features = false }
snowbridge-pallet-inbound-queue-v2 = { path = "bridges/snowbridge/pallets/inbound-queue-v2", default-features = false }
snowbridge-pallet-inbound-queue-v2-fixtures = { path = "bridges/snowbridge/pallets/inbound-queue-v2/fixtures", default-features = false }
snowbridge-pallet-outbound-queue = { path = "bridges/snowbridge/pallets/outbound-queue", default-features = false }
snowbridge-pallet-outbound-queue-v2 = { path = "bridges/snowbridge/pallets/outbound-queue-v2", default-features = false }
snowbridge-pallet-system = { path = "bridges/snowbridge/pallets/system", default-features = false }
snowbridge-pallet-system-frontend = { path = "bridges/snowbridge/pallets/system-frontend", default-features = false }
snowbridge-pallet-system-v2 = { path = "bridges/snowbridge/pallets/system-v2", default-features = false }
snowbridge-runtime-common = { path = "bridges/snowbridge/runtime/runtime-common", default-features = false }
snowbridge-runtime-test-common = { path = "bridges/snowbridge/runtime/test-common", default-features = false }
snowbridge-system-runtime-api = { path = "bridges/snowbridge/pallets/system/runtime-api", default-features = false }
snowbridge-system-v2-runtime-api = { path = "bridges/snowbridge/pallets/system-v2/runtime-api", default-features = false }
snowbridge-test-utils = { path = "bridges/snowbridge/test-utils" }
snowbridge-verification-primitives = { path = "bridges/snowbridge/primitives/verification", default-features = false }
soketto = { version = "0.8.0" }
solochain-template-runtime = { path = "templates/solochain/runtime" }
sp-api = { path = "substrate/primitives/api", default-features = false }
sp-api-proc-macro = { path = "substrate/primitives/api/proc-macro", default-features = false }
sp-application-crypto = { path = "substrate/primitives/application-crypto", default-features = false }
sp-arithmetic = { path = "substrate/primitives/arithmetic", default-features = false }
sp-authority-discovery = { path = "substrate/primitives/authority-discovery", default-features = false }
sp-block-builder = { path = "substrate/primitives/block-builder", default-features = false }
sp-blockchain = { path = "substrate/primitives/blockchain", default-features = false }
sp-consensus = { path = "substrate/primitives/consensus/common", default-features = false }
sp-consensus-aura = { path = "substrate/primitives/consensus/aura", default-features = false }
sp-consensus-babe = { path = "substrate/primitives/consensus/babe", default-features = false }
sp-consensus-beefy = { path = "substrate/primitives/consensus/beefy", default-features = false }
sp-consensus-grandpa = { path = "substrate/primitives/consensus/grandpa", default-features = false }
sp-consensus-pow = { path = "substrate/primitives/consensus/pow", default-features = false }
sp-consensus-sassafras = { path = "substrate/primitives/consensus/sassafras", default-features = false }
sp-consensus-slots = { path = "substrate/primitives/consensus/slots", default-features = false }
sp-core = { path = "substrate/primitives/core", default-features = false }
sp-core-hashing = { default-features = false, path = "substrate/deprecated/hashing" }
sp-core-hashing-proc-macro = { default-features = false, path = "substrate/deprecated/hashing/proc-macro" }
sp-crypto-ec-utils = { default-features = false, path = "substrate/primitives/crypto/ec-utils" }
sp-crypto-hashing = { path = "substrate/primitives/crypto/hashing", default-features = false }
sp-crypto-hashing-proc-macro = { path = "substrate/primitives/crypto/hashing/proc-macro", default-features = false }
sp-database = { path = "substrate/primitives/database", default-features = false }
sp-debug-derive = { path = "substrate/primitives/debug-derive", default-features = false }
sp-externalities = { path = "substrate/primitives/externalities", default-features = false }
sp-genesis-builder = { path = "substrate/primitives/genesis-builder", default-features = false }
sp-inherents = { path = "substrate/primitives/inherents", default-features = false }
sp-io = { path = "substrate/primitives/io", default-features = false }
sp-keyring = { path = "substrate/primitives/keyring", default-features = false }
sp-keystore = { path = "substrate/primitives/keystore", default-features = false }
sp-maybe-compressed-blob = { path = "substrate/primitives/maybe-compressed-blob", default-features = false }
sp-metadata-ir = { path = "substrate/primitives/metadata-ir", default-features = false }
sp-mixnet = { path = "substrate/primitives/mixnet", default-features = false }
sp-mmr-primitives = { path = "substrate/primitives/merkle-mountain-range", default-features = false }
sp-npos-elections = { path = "substrate/primitives/npos-elections", default-features = false }
sp-offchain = { path = "substrate/primitives/offchain", default-features = false }
sp-panic-handler = { path = "substrate/primitives/panic-handler", default-features = false }
sp-rpc = { path = "substrate/primitives/rpc", default-features = false }
sp-runtime = { path = "substrate/primitives/runtime", default-features = false }
sp-runtime-interface = { path = "substrate/primitives/runtime-interface", default-features = false }
sp-runtime-interface-proc-macro = { path = "substrate/primitives/runtime-interface/proc-macro", default-features = false }
sp-runtime-interface-test-wasm = { path = "substrate/primitives/runtime-interface/test-wasm" }
sp-runtime-interface-test-wasm-deprecated = { path = "substrate/primitives/runtime-interface/test-wasm-deprecated" }
sp-session = { path = "substrate/primitives/session", default-features = false }
sp-staking = { path = "substrate/primitives/staking", default-features = false }
sp-state-machine = { path = "substrate/primitives/state-machine", default-features = false }
sp-statement-store = { path = "substrate/primitives/statement-store", default-features = false }
sp-std = { path = "substrate/primitives/std", default-features = false }
sp-storage = { path = "substrate/primitives/storage", default-features = false }
sp-test-primitives = { path = "substrate/primitives/test-primitives" }
sp-timestamp = { path = "substrate/primitives/timestamp", default-features = false }
sp-tracing = { path = "substrate/primitives/tracing", default-features = false }
sp-transaction-pool = { path = "substrate/primitives/transaction-pool", default-features = false }
sp-transaction-storage-proof = { path = "substrate/primitives/transaction-storage-proof", default-features = false }
sp-trie = { path = "substrate/primitives/trie", default-features = false }
sp-version = { path = "substrate/primitives/version", default-features = false }
sp-version-proc-macro = { path = "substrate/primitives/version/proc-macro", default-features = false }
sp-wasm-interface = { path = "substrate/primitives/wasm-interface", default-features = false }
sp-weights = { path = "substrate/primitives/weights", default-features = false }
spinners = { version = "4.1.1" }
sqlx = { version = "0.8.2" }
ss58-registry = { version = "1.34.0", default-features = false }
ssz_rs = { version = "0.9.0", default-features = false }
ssz_rs_derive = { version = "0.9.0", default-features = false }
static_assertions = { version = "1.1.0", default-features = false }
static_init = { version = "1.0.3" }
strum = { version = "0.26.3", default-features = false }
subkey = { path = "substrate/bin/utils/subkey", default-features = false }
substrate-bip39 = { path = "substrate/utils/substrate-bip39", default-features = false }
substrate-build-script-utils = { path = "substrate/utils/build-script-utils", default-features = false }
substrate-cli-test-utils = { path = "substrate/test-utils/cli" }
substrate-frame-rpc-support = { default-features = false, path = "substrate/utils/frame/rpc/support" }
substrate-frame-rpc-system = { path = "substrate/utils/frame/rpc/system", default-features = false }
substrate-rpc-client = { path = "substrate/utils/frame/rpc/client", default-features = false }
substrate-state-trie-migration-rpc = { path = "substrate/utils/frame/rpc/state-trie-migration-rpc", default-features = false }
substrate-test-client = { path = "substrate/test-utils/client" }
substrate-test-runtime = { path = "substrate/test-utils/runtime" }
substrate-test-runtime-client = { path = "substrate/test-utils/runtime/client" }
substrate-test-runtime-transaction-pool = { path = "substrate/test-utils/runtime/transaction-pool" }
substrate-test-utils = { path = "substrate/test-utils" }
substrate-wasm-builder = { path = "substrate/utils/wasm-builder", default-features = false }
<<<<<<< HEAD
subxt = { version = "0.44", default-features = false }
subxt-metadata = { version = "0.44", default-features = false }
subxt-signer = { version = "0.44" }
=======
subxt = { version = "0.43", default-features = false }
subxt-metadata = { version = "0.43", default-features = false }
subxt-signer = { version = "0.43" }
>>>>>>> 7af791f7
syn = { version = "2.0.87" }
sysinfo = { version = "0.30" }
tar = { version = "0.4" }
tempfile = { version = "3.8.1" }
test-log = { version = "0.2.14" }
test-pallet = { path = "substrate/frame/support/test/pallet", default-features = false, package = "frame-support-test-pallet" }
test-parachain-adder = { path = "polkadot/parachain/test-parachains/adder" }
test-parachain-halt = { path = "polkadot/parachain/test-parachains/halt" }
test-parachain-undying = { path = "polkadot/parachain/test-parachains/undying" }
test-runtime-constants = { path = "polkadot/runtime/test-runtime/constants", default-features = false }
testnet-parachains-constants = { path = "cumulus/parachains/runtimes/constants", default-features = false }
thiserror = { version = "1.0.64" }
thousands = { version = "0.2.0" }
threadpool = { version = "1.7" }
tikv-jemalloc-ctl = { version = "0.6.0", features = [
	"stats",
] }
tikv-jemallocator = { version = "0.6.0" }
time = { version = "0.3" }
tiny-keccak = { version = "2.0.2" }
tokio = { version = "1.45.0", default-features = false }
tokio-retry = { version = "0.3.0" }
tokio-stream = { version = "0.1.14" }
tokio-test = { version = "0.4.4" }
tokio-tungstenite = { version = "0.26.2" }
tokio-util = { version = "0.7.8" }
toml = { version = "0.8.12" }
toml_edit = { version = "0.19" }
tower = { version = "0.4.13" }
tower-http = { version = "0.5.2" }
tracing = { version = "0.1.37", default-features = false }
tracing-core = { version = "0.1.32", default-features = false }
tracing-futures = { version = "0.2.4" }
tracing-log = { version = "0.2.0" }
tracing-subscriber = { version = "0.3.18" }
tracking-allocator = { path = "polkadot/node/tracking-allocator", default-features = false, package = "staging-tracking-allocator" }
trie-bench = { version = "0.42.0" }
trie-db = { version = "0.30.0", default-features = false }
trie-root = { version = "0.18.0", default-features = false }
trie-standardmap = { version = "0.16.0" }
trybuild = { version = "1.0.103" }
tt-call = { version = "1.0.8" }
tuplex = { version = "0.1", default-features = false }
twox-hash = { version = "1.6.3", default-features = false }
txtesttool = { version = "0.6.0", package = "substrate-txtesttool" }
unsigned-varint = { version = "0.7.2" }
url = { version = "2.5.4" }
verifiable = { version = "0.1", default-features = false }
void = { version = "1.0.2" }
w3f-bls = { version = "0.1.9", default-features = false }
wait-timeout = { version = "0.2" }
walkdir = { version = "2.5.0" }
wasm-instrument = { version = "0.4", default-features = false }
wasm-opt = { version = "0.116" }
wasm-timer = { version = "0.2.5" }
wasmi = { version = "0.32.3", default-features = false }
wasmtime = { version = "35.0.0", default-features = false }
wat = { version = "1.0.0" }
westend-emulated-chain = { path = "cumulus/parachains/integration-tests/emulated/chains/relays/westend", default-features = false }
westend-runtime = { path = "polkadot/runtime/westend", default-features = false }
westend-runtime-constants = { path = "polkadot/runtime/westend/constants", default-features = false }
westend-system-emulated-network = { path = "cumulus/parachains/integration-tests/emulated/networks/westend-system" }
x25519-dalek = { version = "2.0" }
xcm = { path = "polkadot/xcm", default-features = false, package = "staging-xcm" }
xcm-builder = { path = "polkadot/xcm/xcm-builder", default-features = false, package = "staging-xcm-builder" }
xcm-docs = { path = "polkadot/xcm/docs" }
xcm-emulator = { path = "cumulus/xcm/xcm-emulator", default-features = false }
xcm-executor = { path = "polkadot/xcm/xcm-executor", default-features = false, package = "staging-xcm-executor" }
xcm-procedural = { path = "polkadot/xcm/procedural", default-features = false }
xcm-runtime-apis = { path = "polkadot/xcm/xcm-runtime-apis", default-features = false }
xcm-simulator = { path = "polkadot/xcm/xcm-simulator", default-features = false }
yet-another-parachain-runtime = { path = "cumulus/parachains/runtimes/testing/yet-another-parachain" }
zeroize = { version = "1.7.0", default-features = false }
zombienet-configuration = { version = "0.3.12" }
zombienet-orchestrator = { version = "0.3.12" }
zombienet-sdk = { version = "0.3.12" }
zstd = { version = "0.12.4", default-features = false }

[profile.release]
# Polkadot runtime requires unwinding.
opt-level = 3
panic = "unwind"

[profile.dev]
# Debug info significantly slows down the build.
# This setting only keeps source line information for stack traces.
debug = "line-tables-only"

# make sure dev builds with backtrace do not slow us down
[profile.dev.package.backtrace]
inherits = "release"

[profile.production]
codegen-units = 1
inherits = "release"
lto = true

[profile.testnet]
debug = 1               # debug symbols are useful for profilers
debug-assertions = true
inherits = "release"
overflow-checks = true

# The list of dependencies below (which can be both direct and indirect dependencies) are crates
# that are suspected to be CPU-intensive, and that are unlikely to require debugging (as some of
# their debug info might be missing) or to require to be frequently recompiled. We compile these
# dependencies with `opt-level=3` even in "dev" mode in order to make "dev" mode more usable.
# The majority of these crates are cryptographic libraries.
#
# If you see an error mentioning "profile package spec ... did not match any packages", it
# probably concerns this list.
#
# This list is ordered alphabetically.
[profile.dev.package]
ark-vrf = { opt-level = 3 }
blake2 = { opt-level = 3 }
blake2b_simd = { opt-level = 3 }
chacha20poly1305 = { opt-level = 3 }
cranelift-codegen = { opt-level = 3 }
crc32fast = { opt-level = 3 }
crossbeam-deque = { opt-level = 3 }
crypto-mac = { opt-level = 3 }
curve25519-dalek = { opt-level = 3 }
ed25519-dalek = { opt-level = 3 }
flate2 = { opt-level = 3 }
futures-channel = { opt-level = 3 }
hash-db = { opt-level = 3 }
hashbrown = { opt-level = 3 }
hmac = { opt-level = 3 }
httparse = { opt-level = 3 }
integer-sqrt = { opt-level = 3 }
keccak = { opt-level = 3 }
libm = { opt-level = 3 }
librocksdb-sys = { opt-level = 3 }
libsecp256k1 = { opt-level = 3 }
libz-sys = { opt-level = 3 }
mio = { opt-level = 3 }
nalgebra = { opt-level = 3 }
num-bigint = { opt-level = 3 }
parking_lot = { opt-level = 3 }
parking_lot_core = { opt-level = 3 }
percent-encoding = { opt-level = 3 }
polkavm-linker = { opt-level = 3 }
primitive-types = { opt-level = 3 }
reed-solomon-novelpoly = { opt-level = 3 }
ring = { opt-level = 3 }
rustls = { opt-level = 3 }
sha2 = { opt-level = 3 }
sha3 = { opt-level = 3 }
smallvec = { opt-level = 3 }
snow = { opt-level = 3 }
substrate-bip39 = { opt-level = 3 }
twox-hash = { opt-level = 3 }
uint = { opt-level = 3 }
wasmi = { opt-level = 3 }
x25519-dalek = { opt-level = 3 }
yamux = { opt-level = 3 }
zeroize = { opt-level = 3 }<|MERGE_RESOLUTION|>--- conflicted
+++ resolved
@@ -1399,15 +1399,9 @@
 substrate-test-runtime-transaction-pool = { path = "substrate/test-utils/runtime/transaction-pool" }
 substrate-test-utils = { path = "substrate/test-utils" }
 substrate-wasm-builder = { path = "substrate/utils/wasm-builder", default-features = false }
-<<<<<<< HEAD
 subxt = { version = "0.44", default-features = false }
 subxt-metadata = { version = "0.44", default-features = false }
 subxt-signer = { version = "0.44" }
-=======
-subxt = { version = "0.43", default-features = false }
-subxt-metadata = { version = "0.43", default-features = false }
-subxt-signer = { version = "0.43" }
->>>>>>> 7af791f7
 syn = { version = "2.0.87" }
 sysinfo = { version = "0.30" }
 tar = { version = "0.4" }
