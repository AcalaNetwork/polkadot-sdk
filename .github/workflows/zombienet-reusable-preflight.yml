--- conflicted
+++ resolved
@@ -258,14 +258,8 @@
           GH_TOKEN: ${{ secrets.GITHUB_TOKEN }}
         run: |
           gh --version
-<<<<<<< HEAD
           export SHA=${{ github.event.pull_request.head.sha }}
           if [[ ${{ github.event_name }} == "merge_group" || github.event_name == "workflow_dispatch" ]]; then export SHA="${GITHUB_SHA::8}"; fi
-=======
-
-          SHA=${{ github.event.pull_request.head.sha }}
-          if [[ ${{ github.event_name }} == "merge_group" || ${{ github.event_name }} == "workflow_dispatch" ]]; then export SHA="${GITHUB_SHA::8}"; fi
->>>>>>> 992fb299
           DELAYER=10
           while true; do
             # In case of multiple runs take the most recent one (with greatest databaseId)
