name: Zombienet Substrate

on:
  workflow_dispatch:
  push:
   branches:
     - master
  pull_request:
    types: [opened, synchronize, reopened, ready_for_review, labeled]
  merge_group:
concurrency:
  group: ${{ github.workflow }}-${{ github.event.pull_request.number || github.ref }}
  cancel-in-progress: true

env:
  FF_DISABLE_UMASK_FOR_DOCKER_EXECUTOR: 1
  LOCAL_DIR: "./substrate/zombienet"
  GHA_CLUSTER_SERVER_ADDR: "https://kubernetes.default:443"
  # use spot by default
  X_INFRA_INSTANCE: "spot"
  # don't retry sdk tests
  NEXTEST_RETRIES: 0
  KUBECONFIG: "/data/config"
  ZOMBIE_CLEANER_DISABLED: 1


  # DB generated from commit: https://github.com/paritytech/polkadot-sdk/commit/868788a5bff3ef94869bd36432726703fe3b4e96
  # TODO: As a workaround for https://github.com/paritytech/polkadot-sdk/issues/2568 the DB was generated in archive mode.
  # After the issue is fixed, we should replace it with a pruned version of the DB.
  DB_SNAPSHOT: "https://storage.googleapis.com/zombienet-db-snaps/substrate/0001-basic-warp-sync/chains-9677807d738b951e9f6c82e5fd15518eb0ae0419.tgz"
  DB_BLOCK_HEIGHT: 56687
  DEFAULT_CONCURRENCY: 4
  ZOMBIENET_PROVIDER: "native"

jobs:
  isdraft:
    uses: ./.github/workflows/reusable-isdraft.yml
  preflight:
    needs: isdraft
    uses: ./.github/workflows/zombienet-reusable-preflight.yml

  zombienet-substrate-0000-block-building:
    needs: [preflight]
    # only run if we have changes in ./substrate directory and the build workflow already finish with success status.
    if: ${{ needs.preflight.outputs.changes_substrate || github.event_name == 'workflow_dispatch' }}
    runs-on: ${{ needs.preflight.outputs.ZOMBIENET_DEFAULT_RUNNER }}
    timeout-minutes: 60
    container:
      image: ${{ needs.preflight.outputs.ZOMBIENET_IMAGE }}
    env:
      ZOMBIENET_INTEGRATION_TEST_IMAGE: "${{ needs.preflight.outputs.TEMP_IMAGES_BASE }}/substrate:${{ needs.preflight.outputs.DOCKER_IMAGES_VERSION }}"
      DEBUG: "${{ needs.preflight.outputs.DEBUG }}"
    steps:
      - name: Checkout
        uses: actions/checkout@v4

      #
      - name: zombienet_test
        uses: ./.github/actions/zombienet
        with:
          test: "block-building.zndsl"
          local-dir: "${{ env.LOCAL_DIR }}/0000-block-building"
          concurrency: ${{ env.DEFAULT_CONCURRENCY }}
          gh-token: ${{ secrets.GITHUB_TOKEN }}
          build-id: ${{ needs.preflight.outputs.BUILD_RUN_ID }}
          ref-slug: ${{ needs.preflight.outputs.SOURCE_REF_SLUG }}

  zombienet-substrate-0001-basic-warp-sync:
    needs: [preflight]
    # only run if we have changes in ./substrate directory and the build workflow already finish with success status.
    if: ${{ needs.preflight.outputs.changes_substrate || github.event_name == 'workflow_dispatch' }}
    runs-on: ${{ needs.preflight.outputs.ZOMBIENET_DEFAULT_RUNNER }}
    timeout-minutes: 60
    container:
      image: ${{ needs.preflight.outputs.ZOMBIENET_IMAGE }}
    env:
      ZOMBIENET_INTEGRATION_TEST_IMAGE: "${{ needs.preflight.outputs.TEMP_IMAGES_BASE }}/substrate:${{ needs.preflight.outputs.DOCKER_IMAGES_VERSION }}"
      DEBUG: "${{ needs.preflight.outputs.DEBUG }}"
    steps:
      - name: Checkout
        uses: actions/checkout@v4

      #
      - name: zombienet_test
        uses: ./.github/actions/zombienet
        with:
          test: "test-warp-sync.zndsl"
          local-dir: "${{ env.LOCAL_DIR }}/0001-basic-warp-sync"
          concurrency: ${{ env.DEFAULT_CONCURRENCY }}
          gh-token: ${{ secrets.GITHUB_TOKEN }}
          build-id: ${{ needs.preflight.outputs.BUILD_RUN_ID }}
          ref-slug: ${{ needs.preflight.outputs.SOURCE_REF_SLUG }}



<<<<<<< HEAD
  # TODO: Disabled, fails 50% times
=======
  # TODO: Disabled, fails 1 in 50 runs
>>>>>>> dbfed5a5
  zombienet-substrate-0002-validators-warp-sync:
    needs: [preflight]
    # only run if we have changes in ./substrate directory and the build workflow already finish with success status.
    if: ${{ (needs.preflight.outputs.changes_substrate || github.event_name == 'workflow_dispatch') &&  ! contains(needs.preflight.outputs.FLAKY_TESTS, 'zombienet-substrate-0002-validators-warp-sync') }}
    runs-on: ${{ needs.preflight.outputs.ZOMBIENET_LARGE_RUNNER }}
    timeout-minutes: 60
    container:
      image: ${{ needs.preflight.outputs.ZOMBIENET_IMAGE }}
    env:
      ZOMBIENET_INTEGRATION_TEST_IMAGE: "${{ needs.preflight.outputs.TEMP_IMAGES_BASE }}/substrate:${{ needs.preflight.outputs.DOCKER_IMAGES_VERSION }}"
      DEBUG: "${{ needs.preflight.outputs.DEBUG }}"
    steps:
      - name: Checkout
        uses: actions/checkout@v4

      - name: cp_spec
        shell: bash
        run: |
          cp --remove-destination ${LOCAL_DIR}/0001-basic-warp-sync/chain-spec.json ${LOCAL_DIR}/0002-validators-warp-sync

      #

      - name: zombienet_test
        uses: ./.github/actions/zombienet
        with:
          test: "test-validators-warp-sync.zndsl"
          local-dir: "${{ env.LOCAL_DIR }}/0002-validators-warp-sync"
          concurrency: ${{ env.DEFAULT_CONCURRENCY }}
          gh-token: ${{ secrets.GITHUB_TOKEN }}
          build-id: ${{ needs.preflight.outputs.BUILD_RUN_ID }}
          ref-slug: ${{ needs.preflight.outputs.SOURCE_REF_SLUG }}

<<<<<<< HEAD
  # TODO: Disabled, occasionally (1 on ~50-70 runs) fails
=======
  # TODO: Disabled, fails 1 in 50 runs
>>>>>>> dbfed5a5
  zombienet-substrate-0003-block-building-warp-sync:
    needs: [preflight]
    # only run if we have changes in ./substrate directory and the build workflow already finish with success status.
    if: ${{ (needs.preflight.outputs.changes_substrate || github.event_name == 'workflow_dispatch') &&  ! contains(needs.preflight.outputs.FLAKY_TESTS, 'zombienet-substrate-0003-block-building-warp-sync') }}
    runs-on: ${{ needs.preflight.outputs.ZOMBIENET_DEFAULT_RUNNER }}
    timeout-minutes: 60
    container:
      image: ${{ needs.preflight.outputs.ZOMBIENET_IMAGE }}
    env:
      ZOMBIENET_INTEGRATION_TEST_IMAGE: "${{ needs.preflight.outputs.TEMP_IMAGES_BASE }}/substrate:${{ needs.preflight.outputs.DOCKER_IMAGES_VERSION }}"
    steps:
      - name: Checkout
        uses: actions/checkout@v4

      - name: cp_spec
<<<<<<< HEAD
        shell: bash      
=======
        shell: bash
>>>>>>> dbfed5a5
        run: |
          cp --remove-destination ${LOCAL_DIR}/0001-basic-warp-sync/chain-spec.json ${LOCAL_DIR}/0003-block-building-warp-sync

      #
      - name: zombienet_test
        uses: ./.github/actions/zombienet
        with:
          test: "test-block-building-warp-sync.zndsl"
          local-dir: "${{ env.LOCAL_DIR }}/0003-block-building-warp-sync"
          concurrency: ${{ env.DEFAULT_CONCURRENCY }}
          gh-token: ${{ secrets.GITHUB_TOKEN }}
          build-id: ${{ needs.preflight.outputs.BUILD_RUN_ID }}
          ref-slug: ${{ needs.preflight.outputs.SOURCE_REF_SLUG }}
<|MERGE_RESOLUTION|>--- conflicted
+++ resolved
@@ -65,6 +65,7 @@
           build-id: ${{ needs.preflight.outputs.BUILD_RUN_ID }}
           ref-slug: ${{ needs.preflight.outputs.SOURCE_REF_SLUG }}
 
+
   zombienet-substrate-0001-basic-warp-sync:
     needs: [preflight]
     # only run if we have changes in ./substrate directory and the build workflow already finish with success status.
@@ -92,12 +93,7 @@
           ref-slug: ${{ needs.preflight.outputs.SOURCE_REF_SLUG }}
 
 
-
-<<<<<<< HEAD
-  # TODO: Disabled, fails 50% times
-=======
   # TODO: Disabled, fails 1 in 50 runs
->>>>>>> dbfed5a5
   zombienet-substrate-0002-validators-warp-sync:
     needs: [preflight]
     # only run if we have changes in ./substrate directory and the build workflow already finish with success status.
@@ -118,8 +114,6 @@
         run: |
           cp --remove-destination ${LOCAL_DIR}/0001-basic-warp-sync/chain-spec.json ${LOCAL_DIR}/0002-validators-warp-sync
 
-      #
-
       - name: zombienet_test
         uses: ./.github/actions/zombienet
         with:
@@ -130,11 +124,8 @@
           build-id: ${{ needs.preflight.outputs.BUILD_RUN_ID }}
           ref-slug: ${{ needs.preflight.outputs.SOURCE_REF_SLUG }}
 
-<<<<<<< HEAD
-  # TODO: Disabled, occasionally (1 on ~50-70 runs) fails
-=======
+
   # TODO: Disabled, fails 1 in 50 runs
->>>>>>> dbfed5a5
   zombienet-substrate-0003-block-building-warp-sync:
     needs: [preflight]
     # only run if we have changes in ./substrate directory and the build workflow already finish with success status.
@@ -150,15 +141,10 @@
         uses: actions/checkout@v4
 
       - name: cp_spec
-<<<<<<< HEAD
-        shell: bash      
-=======
         shell: bash
->>>>>>> dbfed5a5
         run: |
           cp --remove-destination ${LOCAL_DIR}/0001-basic-warp-sync/chain-spec.json ${LOCAL_DIR}/0003-block-building-warp-sync
 
-      #
       - name: zombienet_test
         uses: ./.github/actions/zombienet
         with:
