name: Command

on:
  issue_comment: # listen for comments on issues
    types: [created]

permissions: # allow the action to comment on the PR
  contents: read
  issues: write
  pull-requests: write
  actions: read

jobs:
  is-org-member:
    if: startsWith(github.event.comment.body, '/cmd')
    runs-on: ubuntu-latest
    outputs:
      member: ${{ steps.is-member.outputs.result }}
    steps:
      - name: Generate token
        id: generate_token
        uses: actions/create-github-app-token@v1
        with:
          app-id: ${{ secrets.CMD_BOT_APP_ID }}
          private-key: ${{ secrets.CMD_BOT_APP_KEY }}

      - name: Check if user is a member of the organization
        id: is-member
        uses: actions/github-script@v7
        with:
          github-token: ${{ steps.generate_token.outputs.token }}
          result-encoding: string
          script: |
            const fs = require("fs");
            try {              
              const org = '${{ github.event.repository.owner.login }}';
              const username = '${{ github.event.comment.user.login }}';

              const membership = await github.rest.orgs.checkMembershipForUser({
                  org: org,
                  username: username
              });

              console.log(membership, membership.status, membership.status === 204);

              if (membership.status === 204) {
                return 'true';
              } else {
                console.log(membership);
                fs.appendFileSync(process.env["GITHUB_STEP_SUMMARY"], `${membership.data && membership.data.message || 'Unknown error happened, please check logs'}`);
              }
            } catch (error) {
              console.log(error)
            }

            return 'false';


  acknowledge:
    if: ${{ startsWith(github.event.comment.body, '/cmd') }}
    runs-on: ubuntu-latest
    steps:
      - name: Add reaction to triggered comment
        uses: actions/github-script@v7
        with:
          github-token: ${{ secrets.GITHUB_TOKEN }}
          script: |
            github.rest.reactions.createForIssueComment({
              comment_id: ${{ github.event.comment.id }},
              owner: context.repo.owner,
              repo: context.repo.repo,
              content: 'eyes'
            })

  clean:
    runs-on: ubuntu-latest
    steps:
      - name: Clean previous comments
        uses: actions/github-script@v7
        if: ${{ startsWith(github.event.comment.body, '/cmd') && contains(github.event.comment.body, '--clean') }}
        with:
          github-token: ${{ secrets.GITHUB_TOKEN }}
          script: |
            github.rest.issues.listComments({
              issue_number: context.issue.number,
              owner: context.repo.owner,
              repo: context.repo.repo
            }).then(comments => {
              for (let comment of comments.data) {
                console.log(comment)
                if (
                  ${{ github.event.comment.id }} !== comment.id &&
                    (
                      (
                        (
                          comment.body.startsWith('Command') || 
                          comment.body.startsWith('<details><summary>Command') || 
                          comment.body.startsWith('Sorry, only ')
                        ) && comment.user.type === 'Bot'
                      ) ||
                      (comment.body.startsWith('/cmd') && comment.user.login === context.actor)
                    )
                ) {
                  github.rest.issues.deleteComment({
                    comment_id: comment.id,
                    owner: context.repo.owner,
                    repo: context.repo.repo
                  })
                }
              }
            })

  get-pr-info:
    if: ${{ startsWith(github.event.comment.body, '/cmd') }}
    runs-on: ubuntu-latest
    outputs:
      CMD: ${{ steps.get-comment.outputs.group2 }}
      pr-branch: ${{ steps.get-pr.outputs.pr_branch }}
      repo: ${{ steps.get-pr.outputs.repo }}
    steps:
      - name: Get command
        uses: actions-ecosystem/action-regex-match@v2
        id: get-comment
        with:
          text: ${{ github.event.comment.body }}
          regex: "^(\\/cmd )([-\\/\\s\\w.=:]+)$" # see explanation in docs/contributor/commands-readme.md#examples
      
      # Get PR branch name, because the issue_comment event does not contain the PR branch name
      - name: Check if the issue is a PR
        id: check-pr
        run: |
          if [ -n "${{ github.event.issue.pull_request.url }}" ]; then
            echo "This is a pull request comment"
          else
            echo "This is not a pull request comment"
            exit 1
          fi

      - name: Get PR Branch Name and Repo
        if: steps.check-pr.outcome == 'success'
        id: get-pr
        uses: actions/github-script@v7
        with:
          script: |
            const pr = await github.rest.pulls.get({
              owner: context.repo.owner,
              repo: context.repo.repo,
              pull_number: context.issue.number,
            });
            const prBranch = pr.data.head.ref;
            const repo = pr.data.head.repo.full_name;
            console.log(prBranch, repo)
            core.setOutput('pr_branch', prBranch);
            core.setOutput('repo', repo);

      - name: Use PR Branch Name and Repo
        env:
          PR_BRANCH: ${{ steps.get-pr.outputs.pr_branch }}
          REPO: ${{ steps.get-pr.outputs.repo }}
          CMD: ${{ steps.get-comment.outputs.group2 }}
        run: |
          echo "The PR branch is $PR_BRANCH"
          echo "The repository is $REPO"
          echo "The CMD is $CMD"

  help:
    needs: [clean, get-pr-info]
    if: ${{ startsWith(github.event.comment.body, '/cmd') && contains(github.event.comment.body, '--help') }}
    runs-on: ubuntu-latest
    steps:
      - name: Checkout
        uses: actions/checkout@v4

      - name: Save output of help
        id: help
        env:
          CMD: ${{ needs.get-pr-info.outputs.CMD }} # to avoid "" around the command
        run: |
          python3 -m pip install -r .github/scripts/generate-prdoc.requirements.txt
          echo 'help<<EOF' >> $GITHUB_OUTPUT
          python3 .github/scripts/cmd/cmd.py $CMD >> $GITHUB_OUTPUT
          echo 'EOF' >> $GITHUB_OUTPUT

      - name: Comment PR (Help)
        uses: actions/github-script@v7
        with:
          github-token: ${{ secrets.GITHUB_TOKEN }}
          script: |
            github.rest.issues.createComment({
              issue_number: context.issue.number,
              owner: context.repo.owner,
              repo: context.repo.repo,
              body: `<details><summary>Command help:</summary> 

            \`\`\`
            ${{ steps.help.outputs.help }}
            \`\`\` 

            </details>`
            })

      - name: Add confused reaction on failure
        uses: actions/github-script@v7
        if: ${{ failure() }}
        with:
          github-token: ${{ secrets.GITHUB_TOKEN }}
          script: |
            github.rest.reactions.createForIssueComment({
              comment_id: ${{ github.event.comment.id }},
              owner: context.repo.owner,
              repo: context.repo.repo,
              content: 'confused'
            })

      - name: Add 👍 reaction on success
        uses: actions/github-script@v7
        if: ${{ !failure() }}
        with:
          github-token: ${{ secrets.GITHUB_TOKEN }}
          script: |
            github.rest.reactions.createForIssueComment({
              comment_id: ${{ github.event.comment.id }},
              owner: context.repo.owner,
              repo: context.repo.repo,
              content: '+1'
            })

  set-image:
    needs: [clean, get-pr-info]
    if: ${{ startsWith(github.event.comment.body, '/cmd') && !contains(github.event.comment.body, '--help') }}
    runs-on: ubuntu-latest
    env: 
      CMD: ${{ needs.get-pr-info.outputs.CMD }}
    outputs:
      IMAGE: ${{ steps.set-image.outputs.IMAGE }}
      RUNNER: ${{ steps.set-image.outputs.RUNNER }}
    steps:
      - name: Checkout
        uses: actions/checkout@v4

      - id: set-image
        run: |
          BODY=$(echo "$CMD" | xargs) # remove whitespace
          IMAGE_OVERRIDE=$(echo $BODY | grep -oe 'docker.io/paritytech/ci-unified:.*\s' | xargs)

          cat .github/env >> $GITHUB_OUTPUT

          if [ -n "$IMAGE_OVERRIDE" ]; then
              IMAGE=$IMAGE_OVERRIDE
              echo "IMAGE=$IMAGE" >> $GITHUB_OUTPUT
          fi

          if [[ $BODY == "bench"* ]]; then
              echo "RUNNER=parity-weights" >> $GITHUB_OUTPUT
          elif [[ $BODY == "update-ui"* ]]; then
              echo "RUNNER=parity-large" >> $GITHUB_OUTPUT
          else
              echo "RUNNER=ubuntu-latest" >> $GITHUB_OUTPUT
          fi
      - name: Print outputs
        run: |
          echo "RUNNER=${{ steps.set-image.outputs.RUNNER }}"
          echo "IMAGE=${{ steps.set-image.outputs.IMAGE }}"

  before-cmd:
    needs: [set-image, get-pr-info]
    runs-on: ubuntu-latest
    env:
      JOB_NAME: "cmd"
      CMD: ${{ needs.get-pr-info.outputs.CMD }}
      PR_BRANCH: ${{ needs.get-pr-info.outputs.pr-branch }}
    outputs:
      job_url: ${{ steps.build-link.outputs.job_url }}
      run_url: ${{ steps.build-link.outputs.run_url }}
    steps:
      - name: Build workflow link
        if: ${{ !contains(github.event.comment.body, '--quiet') }}
        id: build-link
        run: |
          # Get exactly the CMD job link, filtering out the other jobs
          jobLink=$(curl -s \
            -H "Authorization: token ${{ secrets.GITHUB_TOKEN }}" \
            -H "Accept: application/vnd.github.v3+json" \
            https://api.github.com/repos/${{ github.repository }}/actions/runs/${{ github.run_id }}/jobs | jq '.jobs[] | select(.name | contains("${{ env.JOB_NAME }}")) | .html_url')

          runLink=$(curl -s \
            -H "Authorization: token ${{ secrets.GITHUB_TOKEN }}" \
            -H "Accept: application/vnd.github.v3+json" \
            https://api.github.com/repos/${{ github.repository }}/actions/runs/${{ github.run_id }} | jq '.html_url')

          echo "job_url=${jobLink}"
          echo "run_url=${runLink}"
          echo "job_url=$jobLink" >> $GITHUB_OUTPUT
          echo "run_url=$runLink" >> $GITHUB_OUTPUT

      - name: Comment PR (Start)
        # No need to comment on prdoc start or if --quiet
        if: ${{ !contains(github.event.comment.body, '--quiet') && !startsWith(needs.get-pr-info.outputs.CMD, 'prdoc') && !startsWith(needs.get-pr-info.outputs.CMD, 'fmt')}}
        uses: actions/github-script@v7
        with:
          github-token: ${{ secrets.GITHUB_TOKEN }}
          script: |
            let job_url = ${{ steps.build-link.outputs.job_url }}
            let cmd = process.env.CMD;
            github.rest.issues.createComment({
              issue_number: context.issue.number,
              owner: context.repo.owner,
              repo: context.repo.repo,
              body: `Command "${cmd}" has started 🚀 [See logs here](${job_url})`
            })

  cmd:
    needs: [before-cmd, set-image, get-pr-info, is-org-member]
    env:
      CMD: ${{ needs.get-pr-info.outputs.CMD }}
      PR_BRANCH: ${{ needs.get-pr-info.outputs.pr-branch }}
    runs-on: ${{ needs.set-image.outputs.RUNNER }}
    container:
      image: ${{ needs.set-image.outputs.IMAGE }}
    timeout-minutes: 1440 # 24 hours per runtime
    # lowerdown permissions to separate permissions context for executable parts by contributors
    permissions:
      contents: read
      pull-requests: none
      actions: none
      issues: none
    outputs:
      cmd_output: ${{ steps.cmd.outputs.cmd_output }}
      subweight: ${{ steps.subweight.outputs.result }}
    steps:
      - name: Checkout
        uses: actions/checkout@v4
        with:
          repository: ${{ needs.get-pr-info.outputs.repo }}
          ref: ${{ needs.get-pr-info.outputs.pr-branch }}

      # In order to run prdoc without specifying the PR number, we need to add the PR number as an argument automatically
      - name: Prepare PR Number argument
        id: pr-arg
<<<<<<< HEAD
        run: |
          CMD="${{ needs.get-pr-info.outputs.CMD }}"
          if echo "$CMD" | grep -q "prdoc" && ! echo "$CMD" | grep -qE "\-\-pr[[:space:]=][0-9]+"; then
            echo "arg=--pr ${{ github.event.issue.number }}" >> $GITHUB_OUTPUT
          else
            echo "arg=" >> $GITHUB_OUTPUT
          fi
      
      - name: Install dependencies for bench
        if: startsWith(needs.get-pr-info.outputs.CMD, 'bench')
        run: |
          cargo install --path substrate/utils/frame/omni-bencher --locked --profile production
=======
        run: |
          CMD="${{ needs.get-pr-info.outputs.CMD }}"
          if echo "$CMD" | grep -q "prdoc" && ! echo "$CMD" | grep -qE "\-\-pr[[:space:]=][0-9]+"; then
            echo "arg=--pr ${{ github.event.issue.number }}" >> $GITHUB_OUTPUT
          else
            echo "arg=" >> $GITHUB_OUTPUT
          fi
>>>>>>> 83db0474

      - name: Run cmd
        id: cmd
        env:
          PR_ARG: ${{ steps.pr-arg.outputs.arg }}
          IS_ORG_MEMBER: ${{ needs.is-org-member.outputs.member }}
        run: |
          echo "Running command: '$CMD $PR_ARG' on '${{ needs.set-image.outputs.RUNNER }}' runner, container: '${{ needs.set-image.outputs.IMAGE }}'"
          echo "RUST_NIGHTLY_VERSION: $RUST_NIGHTLY_VERSION"
          echo "IS_ORG_MEMBER: $IS_ORG_MEMBER"

          git config --global --add safe.directory $GITHUB_WORKSPACE
          git config user.name "cmd[bot]"
          git config user.email "41898282+github-actions[bot]@users.noreply.github.com"
            
          
          # if the user is not an org member, we need to use the bot's path from master to avoid unwanted modifications
          if [ "$IS_ORG_MEMBER" = "true" ]; then
            # safe to run commands from current branch
            BOT_PATH=.github
          else
            # going to run commands from master
            TMP_DIR=/tmp/polkadot-sdk
            git clone --depth 1 --branch master https://github.com/paritytech/polkadot-sdk $TMP_DIR
            BOT_PATH=$TMP_DIR/.github
          fi

          # install deps and run a command from master
          python3 -m pip install -r $BOT_PATH/scripts/generate-prdoc.requirements.txt
          python3 $BOT_PATH/scripts/cmd/cmd.py $CMD $PR_ARG
          git status
          git diff

          if [ -f /tmp/cmd/command_output.log ]; then
            CMD_OUTPUT=$(cat /tmp/cmd/command_output.log)
            # export to summary to display in the PR
            echo "$CMD_OUTPUT" >> $GITHUB_STEP_SUMMARY
            # should be multiline, otherwise it captures the first line only
            echo 'cmd_output<<EOF' >> $GITHUB_OUTPUT
            echo "$CMD_OUTPUT" >> $GITHUB_OUTPUT
            echo 'EOF' >> $GITHUB_OUTPUT
          fi

          git add -A
          git diff HEAD > /tmp/cmd/command_diff.patch -U0
          git commit -m "tmp cmd: $CMD" || true
          # without push, as we're saving the diff to an artifact and subweight will compare the local branch with the remote branch

      - name: Upload command output
        if: ${{ always() }}
        uses: actions/upload-artifact@v4
        with:
          name: command-output
          path: /tmp/cmd/command_output.log

      - name: Upload command diff
        uses: actions/upload-artifact@v4
        with:
          name: command-diff
          path: /tmp/cmd/command_diff.patch

      - name: Install subweight for bench
        if: startsWith(needs.get-pr-info.outputs.CMD, 'bench')
        run: cargo install subweight

      - name: Run Subweight for bench
        id: subweight
        if: startsWith(needs.get-pr-info.outputs.CMD, 'bench')
        shell: bash
        run: |
          git fetch
          git remote -v
          echo $(git log -n 2 --oneline)

          result=$(subweight compare commits \
            --path-pattern "./**/weights/**/*.rs,./**/weights.rs" \
            --method asymptotic \
            --format markdown \
            --no-color \
            --change added changed \
            --ignore-errors \
            refs/remotes/origin/master $PR_BRANCH)

          # Save the multiline result to the output
          {
            echo "result<<EOF"
            echo "$result"
            echo "EOF"
          } >> $GITHUB_OUTPUT

  after-cmd:
    needs: [cmd, get-pr-info, before-cmd]
    env:
      CMD: ${{ needs.get-pr-info.outputs.CMD }}
      PR_BRANCH: ${{ needs.get-pr-info.outputs.pr-branch }}
    runs-on: ubuntu-latest
    steps:
      # needs to be able to trigger CI, as default token does not retrigger
      - uses: actions/create-github-app-token@v1
        id: generate_token
        with:
          app-id: ${{ secrets.CMD_BOT_APP_ID }}
          private-key: ${{ secrets.CMD_BOT_APP_KEY }}

      - name: Checkout
        uses: actions/checkout@v4
        with:
          token: ${{ steps.generate_token.outputs.token }}
          repository: ${{ needs.get-pr-info.outputs.repo }}
          ref: ${{ needs.get-pr-info.outputs.pr-branch }}

      - name: Download all artifacts
        uses: actions/download-artifact@v4
        with: 
          name: command-diff
          path: command-diff

      - name: Apply & Commit changes
        run: |
          ls -lsa .

          git config --global --add safe.directory $GITHUB_WORKSPACE
          git config user.name "cmd[bot]"
          git config user.email "41898282+github-actions[bot]@users.noreply.github.com"
          git config --global pull.rebase false
          
          echo "Applying $file"
          git apply "command-diff/command_diff.patch" --unidiff-zero --allow-empty

          rm -rf command-diff

          git status
          
          if [ -n "$(git status --porcelain)" ]; then

            git remote -v

            push_changes() {
              git push origin "HEAD:$PR_BRANCH"
            }

            git add .
            git restore --staged Cargo.lock # ignore changes in Cargo.lock
            git commit -m "Update from ${{ github.actor }} running command '$CMD'" || true
            
            # Attempt to push changes
            if ! push_changes; then
              echo "Push failed, trying to rebase..."
              git pull --rebase origin $PR_BRANCH
              # After successful rebase, try pushing again
              push_changes
            fi
          else
            echo "Nothing to commit";
          fi

      - name: Comment PR (End)
        # No need to comment on prdoc success or --quiet
        if: ${{ needs.cmd.result == 'success' && !contains(github.event.comment.body, '--quiet') && !startsWith(needs.get-pr-info.outputs.CMD, 'prdoc') && !startsWith(needs.get-pr-info.outputs.CMD, 'fmt') }}
        uses: actions/github-script@v7
        env:
          SUBWEIGHT: "${{ needs.cmd.outputs.subweight }}"
          CMD_OUTPUT: "${{ needs.cmd.outputs.cmd_output }}"
        with:
          github-token: ${{ secrets.GITHUB_TOKEN }}
          script: |
            let runUrl = ${{ needs.before-cmd.outputs.run_url }}
            let subweight = process.env.SUBWEIGHT || '';
            let cmdOutput = process.env.CMD_OUTPUT || '';
            let cmd = process.env.CMD;
            console.log(cmdOutput);

            let subweightCollapsed = subweight.trim() !== '' 
              ? `<details>\n\n<summary>Subweight results:</summary>\n\n${subweight}\n\n</details>` 
              : '';

            let cmdOutputCollapsed = cmdOutput.trim() !== ''
              ? `<details>\n\n<summary>Command output:</summary>\n\n${cmdOutput}\n\n</details>` 
              : '';

            github.rest.issues.createComment({
              issue_number: context.issue.number,
              owner: context.repo.owner,
              repo: context.repo.repo,
              body: `Command "${cmd}" has finished ✅ [See logs here](${runUrl})${subweightCollapsed}${cmdOutputCollapsed}`
            })

  finish:
    needs: [get-pr-info, before-cmd, after-cmd, cmd]
    if: ${{ always() }}
    runs-on: ubuntu-latest
    env:
      CMD_OUTPUT: "${{ needs.cmd.outputs.cmd_output }}"
      CMD: ${{ needs.get-pr-info.outputs.CMD }}
    steps:
      - name: Comment PR (Failure)
        if: ${{ needs.cmd.result == 'failure' || needs.after-cmd.result == 'failure' }}
        uses: actions/github-script@v7
        with:
          github-token: ${{ secrets.GITHUB_TOKEN }}
          script: |
            let jobUrl = ${{ needs.before-cmd.outputs.job_url }}
            let cmdOutput = process.env.CMD_OUTPUT;
            let cmd = process.env.CMD;
            let cmdOutputCollapsed = '';
            if (cmdOutput && cmdOutput.trim() !== '') {
              cmdOutputCollapsed = `<details>\n\n<summary>Command output:</summary>\n\n${cmdOutput}\n\n</details>` 
            }

            github.rest.issues.createComment({
              issue_number: context.issue.number,
              owner: context.repo.owner,
              repo: context.repo.repo,
              body: `Command "${cmd}" has failed ❌! [See logs here](${jobUrl})${cmdOutputCollapsed}`
            })

      - name: Add 😕 reaction on failure
        if: ${{ needs.cmd.result == 'failure' || needs.after-cmd.result == 'failure' }}
        uses: actions/github-script@v7
        with:
          github-token: ${{ secrets.GITHUB_TOKEN }}
          script: |
            github.rest.reactions.createForIssueComment({
              comment_id: ${{ github.event.comment.id }},
              owner: context.repo.owner,
              repo: context.repo.repo,
              content: 'confused'
            })

      - name: Add 👍 reaction on success
        if: ${{ needs.cmd.result == 'success' && needs.after-cmd.result == 'success' }}
        uses: actions/github-script@v7
        with:
          github-token: ${{ secrets.GITHUB_TOKEN }}
          script: |
            github.rest.reactions.createForIssueComment({
              comment_id: ${{ github.event.comment.id }},
              owner: context.repo.owner,
              repo: context.repo.repo,
              content: '+1'
            })<|MERGE_RESOLUTION|>--- conflicted
+++ resolved
@@ -337,7 +337,6 @@
       # In order to run prdoc without specifying the PR number, we need to add the PR number as an argument automatically
       - name: Prepare PR Number argument
         id: pr-arg
-<<<<<<< HEAD
         run: |
           CMD="${{ needs.get-pr-info.outputs.CMD }}"
           if echo "$CMD" | grep -q "prdoc" && ! echo "$CMD" | grep -qE "\-\-pr[[:space:]=][0-9]+"; then
@@ -345,20 +344,6 @@
           else
             echo "arg=" >> $GITHUB_OUTPUT
           fi
-      
-      - name: Install dependencies for bench
-        if: startsWith(needs.get-pr-info.outputs.CMD, 'bench')
-        run: |
-          cargo install --path substrate/utils/frame/omni-bencher --locked --profile production
-=======
-        run: |
-          CMD="${{ needs.get-pr-info.outputs.CMD }}"
-          if echo "$CMD" | grep -q "prdoc" && ! echo "$CMD" | grep -qE "\-\-pr[[:space:]=][0-9]+"; then
-            echo "arg=--pr ${{ github.event.issue.number }}" >> $GITHUB_OUTPUT
-          else
-            echo "arg=" >> $GITHUB_OUTPUT
-          fi
->>>>>>> 83db0474
 
       - name: Run cmd
         id: cmd
