--- conflicted
+++ resolved
@@ -372,16 +372,15 @@
         run: brew install protobuf
       - name: install solc
         run: brew install solidity
-<<<<<<< HEAD
       - name: install resolc
         run: |
           echo "Download the resolc binary"
-          wget -O resolc https://github.com/paritytech/revive/releases/download/v0.3.0/resolc-x86_64-unknown-linux-musl -q
+          curl -L -o resolc https://github.com/paritytech/revive/releases/download/v0.3.0/resolc-universal-apple-darwin
           chmod +x resolc
-          mv resolc /usr/local/bin
+          mkdir -p ~/.local/bin
+          mv resolc ~/.local/bin
+          echo "$HOME/.local/bin" >> $GITHUB_PATH
           resolc --version
-=======
->>>>>>> 79b84da8
       - name: cargo info
         run: |
           echo "######## rustup show ########"
