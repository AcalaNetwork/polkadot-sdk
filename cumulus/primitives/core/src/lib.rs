--- conflicted
+++ resolved
@@ -216,7 +216,6 @@
 /// A consensus engine ID indicating that this is a Cumulus Parachain.
 pub const CUMULUS_CONSENSUS_ID: ConsensusEngineId = *b"CMLS";
 
-<<<<<<< HEAD
 /// Information about the core on the relay chain this block will be validated on.
 #[derive(Clone, Debug, Decode, Encode, PartialEq, Eq)]
 pub struct CoreInfo {
@@ -248,8 +247,6 @@
 	pub maybe_last: bool,
 }
 
-=======
->>>>>>> 40cd38db
 /// Identifier for a relay chain block used by [`CumulusDigestItem`].
 #[derive(Clone, Debug, PartialEq, Hash, Eq)]
 pub enum RelayBlockIdentifier {
@@ -353,48 +350,21 @@
 		})
 	}
 
-<<<<<<< HEAD
 	/// Returns the [`BundleInfo`] from the given `digest`.
 	pub fn find_bundle_info(digest: &Digest) -> Option<BundleInfo> {
 		digest.convert_first(|d| match d {
 			DigestItem::PreRuntime(id, val) if id == &CUMULUS_CONSENSUS_ID => {
 				let Ok(CumulusDigestItem::BundleInfo(bundle_info)) =
-=======
-	/// Returns the [`RelayBlockIdentifier`] from the given `digest`.
-	///
-	/// The identifier corresponds to the relay parent used to build the parachain block.
-	pub fn find_relay_block_identifier(digest: &Digest) -> Option<RelayBlockIdentifier> {
-		digest.convert_first(|d| match d {
-			DigestItem::Consensus(id, val) if id == &CUMULUS_CONSENSUS_ID => {
-				let Ok(CumulusDigestItem::RelayParent(hash)) =
->>>>>>> 40cd38db
 					CumulusDigestItem::decode_all(&mut &val[..])
 				else {
 					return None
 				};
 
-<<<<<<< HEAD
 				Some(bundle_info)
-=======
-				Some(RelayBlockIdentifier::ByHash(hash))
-			},
-			DigestItem::Consensus(id, val) if id == &rpsr_digest::RPSR_CONSENSUS_ID => {
-				let Ok((storage_root, block_number)) =
-					rpsr_digest::RpsrType::decode_all(&mut &val[..])
-				else {
-					return None
-				};
-
-				Some(RelayBlockIdentifier::ByStorageRoot {
-					storage_root,
-					block_number: block_number.into(),
-				})
->>>>>>> 40cd38db
 			},
 			_ => None,
 		})
 	}
-<<<<<<< HEAD
 
 	/// Returns `true` if the given `digest` contains the [`Self::UseFullCore`] item.
 	pub fn contains_use_full_core(digest: &Digest) -> bool {
@@ -413,8 +383,6 @@
 			})
 			.unwrap_or_default()
 	}
-=======
->>>>>>> 40cd38db
 }
 
 ///
