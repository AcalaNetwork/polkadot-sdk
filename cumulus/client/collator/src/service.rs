// Copyright (C) Parity Technologies (UK) Ltd.
// This file is part of Cumulus.
// SPDX-License-Identifier: GPL-3.0-or-later WITH Classpath-exception-2.0

// Cumulus is free software: you can redistribute it and/or modify
// it under the terms of the GNU General Public License as published by
// the Free Software Foundation, either version 3 of the License, or
// (at your option) any later version.

// Cumulus is distributed in the hope that it will be useful,
// but WITHOUT ANY WARRANTY; without even the implied warranty of
// MERCHANTABILITY or FITNESS FOR A PARTICULAR PURPOSE. See the
// GNU General Public License for more details.

// You should have received a copy of the GNU General Public License
// along with Cumulus. If not, see <https://www.gnu.org/licenses/>.

//! The Cumulus [`CollatorService`] is a utility struct for performing common
//! operations used in parachain consensus/authoring.

use cumulus_client_network::WaitToAnnounce;
use cumulus_primitives_core::{CollationInfo, CollectCollationInfo, ParachainBlockData};

use polkadot_primitives::vstaging::UMP_SEPARATOR;
use sc_client_api::BlockBackend;
use sp_api::{ApiExt, ProvideRuntimeApi, StorageProof};
use sp_consensus::BlockStatus;
use sp_core::traits::SpawnNamed;
use sp_runtime::traits::{Block as BlockT, HashingFor, Header as HeaderT, Zero};

use cumulus_client_consensus_common::ParachainCandidate;
use polkadot_node_primitives::{
	BlockData, Collation, CollationSecondedSignal, MaybeCompressedPoV, PoV,
};

use codec::Encode;
use futures::channel::oneshot;
use parking_lot::Mutex;
use std::{collections::HashSet, sync::Arc};

/// The logging target.
const LOG_TARGET: &str = "cumulus-collator";

/// Utility functions generally applicable to writing collators for Cumulus.
pub trait ServiceInterface<Block: BlockT> {
	/// Checks the status of the given block hash in the Parachain.
	///
	/// Returns `true` if the block could be found and is good to be build on.
	fn check_block_status(&self, hash: Block::Hash, header: &Block::Header) -> bool;

	/// Build a full [`Collation`] from a given [`ParachainCandidate`]. This requires
	/// that the underlying block has been fully imported into the underlying client,
	/// as implementations will fetch underlying runtime API data.
	///
	/// This also returns the unencoded parachain block data, in case that is desired.
	fn build_collation(
		&self,
		parent_header: &Block::Header,
		block_hash: Block::Hash,
		candidate: ParachainCandidate<Block>,
	) -> Option<(Collation, ParachainBlockData<Block>)>;

	/// Build a multi-block collation.
	///
	/// Does the same as [`Self::build_collation`], but includes multiple blocks into one collation.
	/// The given `parent_header` should be the header from the parent of the first block.
	fn build_multi_block_collation(
		&self,
		parent_header: &Block::Header,
		blocks: Vec<Block>,
		proof: StorageProof,
	) -> Option<(Collation, ParachainBlockData<Block>)>;

	/// Inform networking systems that the block should be announced after a signal has
	/// been received to indicate the block has been seconded by a relay-chain validator.
	///
	/// This sets up the barrier and returns the sending side of a channel, for the signal
	/// to be passed through.
	fn announce_with_barrier(
		&self,
		block_hash: Block::Hash,
	) -> oneshot::Sender<CollationSecondedSignal>;

	/// Directly announce a block on the network.
	fn announce_block(&self, block_hash: Block::Hash, data: Option<Vec<u8>>);
}

/// The [`CollatorService`] provides common utilities for parachain consensus and authoring.
///
/// This includes logic for checking the block status of arbitrary parachain headers
/// gathered from the relay chain state, creating full [`Collation`]s to be shared with validators,
/// and distributing new parachain blocks along the network.
pub struct CollatorService<Block: BlockT, BS, RA> {
	block_status: Arc<BS>,
	wait_to_announce: Arc<Mutex<WaitToAnnounce<Block>>>,
	announce_block: Arc<dyn Fn(Block::Hash, Option<Vec<u8>>) + Send + Sync>,
	runtime_api: Arc<RA>,
}

impl<Block: BlockT, BS, RA> Clone for CollatorService<Block, BS, RA> {
	fn clone(&self) -> Self {
		Self {
			block_status: self.block_status.clone(),
			wait_to_announce: self.wait_to_announce.clone(),
			announce_block: self.announce_block.clone(),
			runtime_api: self.runtime_api.clone(),
		}
	}
}

impl<Block, BS, RA> CollatorService<Block, BS, RA>
where
	Block: BlockT,
	BS: BlockBackend<Block>,
	RA: ProvideRuntimeApi<Block>,
	RA::Api: CollectCollationInfo<Block>,
{
	/// Create a new instance.
	pub fn new(
		block_status: Arc<BS>,
		spawner: Arc<dyn SpawnNamed + Send + Sync>,
		announce_block: Arc<dyn Fn(Block::Hash, Option<Vec<u8>>) + Send + Sync>,
		runtime_api: Arc<RA>,
	) -> Self {
		let wait_to_announce =
			Arc::new(Mutex::new(WaitToAnnounce::new(spawner, announce_block.clone())));

		Self { block_status, wait_to_announce, announce_block, runtime_api }
	}

	/// Checks the status of the given block hash in the Parachain.
	///
	/// Returns `true` if the block could be found and is good to be build on.
	pub fn check_block_status(&self, hash: Block::Hash, header: &Block::Header) -> bool {
		match self.block_status.block_status(hash) {
			Ok(BlockStatus::Queued) => {
				tracing::debug!(
					target: LOG_TARGET,
					block_hash = ?hash,
					"Skipping candidate production, because block is still queued for import.",
				);
				false
			},
			Ok(BlockStatus::InChainWithState) => true,
			Ok(BlockStatus::InChainPruned) => {
				tracing::error!(
					target: LOG_TARGET,
					"Skipping candidate production, because block `{:?}` is already pruned!",
					hash,
				);
				false
			},
			Ok(BlockStatus::KnownBad) => {
				tracing::error!(
					target: LOG_TARGET,
					block_hash = ?hash,
					"Block is tagged as known bad and is included in the relay chain! Skipping candidate production!",
				);
				false
			},
			Ok(BlockStatus::Unknown) => {
				if header.number().is_zero() {
					tracing::error!(
						target: LOG_TARGET,
						block_hash = ?hash,
						"Could not find the header of the genesis block in the database!",
					);
				} else {
					tracing::debug!(
						target: LOG_TARGET,
						block_hash = ?hash,
						"Skipping candidate production, because block is unknown.",
					);
				}
				false
			},
			Err(e) => {
				tracing::error!(
					target: LOG_TARGET,
					block_hash = ?hash,
					error = ?e,
					"Failed to get block status.",
				);
				false
			},
		}
	}

	/// Fetch the collation info from the runtime.
	///
	/// Returns `Ok(Some((CollationInfo, ApiVersion)))` on success, `Err(_)` on error or `Ok(None)`
	/// if the runtime api isn't implemented by the runtime. `ApiVersion` being the version of the
	/// [`CollectCollationInfo`] runtime api.
	pub fn fetch_collation_info(
		&self,
		block_hash: Block::Hash,
		header: &Block::Header,
	) -> Result<Option<(CollationInfo, u32)>, sp_api::ApiError> {
		let runtime_api = self.runtime_api.runtime_api();

		let api_version =
			match runtime_api.api_version::<dyn CollectCollationInfo<Block>>(block_hash)? {
				Some(version) => version,
				None => {
					tracing::error!(
						target: LOG_TARGET,
						"Could not fetch `CollectCollationInfo` runtime api version."
					);
					return Ok(None)
				},
			};

		let collation_info = if api_version < 2 {
			#[allow(deprecated)]
			runtime_api
				.collect_collation_info_before_version_2(block_hash)?
				.into_latest(header.encode().into())
		} else {
			runtime_api.collect_collation_info(block_hash, header)?
		};

		Ok(Some((collation_info, api_version)))
	}

	/// Build a full [`Collation`] from a given [`ParachainCandidate`]. This requires
	/// that the underlying block has been fully imported into the underlying client,
	/// as it fetches underlying runtime API data.
	///
	/// This also returns the unencoded parachain block data, in case that is desired.
	fn build_multi_block_collation(
		&self,
		parent_header: &Block::Header,
		blocks: Vec<Block>,
		proof: StorageProof,
	) -> Option<(Collation, ParachainBlockData<Block>)> {
		let compact_proof =
			match proof.into_compact_proof::<HashingFor<Block>>(*parent_header.state_root()) {
				Ok(proof) => proof,
				Err(e) => {
					tracing::error!(target: "cumulus-collator", "Failed to compact proof: {:?}", e);
					return None
				},
			};

<<<<<<< HEAD
		let mut api_version = 0;
		let mut upward_messages = Vec::new();
		let mut upward_message_signals = HashSet::<Vec<u8>>::with_capacity(4);
		let mut horizontal_messages = Vec::new();
		let mut new_validation_code = None;
		let mut processed_downward_messages = 0;
		let mut hrmp_watermark = None;
		let mut head_data = None;

		for block in &blocks {
			// Create the parachain block data for the validators.
			let (collation_info, version) = self
				.fetch_collation_info(block.hash(), block.header())
				.map_err(|e| {
					tracing::error!(
						target: LOG_TARGET,
						error = ?e,
						"Failed to collect collation info.",
					)
				})
				.ok()
				.flatten()?;

			collation_info
				.upward_messages
				.iter()
				.rev()
				.take_while(|m| **m != UMP_SEPARATOR)
				.for_each(|s| {
					upward_message_signals.insert(s.clone());
				});

			upward_messages.extend(
				collation_info.upward_messages.into_iter().take_while(|m| *m != UMP_SEPARATOR),
			);
			horizontal_messages.extend(collation_info.horizontal_messages);
			api_version = version;
			new_validation_code = new_validation_code.take().or(collation_info.new_validation_code);
			processed_downward_messages += collation_info.processed_downward_messages;
			hrmp_watermark = Some(collation_info.hrmp_watermark);
			head_data = Some(collation_info.head_data);
		}

		let block_data = ParachainBlockData::<Block>::new(blocks, compact_proof);
=======
		// Create the parachain block data for the validators.
		let (collation_info, _api_version) = self
			.fetch_collation_info(block_hash, block.header())
			.map_err(|e| {
				tracing::error!(
					target: LOG_TARGET,
					error = ?e,
					"Failed to collect collation info.",
				)
			})
			.ok()
			.flatten()?;

		// Workaround for: https://github.com/paritytech/polkadot-sdk/issues/64
		//
		// We are always using the `api_version` of the parent block. The `api_version` can only
		// change with a runtime upgrade and this is when we want to observe the old `api_version`.
		// Because this old `api_version` is the one used to validate this block. Otherwise we
		// already assume the `api_version` is higher than what the relay chain will use and this
		// will lead to validation errors.
		let api_version = self
			.runtime_api
			.runtime_api()
			.api_version::<dyn CollectCollationInfo<Block>>(parent_header.hash())
			.ok()
			.flatten()?;

		let block_data = ParachainBlockData::<Block>::new(vec![block], compact_proof);
>>>>>>> bb39b4ec

		let pov = polkadot_node_primitives::maybe_compress_pov(PoV {
			block_data: BlockData(if api_version >= 3 {
				block_data.encode()
			} else {
				let block_data = block_data.as_v0();

				if block_data.is_none() {
					tracing::error!(
						target: LOG_TARGET,
						"Trying to submit a collation with multiple blocks is not supported by the current runtime."
					);
				}

				block_data?.encode()
			}),
		});

		// If we got some signals, push them now.
		if !upward_message_signals.is_empty() {
			upward_messages.push(UMP_SEPARATOR);
			upward_messages.extend(upward_message_signals.into_iter());
		}

		let upward_messages = upward_messages
			.try_into()
			.map_err(|e| {
				tracing::error!(
					target: LOG_TARGET,
					error = ?e,
					"Number of upward messages should not be greater than `MAX_UPWARD_MESSAGE_NUM`",
				)
			})
			.ok()?;
		let horizontal_messages = horizontal_messages
			.try_into()
			.map_err(|e| {
				tracing::error!(
					target: LOG_TARGET,
					error = ?e,
					"Number of horizontal messages should not be greater than `MAX_HORIZONTAL_MESSAGE_NUM`",
				)
			})
			.ok()?;

		let collation = Collation {
			upward_messages,
			new_validation_code,
			processed_downward_messages,
			horizontal_messages,
			// If these are `None`, there was no block.
			hrmp_watermark: hrmp_watermark?,
			head_data: head_data?,
			proof_of_validity: MaybeCompressedPoV::Compressed(pov),
		};

		Some((collation, block_data))
	}

	/// Inform the networking systems that the block should be announced after an appropriate
	/// signal has been received. This returns the sending half of the signal.
	pub fn announce_with_barrier(
		&self,
		block_hash: Block::Hash,
	) -> oneshot::Sender<CollationSecondedSignal> {
		let (result_sender, signed_stmt_recv) = oneshot::channel();
		self.wait_to_announce.lock().wait_to_announce(block_hash, signed_stmt_recv);
		result_sender
	}
}

impl<Block, BS, RA> ServiceInterface<Block> for CollatorService<Block, BS, RA>
where
	Block: BlockT,
	BS: BlockBackend<Block>,
	RA: ProvideRuntimeApi<Block>,
	RA::Api: CollectCollationInfo<Block>,
{
	fn check_block_status(&self, hash: Block::Hash, header: &Block::Header) -> bool {
		CollatorService::check_block_status(self, hash, header)
	}

	fn build_collation(
		&self,
		parent_header: &Block::Header,
		_: Block::Hash,
		candidate: ParachainCandidate<Block>,
	) -> Option<(Collation, ParachainBlockData<Block>)> {
		CollatorService::build_multi_block_collation(
			self,
			parent_header,
			vec![candidate.block],
			candidate.proof,
		)
	}

	fn announce_with_barrier(
		&self,
		block_hash: Block::Hash,
	) -> oneshot::Sender<CollationSecondedSignal> {
		CollatorService::announce_with_barrier(self, block_hash)
	}

	fn announce_block(&self, block_hash: Block::Hash, data: Option<Vec<u8>>) {
		(self.announce_block)(block_hash, data)
	}

	fn build_multi_block_collation(
		&self,
		parent_header: &<Block as BlockT>::Header,
		blocks: Vec<Block>,
		proof: StorageProof,
	) -> Option<(Collation, ParachainBlockData<Block>)> {
		CollatorService::build_multi_block_collation(self, parent_header, blocks, proof)
	}
}<|MERGE_RESOLUTION|>--- conflicted
+++ resolved
@@ -242,7 +242,6 @@
 				},
 			};
 
-<<<<<<< HEAD
 		let mut api_version = 0;
 		let mut upward_messages = Vec::new();
 		let mut upward_message_signals = HashSet::<Vec<u8>>::with_capacity(4);
@@ -254,7 +253,7 @@
 
 		for block in &blocks {
 			// Create the parachain block data for the validators.
-			let (collation_info, version) = self
+			let (collation_info, _api_version) = self
 				.fetch_collation_info(block.hash(), block.header())
 				.map_err(|e| {
 					tracing::error!(
@@ -266,6 +265,20 @@
 				.ok()
 				.flatten()?;
 
+			// Workaround for: https://github.com/paritytech/polkadot-sdk/issues/64
+			//
+			// We are always using the `api_version` of the parent block. The `api_version` can only
+			// change with a runtime upgrade and this is when we want to observe the old
+			// `api_version`. Because this old `api_version` is the one used to validate this
+			// block. Otherwise we already assume the `api_version` is higher than what the relay
+			// chain will use and this will lead to validation errors.
+			api_version = self
+				.runtime_api
+				.runtime_api()
+				.api_version::<dyn CollectCollationInfo<Block>>(parent_header.hash())
+				.ok()
+				.flatten()?;
+
 			collation_info
 				.upward_messages
 				.iter()
@@ -279,7 +292,6 @@
 				collation_info.upward_messages.into_iter().take_while(|m| *m != UMP_SEPARATOR),
 			);
 			horizontal_messages.extend(collation_info.horizontal_messages);
-			api_version = version;
 			new_validation_code = new_validation_code.take().or(collation_info.new_validation_code);
 			processed_downward_messages += collation_info.processed_downward_messages;
 			hrmp_watermark = Some(collation_info.hrmp_watermark);
@@ -287,36 +299,6 @@
 		}
 
 		let block_data = ParachainBlockData::<Block>::new(blocks, compact_proof);
-=======
-		// Create the parachain block data for the validators.
-		let (collation_info, _api_version) = self
-			.fetch_collation_info(block_hash, block.header())
-			.map_err(|e| {
-				tracing::error!(
-					target: LOG_TARGET,
-					error = ?e,
-					"Failed to collect collation info.",
-				)
-			})
-			.ok()
-			.flatten()?;
-
-		// Workaround for: https://github.com/paritytech/polkadot-sdk/issues/64
-		//
-		// We are always using the `api_version` of the parent block. The `api_version` can only
-		// change with a runtime upgrade and this is when we want to observe the old `api_version`.
-		// Because this old `api_version` is the one used to validate this block. Otherwise we
-		// already assume the `api_version` is higher than what the relay chain will use and this
-		// will lead to validation errors.
-		let api_version = self
-			.runtime_api
-			.runtime_api()
-			.api_version::<dyn CollectCollationInfo<Block>>(parent_header.hash())
-			.ok()
-			.flatten()?;
-
-		let block_data = ParachainBlockData::<Block>::new(vec![block], compact_proof);
->>>>>>> bb39b4ec
 
 		let pov = polkadot_node_primitives::maybe_compress_pov(PoV {
 			block_data: BlockData(if api_version >= 3 {
