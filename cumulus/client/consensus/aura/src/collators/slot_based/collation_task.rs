--- conflicted
+++ resolved
@@ -170,12 +170,8 @@
 		);
 	}
 
-<<<<<<< HEAD
 	tracing::debug!(target: LOG_TARGET, ?core_index, "Submitting collation for core.");
-=======
-	tracing::debug!(target: LOG_TARGET, ?core_index, ?hash, %number, "Submitting collation for core.");
 
->>>>>>> 2a03e75b
 	overseer_handle
 		.send_msg(
 			CollationGenerationMessage::SubmitCollation(SubmitCollationParams {
