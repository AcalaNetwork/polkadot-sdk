--- conflicted
+++ resolved
@@ -1,9 +1,6 @@
 // Copyright (C) Parity Technologies (UK) Ltd.
 // This file is part of Cumulus.
-<<<<<<< HEAD
-=======
 // SPDX-License-Identifier: Apache-2.0
->>>>>>> 83db0474
 
 // Cumulus is free software: you can redistribute it and/or modify
 // it under the terms of the GNU General Public License as published by
