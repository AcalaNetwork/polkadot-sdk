--- conflicted
+++ resolved
@@ -2195,14 +2195,12 @@
 			use cumulus_pallet_session_benchmarking::Pallet as SessionBench;
 			use xcm_config::{MaxAssetsIntoHolding, WestendLocation};
 
-<<<<<<< HEAD
-			use pallet_nomination_pools_benchmarking::Pallet as NominationPoolsBench;
-			impl pallet_nomination_pools_benchmarking::Config for Runtime {}
-
-=======
 			impl cumulus_pallet_session_benchmarking::Config for Runtime {}
 			use testnet_parachains_constants::westend::locations::{PeopleParaId, PeopleLocation};
->>>>>>> 224eab75
+
+      use pallet_nomination_pools_benchmarking::Pallet as NominationPoolsBench;
+			impl pallet_nomination_pools_benchmarking::Config for Runtime {}
+      
 			parameter_types! {
 				pub ExistentialDepositAsset: Option<Asset> = Some((
 					WestendLocation::get(),
