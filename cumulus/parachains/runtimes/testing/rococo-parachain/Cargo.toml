--- conflicted
+++ resolved
@@ -134,14 +134,10 @@
 	"sp-runtime/runtime-benchmarks",
 	"xcm-builder/runtime-benchmarks",
 	"xcm-executor/runtime-benchmarks",
-<<<<<<< HEAD
 	"cumulus-primitives-storage-weight-reclaim/runtime-benchmarks"
-]
-=======
 ]
 
 # A feature that should be enabled when the runtime should be built for on-chain
 # deployment. This will disable stuff that shouldn't be part of the on-chain wasm
 # to make it smaller, like logging for example.
-on-chain-release-build = []
->>>>>>> b4732add
+on-chain-release-build = []