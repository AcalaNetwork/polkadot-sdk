--- conflicted
+++ resolved
@@ -388,9 +388,7 @@
 }
 
 pub(crate) mod for_pallet_xcm_bridge_hub {
-<<<<<<< HEAD
-	use super::*;
-	use super::super::for_pallet_xcm_bridge_hub::*;
+	use super::{super::for_pallet_xcm_bridge_hub::*, *};
 
 	/// Helper function to open the bridge/lane for `source` and `destination` while ensuring all
 	/// required balances are placed into the SA of the source.
@@ -442,8 +440,9 @@
 				buy_execution_fee_amount.into();
 			let source_account_id =
 				LocationToAccountId::convert_location(&source).expect("valid location");
-			let _ = <pallet_balances::Pallet<Runtime>>::mint_into(&source_account_id, balance_needed)
-				.expect("mint_into passes");
+			let _ =
+				<pallet_balances::Pallet<Runtime>>::mint_into(&source_account_id, balance_needed)
+					.expect("mint_into passes");
 			Some(buy_execution_fee)
 		} else {
 			None
@@ -519,138 +518,6 @@
 		);
 	}
 
-=======
-	use super::{super::for_pallet_xcm_bridge_hub::*, *};
-
-	/// Helper function to open the bridge/lane for `source` and `destination` while ensuring all
-	/// required balances are placed into the SA of the source.
-	pub fn ensure_opened_bridge<
-		Runtime,
-		XcmOverBridgePalletInstance,
-		LocationToAccountId,
-		TokenLocation>
-	(source: Location, destination: InteriorLocation, is_paid_xcm_execution: bool, bridge_opener: impl Fn(pallet_xcm_bridge_hub::BridgeLocations, Option<Asset>)) -> (pallet_xcm_bridge_hub::BridgeLocations, pallet_xcm_bridge_hub::LaneIdOf<Runtime, XcmOverBridgePalletInstance>)
-	where
-		Runtime: BasicParachainRuntime + BridgeXcmOverBridgeConfig<XcmOverBridgePalletInstance>,
-		XcmOverBridgePalletInstance: 'static,
-		<Runtime as frame_system::Config>::RuntimeCall: GetDispatchInfo + From<BridgeXcmOverBridgeCall<Runtime, XcmOverBridgePalletInstance>>,
-		<Runtime as pallet_balances::Config>::Balance: From<<<Runtime as pallet_bridge_messages::Config<<Runtime as pallet_xcm_bridge_hub::Config<XcmOverBridgePalletInstance>>::BridgeMessagesPalletInstance>>::ThisChain as bp_runtime::Chain>::Balance>,
-		<Runtime as pallet_balances::Config>::Balance: From<u128>,
-		LocationToAccountId: ConvertLocation<AccountIdOf<Runtime>>,
-		TokenLocation: Get<Location>
-	{
-		// construct expected bridge configuration
-		let locations =
-			pallet_xcm_bridge_hub::Pallet::<Runtime, XcmOverBridgePalletInstance>::bridge_locations(
-				source.clone().into(),
-				destination.clone().into(),
-			)
-				.expect("valid bridge locations");
-		assert!(pallet_xcm_bridge_hub::Bridges::<Runtime, XcmOverBridgePalletInstance>::get(
-			locations.bridge_id()
-		)
-		.is_none());
-
-		// SA of source location needs to have some required balance
-		if !<Runtime as pallet_xcm_bridge_hub::Config<XcmOverBridgePalletInstance>>::AllowWithoutBridgeDeposit::contains(&source) {
-			// required balance: ED + fee + BridgeDeposit
-			let bridge_deposit =
-				<Runtime as pallet_xcm_bridge_hub::Config<XcmOverBridgePalletInstance>>::BridgeDeposit::get();
-			let balance_needed = <Runtime as pallet_balances::Config>::ExistentialDeposit::get() + bridge_deposit.into();
-
-			let source_account_id = LocationToAccountId::convert_location(&source).expect("valid location");
-			let _ = <pallet_balances::Pallet<Runtime>>::mint_into(&source_account_id, balance_needed)
-				.expect("mint_into passes");
-		};
-
-		let maybe_paid_execution = if is_paid_xcm_execution {
-			// random high enough value for `BuyExecution` fees
-			let buy_execution_fee_amount = 5_000_000_000_000_u128;
-			let buy_execution_fee = (TokenLocation::get(), buy_execution_fee_amount).into();
-
-			let balance_needed = <Runtime as pallet_balances::Config>::ExistentialDeposit::get() +
-				buy_execution_fee_amount.into();
-			let source_account_id =
-				LocationToAccountId::convert_location(&source).expect("valid location");
-			let _ =
-				<pallet_balances::Pallet<Runtime>>::mint_into(&source_account_id, balance_needed)
-					.expect("mint_into passes");
-			Some(buy_execution_fee)
-		} else {
-			None
-		};
-
-		// call the bridge opener
-		bridge_opener(*locations.clone(), maybe_paid_execution);
-
-		// check opened bridge
-		let bridge = pallet_xcm_bridge_hub::Bridges::<Runtime, XcmOverBridgePalletInstance>::get(
-			locations.bridge_id(),
-		)
-		.expect("opened bridge");
-
-		// check state
-		assert_ok!(
-			pallet_xcm_bridge_hub::Pallet::<Runtime, XcmOverBridgePalletInstance>::do_try_state()
-		);
-
-		// return locations
-		(*locations, bridge.lane_id)
-	}
-
-	/// Utility for opening bridge with dedicated `pallet_xcm_bridge_hub`'s extrinsic.
-	pub fn open_bridge_with_extrinsic<Runtime, XcmOverBridgePalletInstance>(
-		(origin, origin_kind): (Location, OriginKind),
-		bridge_destination_universal_location: InteriorLocation,
-		maybe_paid_execution: Option<Asset>,
-	) where
-		Runtime: frame_system::Config
-			+ pallet_xcm_bridge_hub::Config<XcmOverBridgePalletInstance>
-			+ cumulus_pallet_parachain_system::Config
-			+ pallet_xcm::Config,
-		XcmOverBridgePalletInstance: 'static,
-		<Runtime as frame_system::Config>::RuntimeCall:
-			GetDispatchInfo + From<BridgeXcmOverBridgeCall<Runtime, XcmOverBridgePalletInstance>>,
-	{
-		// open bridge with `Transact` call
-		let open_bridge_call = RuntimeCallOf::<Runtime>::from(BridgeXcmOverBridgeCall::<
-			Runtime,
-			XcmOverBridgePalletInstance,
-		>::open_bridge {
-			bridge_destination_universal_location: Box::new(
-				bridge_destination_universal_location.clone().into(),
-			),
-		});
-
-		// execute XCM as source origin would do with `Transact -> Origin::Xcm`
-		assert_ok!(RuntimeHelper::<Runtime>::execute_as_origin(
-			(origin, origin_kind),
-			open_bridge_call,
-			maybe_paid_execution
-		)
-		.ensure_complete());
-	}
-
-	/// Utility for opening bridge directly inserting data to the `pallet_xcm_bridge_hub`'s storage
-	/// (used only for legacy purposes).
-	pub fn open_bridge_with_storage<Runtime, XcmOverBridgePalletInstance>(
-		locations: pallet_xcm_bridge_hub::BridgeLocations,
-		lane_id: pallet_xcm_bridge_hub::LaneIdOf<Runtime, XcmOverBridgePalletInstance>,
-	) where
-		Runtime: pallet_xcm_bridge_hub::Config<XcmOverBridgePalletInstance>,
-		XcmOverBridgePalletInstance: 'static,
-	{
-		// insert bridge data directly to the storage
-		assert_ok!(
-			pallet_xcm_bridge_hub::Pallet::<Runtime, XcmOverBridgePalletInstance>::do_open_bridge(
-				Box::new(locations),
-				lane_id,
-				true
-			)
-		);
-	}
-
->>>>>>> 1d05b9a9
 	/// Helper function to close the bridge/lane for `source` and `destination`.
 	pub fn close_bridge<Runtime, XcmOverBridgePalletInstance, LocationToAccountId, TokenLocation>(
 		expected_source: Location,
@@ -676,11 +543,7 @@
 		assert!(pallet_xcm_bridge_hub::Bridges::<Runtime, XcmOverBridgePalletInstance>::get(
 			locations.bridge_id()
 		)
-<<<<<<< HEAD
 			.is_some());
-=======
-		.is_some());
->>>>>>> 1d05b9a9
 
 		// required balance: ED + fee + BridgeDeposit
 		let maybe_paid_execution = if is_paid_xcm_execution {
@@ -692,14 +555,9 @@
 				buy_execution_fee_amount.into();
 			let source_account_id =
 				LocationToAccountId::convert_location(&expected_source).expect("valid location");
-<<<<<<< HEAD
-			let _ = <pallet_balances::Pallet<Runtime>>::mint_into(&source_account_id, balance_needed)
-				.expect("mint_into passes");
-=======
 			let _ =
 				<pallet_balances::Pallet<Runtime>>::mint_into(&source_account_id, balance_needed)
 					.expect("mint_into passes");
->>>>>>> 1d05b9a9
 			Some(buy_execution_fee)
 		} else {
 			None
@@ -723,7 +581,6 @@
 			maybe_paid_execution
 		)
 		.ensure_complete());
-<<<<<<< HEAD
 
 		// bridge is closed
 		assert!(pallet_xcm_bridge_hub::Bridges::<Runtime, XcmOverBridgePalletInstance>::get(
@@ -944,18 +801,6 @@
 		// check state
 		assert_ok!(
 			pallet_xcm_bridge::Pallet::<Runtime, XcmOverBridgePalletInstance>::do_try_state()
-=======
-
-		// bridge is closed
-		assert!(pallet_xcm_bridge_hub::Bridges::<Runtime, XcmOverBridgePalletInstance>::get(
-			locations.bridge_id()
-		)
-		.is_none());
-
-		// check state
-		assert_ok!(
-			pallet_xcm_bridge_hub::Pallet::<Runtime, XcmOverBridgePalletInstance>::do_try_state()
->>>>>>> 1d05b9a9
 		);
 	}
 }