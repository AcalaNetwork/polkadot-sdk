// Copyright (C) Parity Technologies (UK) Ltd.
// This file is part of Cumulus.

// Cumulus is free software: you can redistribute it and/or modify
// it under the terms of the GNU General Public License as published by
// the Free Software Foundation, either version 3 of the License, or
// (at your option) any later version.

// Cumulus is distributed in the hope that it will be useful,
// but WITHOUT ANY WARRANTY; without even the implied warranty of
// MERCHANTABILITY or FITNESS FOR A PARTICULAR PURPOSE.  See the
// GNU General Public License for more details.

// You should have received a copy of the GNU General Public License
// along with Cumulus.  If not, see <http://www.gnu.org/licenses/>.

//! Bridge definitions used on BridgeHubRococo for bridging to BridgeHubWestend.

use crate::{
	bridge_common_config::{
		BridgeParachainWestendInstance, DeliveryRewardInBalance,
		RelayersForLegacyLaneIdsMessagesInstance,
	},
	weights,
	xcm_config::UniversalLocation,
	AccountId, Balance, Balances, BridgeWestendMessages, PolkadotXcm, Runtime, RuntimeEvent,
	RuntimeHoldReason, XcmOverBridgeHubWestend, XcmRouter, XcmpQueue,
};
use alloc::{vec, vec::Vec};
use bp_messages::{
	source_chain::FromBridgedChainMessagesDeliveryProof,
	target_chain::FromBridgedChainMessagesProof, LegacyLaneId,
};
use bridge_hub_common::xcm_version::XcmVersionOfDestAndRemoteBridge;
use pallet_xcm_bridge_hub::{BridgeId, XcmAsPlainPayload};

use frame_support::{parameter_types, traits::PalletInfoAccess};
use frame_system::{EnsureNever, EnsureRoot};
use pallet_bridge_messages::LaneIdOf;
use pallet_bridge_relayers::extension::{
	BridgeRelayersTransactionExtension, WithMessagesExtensionConfig,
};
use pallet_xcm_bridge_hub::congestion::{
	BlobDispatcherWithChannelStatus, UpdateBridgeStatusXcmChannelManager,
};
use parachains_common::xcm_config::{AllSiblingSystemParachains, RelayOrOtherSystemParachains};
use polkadot_parachain_primitives::primitives::Sibling;
use sp_runtime::traits::Convert;
use testnet_parachains_constants::rococo::currency::UNITS as ROC;
use xcm::{
	latest::{prelude::*, WESTEND_GENESIS_HASH},
	prelude::{InteriorLocation, NetworkId},
};
use xcm_builder::{BridgeBlobDispatcher, ParentIsPreset, SiblingParachainConvertsVia};

parameter_types! {
	pub BridgeRococoToWestendMessagesPalletInstance: InteriorLocation = [PalletInstance(<BridgeWestendMessages as PalletInfoAccess>::index() as u8)].into();
	pub WestendGlobalConsensusNetwork: NetworkId = NetworkId::ByGenesis(WESTEND_GENESIS_HASH);
	pub WestendGlobalConsensusNetworkLocation: Location = Location::new(
		2,
		[GlobalConsensus(WestendGlobalConsensusNetwork::get())]
	);
	// see the `FEE_BOOST_PER_RELAY_HEADER` constant get the meaning of this value
	pub PriorityBoostPerRelayHeader: u64 = 32_007_814_407_814;
	// see the `FEE_BOOST_PER_PARACHAIN_HEADER` constant get the meaning of this value
	pub PriorityBoostPerParachainHeader: u64 = 1_396_340_903_540_903;
	// see the `FEE_BOOST_PER_MESSAGE` constant to get the meaning of this value
	pub PriorityBoostPerMessage: u64 = 182_044_444_444_444;

	pub BridgeHubWestendLocation: Location = Location::new(
		2,
		[
			GlobalConsensus(WestendGlobalConsensusNetwork::get()),
			Parachain(<bp_bridge_hub_westend::BridgeHubWestend as bp_runtime::Parachain>::PARACHAIN_ID)
		]
	);

	pub storage BridgeDeposit: Balance = 5 * ROC;
}

/// Proof of messages, coming from Westend.
pub type FromWestendBridgeHubMessagesProof<MI> =
	FromBridgedChainMessagesProof<bp_bridge_hub_westend::Hash, LaneIdOf<Runtime, MI>>;
/// Messages delivery proof for Rococo Bridge Hub -> Westend Bridge Hub messages.
pub type ToWestendBridgeHubMessagesDeliveryProof<MI> =
	FromBridgedChainMessagesDeliveryProof<bp_bridge_hub_westend::Hash, LaneIdOf<Runtime, MI>>;

/// Transaction extension that refunds relayers that are delivering messages from the Westend
/// parachain.
pub type OnBridgeHubRococoRefundBridgeHubWestendMessages = BridgeRelayersTransactionExtension<
	Runtime,
	WithMessagesExtensionConfig<
		StrOnBridgeHubRococoRefundBridgeHubWestendMessages,
		Runtime,
		WithBridgeHubWestendMessagesInstance,
		RelayersForLegacyLaneIdsMessagesInstance,
		PriorityBoostPerMessage,
	>,
	LaneIdOf<Runtime, WithBridgeHubWestendMessagesInstance>,
>;
bp_runtime::generate_static_str_provider!(OnBridgeHubRococoRefundBridgeHubWestendMessages);

/// Add XCM messages support for BridgeHubRococo to support Rococo->Westend XCM messages
pub type WithBridgeHubWestendMessagesInstance = pallet_bridge_messages::Instance3;
impl pallet_bridge_messages::Config<WithBridgeHubWestendMessagesInstance> for Runtime {
	type RuntimeEvent = RuntimeEvent;
	type WeightInfo = weights::pallet_bridge_messages_rococo_to_westend::WeightInfo<Runtime>;

	type ThisChain = bp_bridge_hub_rococo::BridgeHubRococo;
	type BridgedChain = bp_bridge_hub_westend::BridgeHubWestend;
	type BridgedHeaderChain = pallet_bridge_parachains::ParachainHeaders<
		Runtime,
		BridgeParachainWestendInstance,
		bp_bridge_hub_westend::BridgeHubWestend,
	>;

	type OutboundPayload = XcmAsPlainPayload;
	type InboundPayload = XcmAsPlainPayload;
	type LaneId = LegacyLaneId;

	type DeliveryPayments = ();
	type DeliveryConfirmationPayments = pallet_bridge_relayers::DeliveryConfirmationPaymentsAdapter<
		Runtime,
		WithBridgeHubWestendMessagesInstance,
		RelayersForLegacyLaneIdsMessagesInstance,
		DeliveryRewardInBalance,
	>;

	type MessageDispatch = XcmOverBridgeHubWestend;
	type OnMessagesDelivered = XcmOverBridgeHubWestend;
}

/// Converts encoded call to the unpaid XCM `Transact`.
pub struct UpdateBridgeStatusXcmProvider;
impl Convert<Vec<u8>, Xcm<()>> for UpdateBridgeStatusXcmProvider {
	fn convert(encoded_call: Vec<u8>) -> Xcm<()> {
		Xcm(vec![
			UnpaidExecution { weight_limit: Unlimited, check_origin: None },
			Transact { origin_kind: OriginKind::Xcm, call: encoded_call.into() },
			ExpectTransactStatus(MaybeErrorCode::Success),
		])
	}
}

/// Add support for the export and dispatch of XCM programs withing
/// `WithBridgeHubWestendMessagesInstance`.
pub type XcmOverBridgeHubWestendInstance = pallet_xcm_bridge_hub::Instance1;
impl pallet_xcm_bridge_hub::Config<XcmOverBridgeHubWestendInstance> for Runtime {
	type RuntimeEvent = RuntimeEvent;
	type WeightInfo = weights::pallet_xcm_bridge_hub_over_westend::WeightInfo<Runtime>;

	type UniversalLocation = UniversalLocation;
	type BridgedNetwork = WestendGlobalConsensusNetworkLocation;
	type BridgeMessagesPalletInstance = WithBridgeHubWestendMessagesInstance;

	type MessageExportPrice = ();
	type DestinationVersion =
		XcmVersionOfDestAndRemoteBridge<PolkadotXcm, BridgeHubWestendLocation>;

	type ForceOrigin = EnsureRoot<AccountId>;
	// We don't want to allow creating bridges for this instance with `LegacyLaneId`.
	type OpenBridgeOrigin = EnsureNever<Location>;
	// Converter aligned with `OpenBridgeOrigin`.
	type BridgeOriginAccountIdConverter =
		(ParentIsPreset<AccountId>, SiblingParachainConvertsVia<Sibling, AccountId>);

	type BridgeDeposit = BridgeDeposit;
	type Currency = Balances;
	type RuntimeHoldReason = RuntimeHoldReason;
	// Do not require deposit from system parachains or relay chain
	type AllowWithoutBridgeDeposit =
		RelayOrOtherSystemParachains<AllSiblingSystemParachains, Runtime>;

<<<<<<< HEAD
	// This pallet is deployed on BH, so we expect a remote router with `ExportMessage`. We handle
	// congestion with XCM using `update_bridge_status` sent to the sending chain. (congestion with
	// local sending chain)
	type LocalXcmChannelManager = UpdateBridgeStatusXcmChannelManager<
		Runtime,
		XcmOverBridgeHubWestendInstance,
		UpdateBridgeStatusXcmProvider,
		XcmRouter,
	>;
	// Dispatching inbound messages from the bridge and managing congestion with the local
	// receiving/destination chain
	type BlobDispatcher = BlobDispatcherWithChannelStatus<
		// Dispatches received XCM messages from other bridge
		BridgeBlobDispatcher<
			XcmRouter,
			UniversalLocation,
			BridgeRococoToWestendMessagesPalletInstance,
		>,
		// Provides the status of the XCMP queue's outbound queue, indicating whether messages can
		// be dispatched to the sibling.
		cumulus_pallet_xcmp_queue::bridging::OutXcmpChannelStatusProvider<Runtime>,
	>;
	type CongestionLimits = ();
=======
	type LocalXcmChannelManager = CongestionManager;
	type BlobDispatcher = FromWestendMessageBlobDispatcher;
}

/// Implementation of `bp_xcm_bridge_hub::LocalXcmChannelManager` for congestion management.
pub struct CongestionManager;
impl pallet_xcm_bridge_hub::LocalXcmChannelManager for CongestionManager {
	type Error = SendError;

	fn is_congested(with: &Location) -> bool {
		// This is used to check the inbound bridge queue/messages to determine if they can be
		// dispatched and sent to the sibling parachain. Therefore, checking outbound `XcmpQueue`
		// is sufficient here.
		use bp_xcm_bridge_hub_router::XcmChannelStatusProvider;
		cumulus_pallet_xcmp_queue::bridging::OutXcmpChannelStatusProvider::<Runtime>::is_congested(
			with,
		)
	}

	fn suspend_bridge(local_origin: &Location, bridge: BridgeId) -> Result<(), Self::Error> {
		// This bridge is intended for AH<>AH communication with a hard-coded/static lane,
		// so `local_origin` is expected to represent only the local AH.
		send_xcm::<XcmpQueue>(
			local_origin.clone(),
			bp_asset_hub_rococo::build_congestion_message(bridge.inner(), true).into(),
		)
		.map(|_| ())
	}

	fn resume_bridge(local_origin: &Location, bridge: BridgeId) -> Result<(), Self::Error> {
		// This bridge is intended for AH<>AH communication with a hard-coded/static lane,
		// so `local_origin` is expected to represent only the local AH.
		send_xcm::<XcmpQueue>(
			local_origin.clone(),
			bp_asset_hub_rococo::build_congestion_message(bridge.inner(), false).into(),
		)
		.map(|_| ())
	}
}

#[cfg(feature = "runtime-benchmarks")]
pub(crate) fn open_bridge_for_benchmarks<R, XBHI, C>(
	with: pallet_xcm_bridge_hub::LaneIdOf<R, XBHI>,
	sibling_para_id: u32,
) -> InteriorLocation
where
	R: pallet_xcm_bridge_hub::Config<XBHI>,
	XBHI: 'static,
	C: xcm_executor::traits::ConvertLocation<
		bp_runtime::AccountIdOf<pallet_xcm_bridge_hub::ThisChainOf<R, XBHI>>,
	>,
{
	use pallet_xcm_bridge_hub::{Bridge, BridgeId, BridgeState};
	use sp_runtime::traits::Zero;
	use xcm::{latest::ROCOCO_GENESIS_HASH, VersionedInteriorLocation};

	// insert bridge metadata
	let lane_id = with;
	let sibling_parachain = Location::new(1, [Parachain(sibling_para_id)]);
	let universal_source =
		[GlobalConsensus(ByGenesis(ROCOCO_GENESIS_HASH)), Parachain(sibling_para_id)].into();
	let universal_destination =
		[GlobalConsensus(ByGenesis(WESTEND_GENESIS_HASH)), Parachain(2075)].into();
	let bridge_id = BridgeId::new(&universal_source, &universal_destination);

	// insert only bridge metadata, because the benchmarks create lanes
	pallet_xcm_bridge_hub::Bridges::<R, XBHI>::insert(
		bridge_id,
		Bridge {
			bridge_origin_relative_location: alloc::boxed::Box::new(
				sibling_parachain.clone().into(),
			),
			bridge_origin_universal_location: alloc::boxed::Box::new(
				VersionedInteriorLocation::from(universal_source.clone()),
			),
			bridge_destination_universal_location: alloc::boxed::Box::new(
				VersionedInteriorLocation::from(universal_destination),
			),
			state: BridgeState::Opened,
			bridge_owner_account: C::convert_location(&sibling_parachain).expect("valid AccountId"),
			deposit: Zero::zero(),
			lane_id,
		},
	);
	pallet_xcm_bridge_hub::LaneToBridge::<R, XBHI>::insert(lane_id, bridge_id);

	universal_source
>>>>>>> cbeb66fb
}

#[cfg(test)]
mod tests {
	use super::*;
	use crate::bridge_common_config::BridgeGrandpaWestendInstance;
	use bridge_runtime_common::{
		assert_complete_bridge_types,
		integrity::{
			assert_complete_with_parachain_bridge_constants, check_message_lane_weights,
			AssertChainConstants, AssertCompleteBridgeConstants,
		},
	};

	/// Every additional message in the message delivery transaction boosts its priority.
	/// So the priority of transaction with `N+1` messages is larger than priority of
	/// transaction with `N` messages by the `PriorityBoostPerMessage`.
	///
	/// Economically, it is an equivalent of adding tip to the transaction with `N` messages.
	/// The `FEE_BOOST_PER_MESSAGE` constant is the value of this tip.
	///
	/// We want this tip to be large enough (delivery transactions with more messages = less
	/// operational costs and a faster bridge), so this value should be significant.
	const FEE_BOOST_PER_MESSAGE: Balance = 2 * ROC;

	// see `FEE_BOOST_PER_MESSAGE` comment
	const FEE_BOOST_PER_RELAY_HEADER: Balance = 2 * ROC;
	// see `FEE_BOOST_PER_MESSAGE` comment
	const FEE_BOOST_PER_PARACHAIN_HEADER: Balance = 2 * ROC;

	#[test]
	fn ensure_bridge_hub_rococo_message_lane_weights_are_correct() {
		check_message_lane_weights::<
			bp_bridge_hub_rococo::BridgeHubRococo,
			Runtime,
			WithBridgeHubWestendMessagesInstance,
		>(
			bp_bridge_hub_westend::EXTRA_STORAGE_PROOF_SIZE,
			bp_bridge_hub_rococo::MAX_UNREWARDED_RELAYERS_IN_CONFIRMATION_TX,
			bp_bridge_hub_rococo::MAX_UNCONFIRMED_MESSAGES_IN_CONFIRMATION_TX,
			true,
		);
	}

	#[test]
	fn ensure_bridge_integrity() {
		assert_complete_bridge_types!(
			runtime: Runtime,
			with_bridged_chain_messages_instance: WithBridgeHubWestendMessagesInstance,
			this_chain: bp_bridge_hub_rococo::BridgeHubRococo,
			bridged_chain: bp_bridge_hub_westend::BridgeHubWestend,
		);

		assert_complete_with_parachain_bridge_constants::<
			Runtime,
			BridgeGrandpaWestendInstance,
			WithBridgeHubWestendMessagesInstance,
		>(AssertCompleteBridgeConstants {
			this_chain_constants: AssertChainConstants {
				block_length: bp_bridge_hub_rococo::BlockLength::get(),
				block_weights: bp_bridge_hub_rococo::BlockWeightsForAsyncBacking::get(),
			},
		});

		pallet_bridge_relayers::extension::per_relay_header::ensure_priority_boost_is_sane::<
			Runtime,
			BridgeGrandpaWestendInstance,
			PriorityBoostPerRelayHeader,
		>(FEE_BOOST_PER_RELAY_HEADER);

		pallet_bridge_relayers::extension::per_parachain_header::ensure_priority_boost_is_sane::<
			Runtime,
			WithBridgeHubWestendMessagesInstance,
			bp_bridge_hub_westend::BridgeHubWestend,
			PriorityBoostPerParachainHeader,
		>(FEE_BOOST_PER_PARACHAIN_HEADER);

		pallet_bridge_relayers::extension::per_message::ensure_priority_boost_is_sane::<
			Runtime,
			WithBridgeHubWestendMessagesInstance,
			PriorityBoostPerMessage,
		>(FEE_BOOST_PER_MESSAGE);

		let expected: InteriorLocation = [PalletInstance(
			bp_bridge_hub_rococo::WITH_BRIDGE_ROCOCO_TO_WESTEND_MESSAGES_PALLET_INDEX,
		)]
		.into();

		assert_eq!(BridgeRococoToWestendMessagesPalletInstance::get(), expected,);
	}
}

/// Contains the migration for the AssetHubRococo<>AssetHubWestend bridge.
pub mod migration {
	use super::*;
	use frame_support::traits::ConstBool;

	parameter_types! {
		pub AssetHubRococoToAssetHubWestendMessagesLane: LegacyLaneId = LegacyLaneId([0, 0, 0, 2]);
		pub AssetHubRococoLocation: Location = Location::new(1, [Parachain(bp_asset_hub_rococo::ASSET_HUB_ROCOCO_PARACHAIN_ID)]);
		pub AssetHubWestendUniversalLocation: InteriorLocation = [GlobalConsensus(WestendGlobalConsensusNetwork::get()), Parachain(bp_asset_hub_westend::ASSET_HUB_WESTEND_PARACHAIN_ID)].into();
	}

	/// Ensure that the existing lanes for the AHR<>AHW bridge are correctly configured.
	pub type StaticToDynamicLanes = pallet_xcm_bridge_hub::migration::OpenBridgeForLane<
		Runtime,
		XcmOverBridgeHubWestendInstance,
		AssetHubRococoToAssetHubWestendMessagesLane,
		// the lanes are already created for AHR<>AHW, but we need to link them to the bridge
		// structs
		ConstBool<false>,
		AssetHubRococoLocation,
		AssetHubWestendUniversalLocation,
		(),
	>;

	mod v1_wrong {
		use bp_messages::{LaneState, MessageNonce, UnrewardedRelayer};
		use bp_runtime::AccountIdOf;
		use codec::{Decode, Encode};
		use pallet_bridge_messages::BridgedChainOf;
		use sp_std::collections::vec_deque::VecDeque;

		#[derive(Encode, Decode, Clone, PartialEq, Eq)]
		pub(crate) struct StoredInboundLaneData<T: pallet_bridge_messages::Config<I>, I: 'static>(
			pub(crate) InboundLaneData<AccountIdOf<BridgedChainOf<T, I>>>,
		);
		#[derive(Encode, Decode, Clone, PartialEq, Eq)]
		pub(crate) struct InboundLaneData<RelayerId> {
			pub state: LaneState,
			pub(crate) relayers: VecDeque<UnrewardedRelayer<RelayerId>>,
			pub(crate) last_confirmed_nonce: MessageNonce,
		}
		#[derive(Encode, Decode, Clone, PartialEq, Eq)]
		pub(crate) struct OutboundLaneData {
			pub state: LaneState,
			pub(crate) oldest_unpruned_nonce: MessageNonce,
			pub(crate) latest_received_nonce: MessageNonce,
			pub(crate) latest_generated_nonce: MessageNonce,
		}
	}

	mod v1 {
		pub use bp_messages::{InboundLaneData, LaneState, OutboundLaneData};
		pub use pallet_bridge_messages::{InboundLanes, OutboundLanes, StoredInboundLaneData};
	}

	/// Fix for v1 migration - corrects data for OutboundLaneData/InboundLaneData (it is needed only
	/// for Rococo/Westend).
	pub struct FixMessagesV1Migration<T, I>(sp_std::marker::PhantomData<(T, I)>);

	impl<T: pallet_bridge_messages::Config<I>, I: 'static> frame_support::traits::OnRuntimeUpgrade
		for FixMessagesV1Migration<T, I>
	{
		fn on_runtime_upgrade() -> Weight {
			use sp_core::Get;
			let mut weight = T::DbWeight::get().reads(1);

			// `InboundLanes` - add state to the old structs
			let translate_inbound =
				|pre: v1_wrong::StoredInboundLaneData<T, I>| -> Option<v1::StoredInboundLaneData<T, I>> {
					weight.saturating_accrue(T::DbWeight::get().reads_writes(1, 1));
					Some(v1::StoredInboundLaneData(v1::InboundLaneData {
						state: v1::LaneState::Opened,
						relayers: pre.0.relayers,
						last_confirmed_nonce: pre.0.last_confirmed_nonce,
					}))
				};
			v1::InboundLanes::<T, I>::translate_values(translate_inbound);

			// `OutboundLanes` - add state to the old structs
			let translate_outbound =
				|pre: v1_wrong::OutboundLaneData| -> Option<v1::OutboundLaneData> {
					weight.saturating_accrue(T::DbWeight::get().reads_writes(1, 1));
					Some(v1::OutboundLaneData {
						state: v1::LaneState::Opened,
						oldest_unpruned_nonce: pre.oldest_unpruned_nonce,
						latest_received_nonce: pre.latest_received_nonce,
						latest_generated_nonce: pre.latest_generated_nonce,
					})
				};
			v1::OutboundLanes::<T, I>::translate_values(translate_outbound);

			weight
		}
	}
}<|MERGE_RESOLUTION|>--- conflicted
+++ resolved
@@ -24,7 +24,7 @@
 	weights,
 	xcm_config::UniversalLocation,
 	AccountId, Balance, Balances, BridgeWestendMessages, PolkadotXcm, Runtime, RuntimeEvent,
-	RuntimeHoldReason, XcmOverBridgeHubWestend, XcmRouter, XcmpQueue,
+	RuntimeHoldReason, XcmOverBridgeHubWestend, XcmRouter,
 };
 use alloc::{vec, vec::Vec};
 use bp_messages::{
@@ -32,7 +32,7 @@
 	target_chain::FromBridgedChainMessagesProof, LegacyLaneId,
 };
 use bridge_hub_common::xcm_version::XcmVersionOfDestAndRemoteBridge;
-use pallet_xcm_bridge_hub::{BridgeId, XcmAsPlainPayload};
+use pallet_xcm_bridge_hub::XcmAsPlainPayload;
 
 use frame_support::{parameter_types, traits::PalletInfoAccess};
 use frame_system::{EnsureNever, EnsureRoot};
@@ -136,7 +136,11 @@
 	fn convert(encoded_call: Vec<u8>) -> Xcm<()> {
 		Xcm(vec![
 			UnpaidExecution { weight_limit: Unlimited, check_origin: None },
-			Transact { origin_kind: OriginKind::Xcm, call: encoded_call.into() },
+			Transact {
+				origin_kind: OriginKind::Xcm,
+				fallback_max_weight: Some(bp_asset_hub_rococo::XcmBridgeHubRouterTransactCallMaxWeight::get()),
+				call: encoded_call.into()
+			},
 			ExpectTransactStatus(MaybeErrorCode::Success),
 		])
 	}
@@ -171,7 +175,7 @@
 	type AllowWithoutBridgeDeposit =
 		RelayOrOtherSystemParachains<AllSiblingSystemParachains, Runtime>;
 
-<<<<<<< HEAD
+	// TODO:revert-for-depracated-new
 	// This pallet is deployed on BH, so we expect a remote router with `ExportMessage`. We handle
 	// congestion with XCM using `update_bridge_status` sent to the sending chain. (congestion with
 	// local sending chain)
@@ -195,96 +199,48 @@
 		cumulus_pallet_xcmp_queue::bridging::OutXcmpChannelStatusProvider<Runtime>,
 	>;
 	type CongestionLimits = ();
-=======
-	type LocalXcmChannelManager = CongestionManager;
-	type BlobDispatcher = FromWestendMessageBlobDispatcher;
+
+	// TODO:revert-for-depracated-old
+	// type LocalXcmChannelManager = CongestionManager;
+	// type BlobDispatcher = FromWestendMessageBlobDispatcher;
 }
 
-/// Implementation of `bp_xcm_bridge_hub::LocalXcmChannelManager` for congestion management.
-pub struct CongestionManager;
-impl pallet_xcm_bridge_hub::LocalXcmChannelManager for CongestionManager {
-	type Error = SendError;
-
-	fn is_congested(with: &Location) -> bool {
-		// This is used to check the inbound bridge queue/messages to determine if they can be
-		// dispatched and sent to the sibling parachain. Therefore, checking outbound `XcmpQueue`
-		// is sufficient here.
-		use bp_xcm_bridge_hub_router::XcmChannelStatusProvider;
-		cumulus_pallet_xcmp_queue::bridging::OutXcmpChannelStatusProvider::<Runtime>::is_congested(
-			with,
-		)
-	}
-
-	fn suspend_bridge(local_origin: &Location, bridge: BridgeId) -> Result<(), Self::Error> {
-		// This bridge is intended for AH<>AH communication with a hard-coded/static lane,
-		// so `local_origin` is expected to represent only the local AH.
-		send_xcm::<XcmpQueue>(
-			local_origin.clone(),
-			bp_asset_hub_rococo::build_congestion_message(bridge.inner(), true).into(),
-		)
-		.map(|_| ())
-	}
-
-	fn resume_bridge(local_origin: &Location, bridge: BridgeId) -> Result<(), Self::Error> {
-		// This bridge is intended for AH<>AH communication with a hard-coded/static lane,
-		// so `local_origin` is expected to represent only the local AH.
-		send_xcm::<XcmpQueue>(
-			local_origin.clone(),
-			bp_asset_hub_rococo::build_congestion_message(bridge.inner(), false).into(),
-		)
-		.map(|_| ())
-	}
-}
-
-#[cfg(feature = "runtime-benchmarks")]
-pub(crate) fn open_bridge_for_benchmarks<R, XBHI, C>(
-	with: pallet_xcm_bridge_hub::LaneIdOf<R, XBHI>,
-	sibling_para_id: u32,
-) -> InteriorLocation
-where
-	R: pallet_xcm_bridge_hub::Config<XBHI>,
-	XBHI: 'static,
-	C: xcm_executor::traits::ConvertLocation<
-		bp_runtime::AccountIdOf<pallet_xcm_bridge_hub::ThisChainOf<R, XBHI>>,
-	>,
-{
-	use pallet_xcm_bridge_hub::{Bridge, BridgeId, BridgeState};
-	use sp_runtime::traits::Zero;
-	use xcm::{latest::ROCOCO_GENESIS_HASH, VersionedInteriorLocation};
-
-	// insert bridge metadata
-	let lane_id = with;
-	let sibling_parachain = Location::new(1, [Parachain(sibling_para_id)]);
-	let universal_source =
-		[GlobalConsensus(ByGenesis(ROCOCO_GENESIS_HASH)), Parachain(sibling_para_id)].into();
-	let universal_destination =
-		[GlobalConsensus(ByGenesis(WESTEND_GENESIS_HASH)), Parachain(2075)].into();
-	let bridge_id = BridgeId::new(&universal_source, &universal_destination);
-
-	// insert only bridge metadata, because the benchmarks create lanes
-	pallet_xcm_bridge_hub::Bridges::<R, XBHI>::insert(
-		bridge_id,
-		Bridge {
-			bridge_origin_relative_location: alloc::boxed::Box::new(
-				sibling_parachain.clone().into(),
-			),
-			bridge_origin_universal_location: alloc::boxed::Box::new(
-				VersionedInteriorLocation::from(universal_source.clone()),
-			),
-			bridge_destination_universal_location: alloc::boxed::Box::new(
-				VersionedInteriorLocation::from(universal_destination),
-			),
-			state: BridgeState::Opened,
-			bridge_owner_account: C::convert_location(&sibling_parachain).expect("valid AccountId"),
-			deposit: Zero::zero(),
-			lane_id,
-		},
-	);
-	pallet_xcm_bridge_hub::LaneToBridge::<R, XBHI>::insert(lane_id, bridge_id);
-
-	universal_source
->>>>>>> cbeb66fb
-}
+// TODO:revert-for-depracated-old
+// /// Implementation of `bp_xcm_bridge_hub::LocalXcmChannelManager` for congestion management.
+// pub struct CongestionManager;
+// impl pallet_xcm_bridge_hub::LocalXcmChannelManager for CongestionManager {
+// 	type Error = SendError;
+//
+// 	fn is_congested(with: &Location) -> bool {
+// 		// This is used to check the inbound bridge queue/messages to determine if they can be
+// 		// dispatched and sent to the sibling parachain. Therefore, checking outbound `XcmpQueue`
+// 		// is sufficient here.
+// 		use bp_xcm_bridge_hub_router::XcmChannelStatusProvider;
+// 		cumulus_pallet_xcmp_queue::bridging::OutXcmpChannelStatusProvider::<Runtime>::is_congested(
+// 			with,
+// 		)
+// 	}
+//
+// 	fn suspend_bridge(local_origin: &Location, bridge: BridgeId) -> Result<(), Self::Error> {
+// 		// This bridge is intended for AH<>AH communication with a hard-coded/static lane,
+// 		// so `local_origin` is expected to represent only the local AH.
+// 		send_xcm::<XcmpQueue>(
+// 			local_origin.clone(),
+// 			bp_asset_hub_rococo::build_congestion_message(bridge.inner(), true).into(),
+// 		)
+// 		.map(|_| ())
+// 	}
+//
+// 	fn resume_bridge(local_origin: &Location, bridge: BridgeId) -> Result<(), Self::Error> {
+// 		// This bridge is intended for AH<>AH communication with a hard-coded/static lane,
+// 		// so `local_origin` is expected to represent only the local AH.
+// 		send_xcm::<XcmpQueue>(
+// 			local_origin.clone(),
+// 			bp_asset_hub_rococo::build_congestion_message(bridge.inner(), false).into(),
+// 		)
+// 		.map(|_| ())
+// 	}
+// }
 
 #[cfg(test)]
 mod tests {
