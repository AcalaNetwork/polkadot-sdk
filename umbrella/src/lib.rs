--- conflicted
+++ resolved
@@ -575,16 +575,14 @@
 #[cfg(feature = "pallet-offences-benchmarking")]
 pub use pallet_offences_benchmarking;
 
-<<<<<<< HEAD
 /// Optimist Project Funding - pallet allowing users to nominate projects to be funded, by
 /// locking their DOTS.
 #[cfg(feature = "pallet-opf")]
 pub use pallet_opf;
-=======
+
 /// Pallet to give some execution allowance for some origins.
 #[cfg(feature = "pallet-origin-restriction")]
 pub use pallet_origin_restriction;
->>>>>>> 82cf2305
 
 /// FRAME pallet that provides a paged list data structure.
 #[cfg(feature = "pallet-paged-list")]
