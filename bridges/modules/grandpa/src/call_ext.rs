--- conflicted
+++ resolved
@@ -101,18 +101,11 @@
 				if improved_by < free_headers_interval.into() {
 					tracing::trace!(
 						target: crate::LOG_TARGET,
-<<<<<<< HEAD
-						"Cannot accept free {:?} header {:?}. Too small difference \
-						between submitted headers: {improved_by:?} vs {free_headers_interval}",
-						T::BridgedChain::ID,
-						call_info.block_number,
-=======
 						chain_id=?T::BridgedChain::ID,
 						block_number=?call_info.block_number,
 						?improved_by,
 						%free_headers_interval,
 						"Cannot accept free header. Too small difference between submitted headers"
->>>>>>> 069b7b56
 					);
 
 					return Err(Error::<T, I>::BelowFreeHeaderInterval);
