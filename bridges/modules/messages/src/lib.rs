// Copyright (C) Parity Technologies (UK) Ltd.
// This file is part of Parity Bridges Common.

// Parity Bridges Common is free software: you can redistribute it and/or modify
// it under the terms of the GNU General Public License as published by
// the Free Software Foundation, either version 3 of the License, or
// (at your option) any later version.

// Parity Bridges Common is distributed in the hope that it will be useful,
// but WITHOUT ANY WARRANTY; without even the implied warranty of
// MERCHANTABILITY or FITNESS FOR A PARTICULAR PURPOSE.  See the
// GNU General Public License for more details.

// You should have received a copy of the GNU General Public License
// along with Parity Bridges Common.  If not, see <http://www.gnu.org/licenses/>.

//! Runtime module that allows sending and receiving messages using lane concept:
//!
//! 1) the message is sent using `send_message()` call;
//! 2) every outbound message is assigned nonce;
//! 3) the messages are stored in the storage;
//! 4) external component (relay) delivers messages to bridged chain;
//! 5) messages are processed in order (ordered by assigned nonce);
//! 6) relay may send proof-of-delivery back to this chain.
//!
//! Once message is sent, its progress can be tracked by looking at module events.
//! The assigned nonce is reported using `MessageAccepted` event. When message is
//! delivered to the the bridged chain, it is reported using `MessagesDelivered` event.
//!
//! **IMPORTANT NOTE**: after generating weights (custom `WeighInfo` implementation) for
//! your runtime (where this module is plugged to), please add test for these weights.
//! The test should call the `ensure_weights_are_correct` function from this module.
//! If this test fails with your weights, then either weights are computed incorrectly,
//! or some benchmarks assumptions are broken for your runtime.

#![warn(missing_docs)]
#![cfg_attr(not(feature = "std"), no_std)]

pub use inbound_lane::{InboundLane, InboundLaneStorage, StoredInboundLaneData};
pub use lanes_manager::{
	LanesManager, LanesManagerError, RuntimeInboundLaneStorage, RuntimeOutboundLaneStorage,
};
pub use outbound_lane::{
	OutboundLane, OutboundLaneStorage, ReceptionConfirmationError, StoredMessagePayload,
};
pub use weights::WeightInfo;
pub use weights_ext::{
	ensure_able_to_receive_confirmation, ensure_able_to_receive_message,
	ensure_maximal_message_dispatch, ensure_weights_are_correct, WeightInfoExt,
	EXPECTED_DEFAULT_MESSAGE_LENGTH, EXTRA_STORAGE_PROOF_SIZE,
};

use bp_header_chain::HeaderChain;
use bp_messages::{
	source_chain::{
		DeliveryConfirmationPayments, FromBridgedChainMessagesDeliveryProof, OnMessagesDelivered,
		SendMessageArtifacts,
	},
	target_chain::{
		DeliveryPayments, DispatchMessage, FromBridgedChainMessagesProof, MessageDispatch,
		ProvedLaneMessages, ProvedMessages,
	},
	ChainWithMessages, DeliveredMessages, InboundLaneData, InboundMessageDetails, MessageKey,
	MessageNonce, MessagePayload, MessagesOperatingMode, OutboundLaneData, OutboundMessageDetails,
	UnrewardedRelayersState, VerificationError,
};
use bp_runtime::{
	AccountIdOf, BasicOperatingMode, HashOf, OwnedBridgeModule, PreComputedSize, RangeInclusiveExt,
	Size,
};
use codec::{Decode, Encode};
use frame_support::{dispatch::PostDispatchInfo, ensure, fail, traits::Get, DefaultNoBound};
use sp_std::{marker::PhantomData, prelude::*};

mod call_ext;
mod inbound_lane;
mod lanes_manager;
mod outbound_lane;
mod proofs;
mod tests;
mod weights_ext;

pub mod weights;

#[cfg(feature = "runtime-benchmarks")]
pub mod benchmarking;
pub mod migration;

pub use call_ext::*;
pub use pallet::*;
#[cfg(feature = "test-helpers")]
pub use tests::*;

/// The target that will be used when publishing logs related to this pallet.
pub const LOG_TARGET: &str = "runtime::bridge-messages";

#[frame_support::pallet]
pub mod pallet {
	use super::*;
	use bp_messages::{LaneIdType, ReceivedMessages, ReceptionResult};
	use bp_runtime::RangeInclusiveExt;
	use frame_support::pallet_prelude::*;
	use frame_system::pallet_prelude::*;

	#[pallet::config]
	pub trait Config<I: 'static = ()>: frame_system::Config {
		// General types

		/// The overarching event type.
		#[allow(deprecated)]
		type RuntimeEvent: From<Event<Self, I>>
			+ IsType<<Self as frame_system::Config>::RuntimeEvent>;
		/// Benchmarks results from runtime we're plugged into.
		type WeightInfo: WeightInfoExt;

		/// This chain type.
		type ThisChain: ChainWithMessages;
		/// Bridged chain type.
		type BridgedChain: ChainWithMessages;
		/// Bridged chain headers provider.
		type BridgedHeaderChain: HeaderChain<Self::BridgedChain>;

		/// Payload type of outbound messages. This payload is dispatched on the bridged chain.
		type OutboundPayload: Parameter + Size;
		/// Payload type of inbound messages. This payload is dispatched on this chain.
		type InboundPayload: Decode;
		/// Lane identifier type.
		type LaneId: LaneIdType;

		/// Handler for relayer payments that happen during message delivery transaction.
		type DeliveryPayments: DeliveryPayments<Self::AccountId>;
		/// Handler for relayer payments that happen during message delivery confirmation
		/// transaction.
		type DeliveryConfirmationPayments: DeliveryConfirmationPayments<
			Self::AccountId,
			Self::LaneId,
		>;
		/// Delivery confirmation callback.
		type OnMessagesDelivered: OnMessagesDelivered<Self::LaneId>;

		/// Message dispatch handler.
		type MessageDispatch: MessageDispatch<
			DispatchPayload = Self::InboundPayload,
			LaneId = Self::LaneId,
		>;
	}

	/// Shortcut to this chain type for Config.
	pub type ThisChainOf<T, I> = <T as Config<I>>::ThisChain;
	/// Shortcut to bridged chain type for Config.
	pub type BridgedChainOf<T, I> = <T as Config<I>>::BridgedChain;
	/// Shortcut to bridged header chain type for Config.
	pub type BridgedHeaderChainOf<T, I> = <T as Config<I>>::BridgedHeaderChain;
	/// Shortcut to lane identifier type for Config.
	pub type LaneIdOf<T, I> = <T as Config<I>>::LaneId;

	#[pallet::pallet]
	#[pallet::storage_version(migration::STORAGE_VERSION)]
	pub struct Pallet<T, I = ()>(PhantomData<(T, I)>);

	impl<T: Config<I>, I: 'static> OwnedBridgeModule<T> for Pallet<T, I> {
		const LOG_TARGET: &'static str = LOG_TARGET;
		type OwnerStorage = PalletOwner<T, I>;
		type OperatingMode = MessagesOperatingMode;
		type OperatingModeStorage = PalletOperatingMode<T, I>;
	}

	#[pallet::call]
	impl<T: Config<I>, I: 'static> Pallet<T, I> {
		/// Change `PalletOwner`.
		///
		/// May only be called either by root, or by `PalletOwner`.
		#[pallet::call_index(0)]
		#[pallet::weight((T::DbWeight::get().reads_writes(1, 1), DispatchClass::Operational))]
		pub fn set_owner(origin: OriginFor<T>, new_owner: Option<T::AccountId>) -> DispatchResult {
			<Self as OwnedBridgeModule<_>>::set_owner(origin, new_owner)
		}

		/// Halt or resume all/some pallet operations.
		///
		/// May only be called either by root, or by `PalletOwner`.
		#[pallet::call_index(1)]
		#[pallet::weight((T::DbWeight::get().reads_writes(1, 1), DispatchClass::Operational))]
		pub fn set_operating_mode(
			origin: OriginFor<T>,
			operating_mode: MessagesOperatingMode,
		) -> DispatchResult {
			<Self as OwnedBridgeModule<_>>::set_operating_mode(origin, operating_mode)
		}

		/// Receive messages proof from bridged chain.
		///
		/// The weight of the call assumes that the transaction always brings outbound lane
		/// state update. Because of that, the submitter (relayer) has no benefit of not including
		/// this data in the transaction, so reward confirmations lags should be minimal.
		///
		/// The call fails if:
		///
		/// - the pallet is halted;
		///
		/// - the call origin is not `Signed(_)`;
		///
		/// - there are too many messages in the proof;
		///
		/// - the proof verification procedure returns an error - e.g. because header used to craft
		///   proof is not imported by the associated finality pallet;
		///
		/// - the `dispatch_weight` argument is not sufficient to dispatch all bundled messages.
		///
		/// The call may succeed, but some messages may not be delivered e.g. if they are not fit
		/// into the unrewarded relayers vector.
		#[pallet::call_index(2)]
		#[pallet::weight(T::WeightInfo::receive_messages_proof_weight(&**proof, *messages_count, *dispatch_weight))]
		pub fn receive_messages_proof(
			origin: OriginFor<T>,
			relayer_id_at_bridged_chain: AccountIdOf<BridgedChainOf<T, I>>,
			proof: Box<FromBridgedChainMessagesProof<HashOf<BridgedChainOf<T, I>>, T::LaneId>>,
			messages_count: u32,
			dispatch_weight: Weight,
		) -> DispatchResultWithPostInfo {
			Self::ensure_not_halted().map_err(Error::<T, I>::BridgeModule)?;
			let relayer_id_at_this_chain = ensure_signed(origin)?;

			// reject transactions that are declaring too many messages
			ensure!(
				MessageNonce::from(messages_count) <=
					BridgedChainOf::<T, I>::MAX_UNCONFIRMED_MESSAGES_IN_CONFIRMATION_TX,
				Error::<T, I>::TooManyMessagesInTheProof
			);

			// why do we need to know the weight of this (`receive_messages_proof`) call? Because
			// we may want to return some funds for not-dispatching (or partially dispatching) some
			// messages to the call origin (relayer). And this is done by returning actual weight
			// from the call. But we only know dispatch weight of every message. So to refund
			// relayer because we have not dispatched message, we need to:
			//
			// ActualWeight = DeclaredWeight - Message.DispatchWeight
			//
			// The DeclaredWeight is exactly what's computed here. Unfortunately it is impossible
			// to get pre-computed value (and it has been already computed by the executive).
			let declared_weight = T::WeightInfo::receive_messages_proof_weight(
				&*proof,
				messages_count,
				dispatch_weight,
			);
			let mut actual_weight = declared_weight;

			// verify messages proof && convert proof into messages
			let (lane_id, lane_data) =
				verify_and_decode_messages_proof::<T, I>(*proof, messages_count).map_err(
					|err| {
						tracing::trace!(target: LOG_TARGET, error=?err, "Rejecting invalid messages proof");

						Error::<T, I>::InvalidMessagesProof
					},
				)?;

			// dispatch messages and (optionally) update lane(s) state(s)
			let mut total_messages = 0;
			let mut valid_messages = 0;
			let mut dispatch_weight_left = dispatch_weight;
			let mut lane = active_inbound_lane::<T, I>(lane_id)?;

			// subtract extra storage proof bytes from the actual PoV size - there may be
			// less unrewarded relayers than the maximal configured value
			let lane_extra_proof_size_bytes = lane.storage().extra_proof_size_bytes();
			actual_weight = actual_weight.set_proof_size(
				actual_weight.proof_size().saturating_sub(lane_extra_proof_size_bytes),
			);

			if let Some(lane_state) = lane_data.lane_state {
				let updated_latest_confirmed_nonce = lane.receive_state_update(lane_state);
				if let Some(updated_latest_confirmed_nonce) = updated_latest_confirmed_nonce {
					tracing::trace!(
						target: LOG_TARGET,
						?lane_id,
						latest_confirmed_nonce=%updated_latest_confirmed_nonce,
						unrewarded_relayers=?UnrewardedRelayersState::from(&lane.storage().data()),
						"Received state update"
					);
				}
			}

			let mut messages_received_status =
				ReceivedMessages::new(lane_id, Vec::with_capacity(lane_data.messages.len()));
			for mut message in lane_data.messages {
				debug_assert_eq!(message.key.lane_id, lane_id);
				total_messages += 1;

				// ensure that relayer has declared enough weight for dispatching next message
				// on this lane. We can't dispatch lane messages out-of-order, so if declared
				// weight is not enough, let's move to next lane
				let message_dispatch_weight = T::MessageDispatch::dispatch_weight(&mut message);
				if message_dispatch_weight.any_gt(dispatch_weight_left) {
					tracing::trace!(
						target: LOG_TARGET,
						?lane_id,
						declared=%message_dispatch_weight,
						left=%dispatch_weight_left,
						"Cannot dispatch any more messages"
					);

					fail!(Error::<T, I>::InsufficientDispatchWeight);
				}

				let receival_result = lane.receive_message::<T::MessageDispatch>(
					&relayer_id_at_bridged_chain,
					message.key.nonce,
					message.data,
				);

				// note that we're returning unspent weight to relayer even if message has been
				// rejected by the lane. This allows relayers to submit spam transactions with
				// e.g. the same set of already delivered messages over and over again, without
				// losing funds for messages dispatch. But keep in mind that relayer pays base
				// delivery transaction cost anyway. And base cost covers everything except
				// dispatch, so we have a balance here.
				let unspent_weight = match &receival_result {
					ReceptionResult::Dispatched(dispatch_result) => {
						valid_messages += 1;
						dispatch_result.unspent_weight
					},
					ReceptionResult::InvalidNonce |
					ReceptionResult::TooManyUnrewardedRelayers |
					ReceptionResult::TooManyUnconfirmedMessages => message_dispatch_weight,
				};
				messages_received_status.push(message.key.nonce, receival_result);

				let unspent_weight = unspent_weight.min(message_dispatch_weight);
				dispatch_weight_left -= message_dispatch_weight - unspent_weight;
				actual_weight = actual_weight.saturating_sub(unspent_weight);
			}

			// let's now deal with relayer payments
			T::DeliveryPayments::pay_reward(
				relayer_id_at_this_chain,
				total_messages,
				valid_messages,
				actual_weight,
			);

			tracing::debug!(
				target: LOG_TARGET,
				total=%total_messages,
				valid=%valid_messages,
<<<<<<< HEAD
				"Received messages. Weight used: {actual_weight}/{declared_weight}."
=======
				%actual_weight,
				%declared_weight,
				"Received messages."
>>>>>>> 97443f9f
			);

			Self::deposit_event(Event::MessagesReceived(messages_received_status));

			Ok(PostDispatchInfo { actual_weight: Some(actual_weight), pays_fee: Pays::Yes })
		}

		/// Receive messages delivery proof from bridged chain.
		#[pallet::call_index(3)]
		#[pallet::weight(T::WeightInfo::receive_messages_delivery_proof_weight(
			proof,
			relayers_state,
		))]
		pub fn receive_messages_delivery_proof(
			origin: OriginFor<T>,
			proof: FromBridgedChainMessagesDeliveryProof<HashOf<BridgedChainOf<T, I>>, T::LaneId>,
			mut relayers_state: UnrewardedRelayersState,
		) -> DispatchResultWithPostInfo {
			Self::ensure_not_halted().map_err(Error::<T, I>::BridgeModule)?;

			let proof_size = proof.size();
			let confirmation_relayer = ensure_signed(origin)?;
			let (lane_id, lane_data) = proofs::verify_messages_delivery_proof::<T, I>(proof)
				.map_err(|err| {
					tracing::trace!(
						target: LOG_TARGET,
						error=?err,
						"Rejecting invalid messages delivery proof"
					);

					Error::<T, I>::InvalidMessagesDeliveryProof
				})?;
			ensure!(
				relayers_state.is_valid(&lane_data),
				Error::<T, I>::InvalidUnrewardedRelayersState
			);

			// mark messages as delivered
			let mut lane = any_state_outbound_lane::<T, I>(lane_id)?;
			let last_delivered_nonce = lane_data.last_delivered_nonce();
			let confirmed_messages = lane
				.confirm_delivery(
					relayers_state.total_messages,
					last_delivered_nonce,
					&lane_data.relayers,
				)
				.map_err(Error::<T, I>::ReceptionConfirmation)?;

			if let Some(confirmed_messages) = confirmed_messages {
				// emit 'delivered' event
				let received_range = confirmed_messages.begin..=confirmed_messages.end;
				Self::deposit_event(Event::MessagesDelivered {
					lane_id: lane_id.into(),
					messages: confirmed_messages,
				});

				// if some new messages have been confirmed, reward relayers
				let actually_rewarded_relayers = T::DeliveryConfirmationPayments::pay_reward(
					lane_id,
					lane_data.relayers,
					&confirmation_relayer,
					&received_range,
				);

				// update relayers state with actual numbers to compute actual weight below
				relayers_state.unrewarded_relayer_entries = sp_std::cmp::min(
					relayers_state.unrewarded_relayer_entries,
					actually_rewarded_relayers,
				);
				relayers_state.total_messages = sp_std::cmp::min(
					relayers_state.total_messages,
					received_range.checked_len().unwrap_or(MessageNonce::MAX),
				);
			};

			tracing::trace!(
				target: LOG_TARGET,
				?lane_id,
				%last_delivered_nonce,
				"Received messages delivery proof up to (and including)"
			);

			// notify others about messages delivery
			T::OnMessagesDelivered::on_messages_delivered(
				lane_id,
				lane.data().queued_messages().saturating_len(),
			);

			// because of lags, the inbound lane state (`lane_data`) may have entries for
			// already rewarded relayers and messages (if all entries are duplicated, then
			// this transaction must be filtered out by our signed extension)
			let actual_weight = T::WeightInfo::receive_messages_delivery_proof_weight(
				&PreComputedSize(proof_size as usize),
				&relayers_state,
			);

			Ok(PostDispatchInfo { actual_weight: Some(actual_weight), pays_fee: Pays::Yes })
		}
	}

	#[pallet::event]
	#[pallet::generate_deposit(pub(super) fn deposit_event)]
	pub enum Event<T: Config<I>, I: 'static = ()> {
		/// Message has been accepted and is waiting to be delivered.
		MessageAccepted {
			/// Lane, which has accepted the message.
			lane_id: T::LaneId,
			/// Nonce of accepted message.
			nonce: MessageNonce,
		},
		/// Messages have been received from the bridged chain.
		MessagesReceived(
			/// Result of received messages dispatch.
			ReceivedMessages<
				<T::MessageDispatch as MessageDispatch>::DispatchLevelResult,
				T::LaneId,
			>,
		),
		/// Messages in the inclusive range have been delivered to the bridged chain.
		MessagesDelivered {
			/// Lane for which the delivery has been confirmed.
			lane_id: T::LaneId,
			/// Delivered messages.
			messages: DeliveredMessages,
		},
	}

	#[pallet::error]
	#[derive(PartialEq, Eq)]
	pub enum Error<T, I = ()> {
		/// Pallet is not in Normal operating mode.
		NotOperatingNormally,
		/// Error that is reported by the lanes manager.
		LanesManager(LanesManagerError),
		/// Message has been treated as invalid by the pallet logic.
		MessageRejectedByPallet(VerificationError),
		/// The transaction brings too many messages.
		TooManyMessagesInTheProof,
		/// Invalid messages has been submitted.
		InvalidMessagesProof,
		/// Invalid messages delivery proof has been submitted.
		InvalidMessagesDeliveryProof,
		/// The relayer has declared invalid unrewarded relayers state in the
		/// `receive_messages_delivery_proof` call.
		InvalidUnrewardedRelayersState,
		/// The cumulative dispatch weight, passed by relayer is not enough to cover dispatch
		/// of all bundled messages.
		InsufficientDispatchWeight,
		/// Error confirming messages receival.
		ReceptionConfirmation(ReceptionConfirmationError),
		/// Error generated by the `OwnedBridgeModule` trait.
		BridgeModule(bp_runtime::OwnedBridgeModuleError),
	}

	/// Optional pallet owner.
	///
	/// Pallet owner has a right to halt all pallet operations and then resume it. If it is
	/// `None`, then there are no direct ways to halt/resume pallet operations, but other
	/// runtime methods may still be used to do that (i.e. democracy::referendum to update halt
	/// flag directly or call the `set_operating_mode`).
	#[pallet::storage]
	pub type PalletOwner<T: Config<I>, I: 'static = ()> = StorageValue<_, T::AccountId>;

	/// The current operating mode of the pallet.
	///
	/// Depending on the mode either all, some, or no transactions will be allowed.
	#[pallet::storage]
	pub type PalletOperatingMode<T: Config<I>, I: 'static = ()> =
		StorageValue<_, MessagesOperatingMode, ValueQuery>;

	// TODO: https://github.com/paritytech/parity-bridges-common/pull/2213: let's limit number of
	// possible opened lanes && use it to constraint maps below

	/// Map of lane id => inbound lane data.
	#[pallet::storage]
	pub type InboundLanes<T: Config<I>, I: 'static = ()> =
		StorageMap<_, Blake2_128Concat, T::LaneId, StoredInboundLaneData<T, I>, OptionQuery>;

	/// Map of lane id => outbound lane data.
	#[pallet::storage]
	pub type OutboundLanes<T: Config<I>, I: 'static = ()> = StorageMap<
		Hasher = Blake2_128Concat,
		Key = T::LaneId,
		Value = OutboundLaneData,
		QueryKind = OptionQuery,
	>;

	/// All queued outbound messages.
	#[pallet::storage]
	pub type OutboundMessages<T: Config<I>, I: 'static = ()> =
		StorageMap<_, Blake2_128Concat, MessageKey<T::LaneId>, StoredMessagePayload<T, I>>;

	#[pallet::genesis_config]
	#[derive(DefaultNoBound)]
	pub struct GenesisConfig<T: Config<I>, I: 'static = ()> {
		/// Initial pallet operating mode.
		pub operating_mode: MessagesOperatingMode,
		/// Initial pallet owner.
		pub owner: Option<T::AccountId>,
		/// Opened lanes.
		pub opened_lanes: Vec<T::LaneId>,
		/// Dummy marker.
		#[serde(skip)]
		pub _phantom: sp_std::marker::PhantomData<I>,
	}

	#[pallet::genesis_build]
	impl<T: Config<I>, I: 'static> BuildGenesisConfig for GenesisConfig<T, I> {
		fn build(&self) {
			PalletOperatingMode::<T, I>::put(self.operating_mode);
			if let Some(ref owner) = self.owner {
				PalletOwner::<T, I>::put(owner);
			}

			for lane_id in &self.opened_lanes {
				InboundLanes::<T, I>::insert(lane_id, InboundLaneData::opened());
				OutboundLanes::<T, I>::insert(lane_id, OutboundLaneData::opened());
			}
		}
	}

	#[pallet::hooks]
	impl<T: Config<I>, I: 'static> Hooks<BlockNumberFor<T>> for Pallet<T, I> {
		#[cfg(feature = "try-runtime")]
		fn try_state(_n: BlockNumberFor<T>) -> Result<(), sp_runtime::TryRuntimeError> {
			Self::do_try_state()
		}
	}

	impl<T: Config<I>, I: 'static> Pallet<T, I> {
		/// Get stored data of the outbound message with given nonce.
		pub fn outbound_message_data(
			lane: T::LaneId,
			nonce: MessageNonce,
		) -> Option<MessagePayload> {
			OutboundMessages::<T, I>::get(MessageKey { lane_id: lane, nonce }).map(Into::into)
		}

		/// Prepare data, related to given inbound message.
		pub fn inbound_message_data(
			lane: T::LaneId,
			payload: MessagePayload,
			outbound_details: OutboundMessageDetails,
		) -> InboundMessageDetails {
			let mut dispatch_message = DispatchMessage {
				key: MessageKey { lane_id: lane, nonce: outbound_details.nonce },
				data: payload.into(),
			};
			InboundMessageDetails {
				dispatch_weight: T::MessageDispatch::dispatch_weight(&mut dispatch_message),
			}
		}

		/// Return outbound lane data.
		pub fn outbound_lane_data(lane: T::LaneId) -> Option<OutboundLaneData> {
			OutboundLanes::<T, I>::get(lane)
		}

		/// Return inbound lane data.
		pub fn inbound_lane_data(
			lane: T::LaneId,
		) -> Option<InboundLaneData<AccountIdOf<BridgedChainOf<T, I>>>> {
			InboundLanes::<T, I>::get(lane).map(|lane| lane.0)
		}
	}

	#[cfg(any(feature = "try-runtime", test))]
	impl<T: Config<I>, I: 'static> Pallet<T, I> {
		/// Ensure the correctness of the state of this pallet.
		pub fn do_try_state() -> Result<(), sp_runtime::TryRuntimeError> {
			Self::do_try_state_for_outbound_lanes()
		}

		/// Ensure the correctness of the state of outbound lanes.
		pub fn do_try_state_for_outbound_lanes() -> Result<(), sp_runtime::TryRuntimeError> {
			use sp_runtime::traits::One;
			use sp_std::vec::Vec;

			// collect unpruned lanes
			let mut unpruned_lanes = Vec::new();
			for (lane_id, lane_data) in OutboundLanes::<T, I>::iter() {
				let Some(expected_last_prunned_nonce) =
					lane_data.oldest_unpruned_nonce.checked_sub(One::one())
				else {
					continue;
				};

				// collect message_nonces that were supposed to be pruned
				let mut unpruned_message_nonces = Vec::new();
				const MAX_MESSAGES_ITERATION: u64 = 16;
				let start_nonce =
					expected_last_prunned_nonce.checked_sub(MAX_MESSAGES_ITERATION).unwrap_or(0);
				for current_nonce in start_nonce..=expected_last_prunned_nonce {
					// check a message for current_nonce
					if OutboundMessages::<T, I>::contains_key(MessageKey {
						lane_id,
						nonce: current_nonce,
					}) {
						unpruned_message_nonces.push(current_nonce);
					}
				}

				if !unpruned_message_nonces.is_empty() {
					tracing::warn!(
						target: LOG_TARGET,
						?lane_id,
						?lane_data,
						?unpruned_message_nonces,
						"do_try_state_for_outbound_lanes found",
					);
					unpruned_lanes.push((lane_id, lane_data, unpruned_message_nonces));
				}
			}

			// ensure messages before `oldest_unpruned_nonce` are really pruned.
			ensure!(unpruned_lanes.is_empty(), "Found unpruned lanes!");

			Ok(())
		}
	}
}

/// Structure, containing a validated message payload and all the info required
/// to send it on the bridge.
#[derive(Debug, PartialEq, Eq)]
pub struct SendMessageArgs<T: Config<I>, I: 'static> {
	lane_id: T::LaneId,
	lane: OutboundLane<RuntimeOutboundLaneStorage<T, I>>,
	payload: StoredMessagePayload<T, I>,
}

impl<T, I> bp_messages::source_chain::MessagesBridge<T::OutboundPayload, T::LaneId> for Pallet<T, I>
where
	T: Config<I>,
	I: 'static,
{
	type Error = Error<T, I>;
	type SendMessageArgs = SendMessageArgs<T, I>;

	fn validate_message(
		lane_id: T::LaneId,
		message: &T::OutboundPayload,
	) -> Result<SendMessageArgs<T, I>, Self::Error> {
		// we can't accept any messages if the pallet is halted
		ensure_normal_operating_mode::<T, I>()?;

		// check lane
		let lane = active_outbound_lane::<T, I>(lane_id)?;

		Ok(SendMessageArgs {
			lane_id,
			lane,
			payload: StoredMessagePayload::<T, I>::try_from(message.encode()).map_err(|_| {
				Error::<T, I>::MessageRejectedByPallet(VerificationError::MessageTooLarge)
			})?,
		})
	}

	fn send_message(args: SendMessageArgs<T, I>) -> SendMessageArtifacts {
		// save message in outbound storage and emit event
		let mut lane = args.lane;
		let message_len = args.payload.len();
		let nonce = lane.send_message(args.payload);

		// return number of messages in the queue to let sender know about its state
		let enqueued_messages = lane.data().queued_messages().saturating_len();

		tracing::trace!(
			target: LOG_TARGET,
			lane_id=?args.lane_id,
<<<<<<< HEAD
			message_size=?message_len,
			"Accepted message {nonce}"
=======
			%nonce,
			message_size=?message_len,
			"Accepted message"
>>>>>>> 97443f9f
		);

		Pallet::<T, I>::deposit_event(Event::MessageAccepted {
			lane_id: args.lane_id.into(),
			nonce,
		});

		SendMessageArtifacts { nonce, enqueued_messages }
	}
}

/// Ensure that the pallet is in normal operational mode.
fn ensure_normal_operating_mode<T: Config<I>, I: 'static>() -> Result<(), Error<T, I>> {
	if PalletOperatingMode::<T, I>::get() ==
		MessagesOperatingMode::Basic(BasicOperatingMode::Normal)
	{
		return Ok(());
	}

	Err(Error::<T, I>::NotOperatingNormally)
}

/// Creates new inbound lane object, backed by runtime storage. Lane must be active.
fn active_inbound_lane<T: Config<I>, I: 'static>(
	lane_id: T::LaneId,
) -> Result<InboundLane<RuntimeInboundLaneStorage<T, I>>, Error<T, I>> {
	LanesManager::<T, I>::new()
		.active_inbound_lane(lane_id)
		.map_err(Error::LanesManager)
}

/// Creates new outbound lane object, backed by runtime storage. Lane must be active.
fn active_outbound_lane<T: Config<I>, I: 'static>(
	lane_id: T::LaneId,
) -> Result<OutboundLane<RuntimeOutboundLaneStorage<T, I>>, Error<T, I>> {
	LanesManager::<T, I>::new()
		.active_outbound_lane(lane_id)
		.map_err(Error::LanesManager)
}

/// Creates new outbound lane object, backed by runtime storage.
fn any_state_outbound_lane<T: Config<I>, I: 'static>(
	lane_id: T::LaneId,
) -> Result<OutboundLane<RuntimeOutboundLaneStorage<T, I>>, Error<T, I>> {
	LanesManager::<T, I>::new()
		.any_state_outbound_lane(lane_id)
		.map_err(Error::LanesManager)
}

/// Verify messages proof and return proved messages with decoded payload.
fn verify_and_decode_messages_proof<T: Config<I>, I: 'static>(
	proof: FromBridgedChainMessagesProof<HashOf<BridgedChainOf<T, I>>, T::LaneId>,
	messages_count: u32,
) -> Result<
	ProvedMessages<T::LaneId, DispatchMessage<T::InboundPayload, T::LaneId>>,
	VerificationError,
> {
	// `receive_messages_proof` weight formula and `MAX_UNCONFIRMED_MESSAGES_IN_CONFIRMATION_TX`
	// check guarantees that the `message_count` is sane and Vec<Message> may be allocated.
	// (tx with too many messages will either be rejected from the pool, or will fail earlier)
	proofs::verify_messages_proof::<T, I>(proof, messages_count).map(|(lane, lane_data)| {
		(
			lane,
			ProvedLaneMessages {
				lane_state: lane_data.lane_state,
				messages: lane_data.messages.into_iter().map(Into::into).collect(),
			},
		)
	})
}<|MERGE_RESOLUTION|>--- conflicted
+++ resolved
@@ -343,13 +343,9 @@
 				target: LOG_TARGET,
 				total=%total_messages,
 				valid=%valid_messages,
-<<<<<<< HEAD
-				"Received messages. Weight used: {actual_weight}/{declared_weight}."
-=======
 				%actual_weight,
 				%declared_weight,
 				"Received messages."
->>>>>>> 97443f9f
 			);
 
 			Self::deposit_event(Event::MessagesReceived(messages_received_status));
@@ -720,14 +716,9 @@
 		tracing::trace!(
 			target: LOG_TARGET,
 			lane_id=?args.lane_id,
-<<<<<<< HEAD
-			message_size=?message_len,
-			"Accepted message {nonce}"
-=======
 			%nonce,
 			message_size=?message_len,
 			"Accepted message"
->>>>>>> 97443f9f
 		);
 
 		Pallet::<T, I>::deposit_event(Event::MessageAccepted {
