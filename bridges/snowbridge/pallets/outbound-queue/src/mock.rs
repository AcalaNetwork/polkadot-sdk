// SPDX-License-Identifier: Apache-2.0
// SPDX-FileCopyrightText: 2023 Snowfork <hello@snowfork.com>
use super::*;

use frame_support::{
	derive_impl, parameter_types,
	traits::{Everything, Hooks},
	weights::IdentityFee,
};

use snowbridge_core::{
	gwei, meth,
	outbound::*,
	pricing::{PricingParameters, Rewards},
	ParaId, PRIMARY_GOVERNANCE_CHANNEL,
};
use sp_core::{ConstU32, ConstU8, H160, H256};
use sp_runtime::{
	traits::{BlakeTwo256, IdentityLookup, Keccak256},
	AccountId32, BuildStorage, FixedU128,
};
use sp_std::marker::PhantomData;

type Block = frame_system::mocking::MockBlock<Test>;
type AccountId = AccountId32;

frame_support::construct_runtime!(
	pub enum Test
	{
		System: frame_system::{Pallet, Call, Storage, Event<T>},
		MessageQueue: pallet_message_queue::{Pallet, Call, Storage, Event<T>},
		OutboundQueue: crate::{Pallet, Storage, Event<T>},
	}
);

parameter_types! {
	pub const BlockHashCount: u64 = 250;
}

#[derive_impl(frame_system::config_preludes::TestDefaultConfig as frame_system::DefaultConfig)]
impl frame_system::Config for Test {
	type BaseCallFilter = Everything;
	type RuntimeOrigin = RuntimeOrigin;
	type RuntimeCall = RuntimeCall;
	type RuntimeTask = RuntimeTask;
	type Hash = H256;
	type Hashing = BlakeTwo256;
	type AccountId = AccountId;
	type Lookup = IdentityLookup<Self::AccountId>;
	type RuntimeEvent = RuntimeEvent;
	type BlockHashCount = BlockHashCount;
	type PalletInfo = PalletInfo;
<<<<<<< HEAD
	type AccountData = ();
	type OnNewAccount = ();
	type OnKilledAccount = ();
	type SystemWeightInfo = ();
	type ExtensionsWeightInfo = ();
	type SS58Prefix = ();
	type OnSetCode = ();
	type MaxConsumers = frame_support::traits::ConstU32<16>;
=======
>>>>>>> a035dc9b
	type Nonce = u64;
	type Block = Block;
}

parameter_types! {
	pub const HeapSize: u32 = 32 * 1024;
	pub const MaxStale: u32 = 32;
	pub static ServiceWeight: Option<Weight> = Some(Weight::from_parts(100, 100));
}

impl pallet_message_queue::Config for Test {
	type RuntimeEvent = RuntimeEvent;
	type WeightInfo = ();
	type MessageProcessor = OutboundQueue;
	type Size = u32;
	type QueueChangeHandler = ();
	type HeapSize = HeapSize;
	type MaxStale = MaxStale;
	type ServiceWeight = ServiceWeight;
	type QueuePausedQuery = ();
}

parameter_types! {
	pub const OwnParaId: ParaId = ParaId::new(1013);
	pub Parameters: PricingParameters<u128> = PricingParameters {
		exchange_rate: FixedU128::from_rational(1, 400),
		fee_per_gas: gwei(20),
		rewards: Rewards { local: DOT, remote: meth(1) }
	};
}

pub const DOT: u128 = 10_000_000_000;

impl crate::Config for Test {
	type RuntimeEvent = RuntimeEvent;
	type Hashing = Keccak256;
	type MessageQueue = MessageQueue;
	type Decimals = ConstU8<12>;
	type MaxMessagePayloadSize = ConstU32<1024>;
	type MaxMessagesPerBlock = ConstU32<20>;
	type GasMeter = ConstantGasMeter;
	type Balance = u128;
	type PricingParameters = Parameters;
	type Channels = Everything;
	type WeightToFee = IdentityFee<u128>;
	type WeightInfo = ();
}

fn setup() {
	System::set_block_number(1);
}

pub fn new_tester() -> sp_io::TestExternalities {
	let storage = frame_system::GenesisConfig::<Test>::default().build_storage().unwrap();
	let mut ext: sp_io::TestExternalities = storage.into();
	ext.execute_with(setup);
	ext
}

pub fn run_to_end_of_next_block() {
	// finish current block
	MessageQueue::on_finalize(System::block_number());
	OutboundQueue::on_finalize(System::block_number());
	System::on_finalize(System::block_number());
	// start next block
	System::set_block_number(System::block_number() + 1);
	System::on_initialize(System::block_number());
	OutboundQueue::on_initialize(System::block_number());
	MessageQueue::on_initialize(System::block_number());
	// finish next block
	MessageQueue::on_finalize(System::block_number());
	OutboundQueue::on_finalize(System::block_number());
	System::on_finalize(System::block_number());
}

pub fn mock_governance_message<T>() -> Message
where
	T: Config,
{
	let _marker = PhantomData::<T>; // for clippy

	Message {
		id: None,
		channel_id: PRIMARY_GOVERNANCE_CHANNEL,
		command: Command::Upgrade {
			impl_address: H160::zero(),
			impl_code_hash: H256::zero(),
			initializer: None,
		},
	}
}

// Message should fail validation as it is too large
pub fn mock_invalid_governance_message<T>() -> Message
where
	T: Config,
{
	let _marker = PhantomData::<T>; // for clippy

	Message {
		id: None,
		channel_id: PRIMARY_GOVERNANCE_CHANNEL,
		command: Command::Upgrade {
			impl_address: H160::zero(),
			impl_code_hash: H256::zero(),
			initializer: Some(Initializer {
				params: (0..1000).map(|_| 1u8).collect::<Vec<u8>>(),
				maximum_required_gas: 0,
			}),
		},
	}
}

pub fn mock_message(sibling_para_id: u32) -> Message {
	Message {
		id: None,
		channel_id: ParaId::from(sibling_para_id).into(),
		command: Command::AgentExecute {
			agent_id: Default::default(),
			command: AgentExecuteCommand::TransferToken {
				token: Default::default(),
				recipient: Default::default(),
				amount: 0,
			},
		},
	}
}<|MERGE_RESOLUTION|>--- conflicted
+++ resolved
@@ -50,17 +50,6 @@
 	type RuntimeEvent = RuntimeEvent;
 	type BlockHashCount = BlockHashCount;
 	type PalletInfo = PalletInfo;
-<<<<<<< HEAD
-	type AccountData = ();
-	type OnNewAccount = ();
-	type OnKilledAccount = ();
-	type SystemWeightInfo = ();
-	type ExtensionsWeightInfo = ();
-	type SS58Prefix = ();
-	type OnSetCode = ();
-	type MaxConsumers = frame_support::traits::ConstU32<16>;
-=======
->>>>>>> a035dc9b
 	type Nonce = u64;
 	type Block = Block;
 }
