--- conflicted
+++ resolved
@@ -222,25 +222,7 @@
 	T::RuntimeCall: Dispatchable<Info = DispatchInfo, PostInfo = PostDispatchInfo>,
 {
 	type Pre = ();
-<<<<<<< HEAD
 	type Val = u32; /* next block length */
-=======
-	const IDENTIFIER: &'static str = "CheckWeight";
-
-	fn additional_signed(&self) -> core::result::Result<(), TransactionValidityError> {
-		Ok(())
-	}
-
-	fn pre_dispatch(
-		self,
-		_who: &Self::AccountId,
-		_call: &Self::Call,
-		info: &DispatchInfoOf<Self::Call>,
-		len: usize,
-	) -> Result<(), TransactionValidityError> {
-		Self::do_pre_dispatch(info, len)
-	}
->>>>>>> 66baa2fb
 
 	fn validate(
 		&self,
@@ -320,11 +302,7 @@
 	};
 	use core::marker::PhantomData;
 	use frame_support::{assert_err, assert_ok, dispatch::Pays, weights::Weight};
-<<<<<<< HEAD
 	use sp_runtime::traits::DispatchTransaction;
-	use sp_std::marker::PhantomData;
-=======
->>>>>>> 66baa2fb
 
 	fn block_weights() -> crate::limits::BlockWeights {
 		<Test as crate::Config>::BlockWeights::get()
@@ -765,10 +743,10 @@
 			let len = 0_usize;
 
 			let next_len = CheckWeight::<Test>::check_block_length(&max_normal, len).unwrap();
-			assert_ok!(CheckWeight::<Test>::do_prepare(&max_normal, next_len));
+			assert_ok!(CheckWeight::<Test>::do_prepare(&max_normal, len, next_len));
 			assert_eq!(System::block_weight().total(), Weight::from_parts(768, 0));
 			let next_len = CheckWeight::<Test>::check_block_length(&mandatory, len).unwrap();
-			assert_ok!(CheckWeight::<Test>::do_prepare(&mandatory, next_len));
+			assert_ok!(CheckWeight::<Test>::do_prepare(&mandatory, len, next_len));
 			assert_eq!(block_weight_limit(), Weight::from_parts(1024, u64::MAX));
 			assert_eq!(System::block_weight().total(), Weight::from_parts(1024 + 768, 0));
 			assert_eq!(CheckWeight::<Test>::check_extrinsic_weight(&mandatory), Ok(()));
