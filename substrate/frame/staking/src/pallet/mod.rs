// This file is part of Substrate.

// Copyright (C) Parity Technologies (UK) Ltd.
// SPDX-License-Identifier: Apache-2.0

// Licensed under the Apache License, Version 2.0 (the "License");
// you may not use this file except in compliance with the License.
// You may obtain a copy of the License at
//
// 	http://www.apache.org/licenses/LICENSE-2.0
//
// Unless required by applicable law or agreed to in writing, software
// distributed under the License is distributed on an "AS IS" BASIS,
// WITHOUT WARRANTIES OR CONDITIONS OF ANY KIND, either express or implied.
// See the License for the specific language governing permissions and
// limitations under the License.

//! Staking FRAME Pallet.

use alloc::{format, vec::Vec};
use codec::Codec;
use frame_election_provider_support::{ElectionProvider, SortedListProvider, VoteWeight};
use frame_support::{
	assert_ok,
	pallet_prelude::*,
	traits::{
		fungible::{
			hold::{Balanced as FunHoldBalanced, Mutate as FunHoldMutate},
			Inspect, Mutate, Mutate as FunMutate,
		},
		Contains, Defensive, DefensiveSaturating, EnsureOrigin, EstimateNextNewSession, Get,
		InspectLockableCurrency, Nothing, OnUnbalanced, UnixTime,
	},
	weights::Weight,
	BoundedBTreeSet, BoundedVec,
};
use frame_system::{ensure_root, ensure_signed, pallet_prelude::*};
use rand::seq::SliceRandom;
use rand_chacha::{
	rand_core::{RngCore, SeedableRng},
	ChaChaRng,
};
use sp_core::{sr25519::Pair as SrPair, Pair};
use sp_runtime::{
	traits::{SaturatedConversion, StaticLookup, Zero},
	ArithmeticError, Perbill, Percent,
};

use sp_staking::{
	EraIndex, Page, SessionIndex,
	StakingAccount::{self, Controller, Stash},
	StakingInterface,
};

mod impls;

pub use impls::*;

use crate::{
	asset, slashing, weights::WeightInfo, AccountIdLookupOf, ActiveEraInfo, BalanceOf, EraPayout,
	EraRewardPoints, ExposurePage, Forcing, LedgerIntegrityState, MaxNominationsOf,
	NegativeImbalanceOf, Nominations, NominationsQuota, PositiveImbalanceOf, RewardDestination,
	SessionInterface, StakingLedger, UnappliedSlash, UnlockChunk, ValidatorPrefs,
};

// The speculative number of spans are used as an input of the weight annotation of
// [`Call::unbond`], as the post dispatch weight may depend on the number of slashing span on the
// account which is not provided as an input. The value set should be conservative but sensible.
pub(crate) const SPECULATIVE_NUM_SPANS: u32 = 32;

#[frame_support::pallet]
pub mod pallet {
	use super::*;
	use codec::HasCompact;

	use crate::{BenchmarkingConfig, PagedExposureMetadata, SnapshotStatus};
	use frame_election_provider_support::{ElectionDataProvider, PageIndex};

	/// The in-code storage version.
	const STORAGE_VERSION: StorageVersion = StorageVersion::new(17);

	#[pallet::pallet]
	#[pallet::storage_version(STORAGE_VERSION)]
	pub struct Pallet<T>(_);

	/// Possible operations on the configuration values of this pallet.
	#[derive(TypeInfo, Debug, Clone, Encode, Decode, DecodeWithMemTracking, PartialEq)]
	pub enum ConfigOp<T: Default + Codec> {
		/// Don't change.
		Noop,
		/// Set the given value.
		Set(T),
		/// Remove from storage.
		Remove,
	}

	#[pallet::config(with_default)]
	pub trait Config: frame_system::Config {
		/// The old trait for staking balance. Deprecated and only used for migrating old ledgers.
		#[pallet::no_default]
		type OldCurrency: InspectLockableCurrency<
			Self::AccountId,
			Moment = BlockNumberFor<Self>,
			Balance = Self::CurrencyBalance,
		>;

		/// The staking balance.
		#[pallet::no_default]
		type Currency: FunHoldMutate<
				Self::AccountId,
				Reason = Self::RuntimeHoldReason,
				Balance = Self::CurrencyBalance,
			> + FunMutate<Self::AccountId, Balance = Self::CurrencyBalance>
			+ FunHoldBalanced<Self::AccountId, Balance = Self::CurrencyBalance>;

		/// Overarching hold reason.
		#[pallet::no_default_bounds]
		type RuntimeHoldReason: From<HoldReason>;

		/// Just the `Currency::Balance` type; we have this item to allow us to constrain it to
		/// `From<u64>`.
		type CurrencyBalance: sp_runtime::traits::AtLeast32BitUnsigned
			+ codec::FullCodec
			+ DecodeWithMemTracking
			+ HasCompact<Type: DecodeWithMemTracking>
			+ Copy
			+ MaybeSerializeDeserialize
			+ core::fmt::Debug
			+ Default
			+ From<u64>
			+ TypeInfo
			+ Send
			+ Sync
			+ MaxEncodedLen;
		/// Time used for computing era duration.
		///
		/// It is guaranteed to start being called from the first `on_finalize`. Thus value at
		/// genesis is not used.
		#[pallet::no_default]
		type UnixTime: UnixTime;

		/// Convert a balance into a number used for election calculation. This must fit into a
		/// `u64` but is allowed to be sensibly lossy. The `u64` is used to communicate with the
		/// [`frame_election_provider_support`] crate which accepts u64 numbers and does operations
		/// in 128.
		/// Consequently, the backward convert is used convert the u128s from sp-elections back to a
		/// [`BalanceOf`].
		#[pallet::no_default_bounds]
		type CurrencyToVote: sp_staking::currency_to_vote::CurrencyToVote<BalanceOf<Self>>;

		/// Something that provides the election functionality.
		#[pallet::no_default]
		type ElectionProvider: ElectionProvider<
			AccountId = Self::AccountId,
			BlockNumber = BlockNumberFor<Self>,
			// we only accept an election provider that has staking as data provider.
			DataProvider = Pallet<Self>,
		>;
		/// Something that provides the election functionality at genesis.
		#[pallet::no_default]
		type GenesisElectionProvider: ElectionProvider<
			AccountId = Self::AccountId,
			BlockNumber = BlockNumberFor<Self>,
			DataProvider = Pallet<Self>,
			MaxWinnersPerPage = <Self::ElectionProvider as ElectionProvider>::MaxWinnersPerPage,
			MaxBackersPerWinner = <Self::ElectionProvider as ElectionProvider>::MaxBackersPerWinner,
		>;

		/// Something that defines the maximum number of nominations per nominator.
		#[pallet::no_default_bounds]
		type NominationsQuota: NominationsQuota<BalanceOf<Self>>;

		/// Number of eras to keep in history.
		///
		/// Following information is kept for eras in `[current_era -
		/// HistoryDepth, current_era]`: `ErasValidatorPrefs`, `ErasValidatorReward`,
		/// `ErasRewardPoints`, `ErasTotalStake`, `ErasStartSessionIndex`, `ClaimedRewards`,
		/// `ErasStakersPaged`, `ErasStakersOverview`.
		///
		/// Must be more than the number of eras delayed by session.
		/// I.e. active era must always be in history. I.e. `active_era >
		/// current_era - history_depth` must be guaranteed.
		///
		/// If migrating an existing pallet from storage value to config value,
		/// this should be set to same value or greater as in storage.
		///
		/// Note: `HistoryDepth` is used as the upper bound for the `BoundedVec`
		/// item `StakingLedger.legacy_claimed_rewards`. Setting this value lower than
		/// the existing value can lead to inconsistencies in the
		/// `StakingLedger` and will need to be handled properly in a migration.
		/// The test `reducing_history_depth_abrupt` shows this effect.
		#[pallet::constant]
		type HistoryDepth: Get<u32>;

		/// Tokens have been minted and are unused for validator-reward.
		/// See [Era payout](./index.html#era-payout).
		#[pallet::no_default_bounds]
		type RewardRemainder: OnUnbalanced<NegativeImbalanceOf<Self>>;

		/// The overarching event type.
		#[pallet::no_default_bounds]
		type RuntimeEvent: From<Event<Self>> + IsType<<Self as frame_system::Config>::RuntimeEvent>;

		/// Handler for the unbalanced reduction when slashing a staker.
		#[pallet::no_default_bounds]
		type Slash: OnUnbalanced<NegativeImbalanceOf<Self>>;

		/// Handler for the unbalanced increment when rewarding a staker.
		/// NOTE: in most cases, the implementation of `OnUnbalanced` should modify the total
		/// issuance.
		#[pallet::no_default_bounds]
		type Reward: OnUnbalanced<PositiveImbalanceOf<Self>>;

		/// Number of sessions per era.
		#[pallet::constant]
		type SessionsPerEra: Get<SessionIndex>;

		/// Number of eras that staked funds must remain bonded for.
		#[pallet::constant]
		type BondingDuration: Get<EraIndex>;

		/// Number of eras that slashes are deferred by, after computation.
		///
		/// This should be less than the bonding duration. Set to 0 if slashes
		/// should be applied immediately, without opportunity for intervention.
		#[pallet::constant]
		type SlashDeferDuration: Get<EraIndex>;

		/// The origin which can manage less critical staking parameters that does not require root.
		///
		/// Supported actions: (1) cancel deferred slash, (2) set minimum commission.
		#[pallet::no_default]
		type AdminOrigin: EnsureOrigin<Self::RuntimeOrigin>;

		/// Interface for interacting with a session pallet.
		type SessionInterface: SessionInterface<Self::AccountId>;

		/// The payout for validators and the system for the current era.
		/// See [Era payout](./index.html#era-payout).
		#[pallet::no_default]
		type EraPayout: EraPayout<BalanceOf<Self>>;

		/// Something that can estimate the next session change, accurately or as a best effort
		/// guess.
		#[pallet::no_default_bounds]
		type NextNewSession: EstimateNextNewSession<BlockNumberFor<Self>>;

		/// The maximum size of each `T::ExposurePage`.
		///
		/// An `ExposurePage` is weakly bounded to a maximum of `MaxExposurePageSize`
		/// nominators.
		///
		/// For older non-paged exposure, a reward payout was restricted to the top
		/// `MaxExposurePageSize` nominators. This is to limit the i/o cost for the
		/// nominator payout.
		///
		/// Note: `MaxExposurePageSize` is used to bound `ClaimedRewards` and is unsafe to reduce
		/// without handling it in a migration.
		#[pallet::constant]
		type MaxExposurePageSize: Get<u32>;

		/// The absolute maximum of winner validators this pallet should return.
		///
		/// As this pallet supports multi-block election, the set of winner validators *per
		/// election* is bounded by this type.
		#[pallet::constant]
		type MaxValidatorSet: Get<u32>;

		/// Something that provides a best-effort sorted list of voters aka electing nominators,
		/// used for NPoS election.
		///
		/// The changes to nominators are reported to this. Moreover, each validator's self-vote is
		/// also reported as one independent vote.
		///
		/// To keep the load off the chain as much as possible, changes made to the staked amount
		/// via rewards and slashes are not reported and thus need to be manually fixed by the
		/// staker. In case of `bags-list`, this always means using `rebag` and `putInFrontOf`.
		///
		/// Invariant: what comes out of this list will always be a nominator.
		#[pallet::no_default]
		type VoterList: SortedListProvider<Self::AccountId, Score = VoteWeight>;

		/// WIP: This is a noop as of now, the actual business logic that's described below is going
		/// to be introduced in a follow-up PR.
		///
		/// Something that provides a best-effort sorted list of targets aka electable validators,
		/// used for NPoS election.
		///
		/// The changes to the approval stake of each validator are reported to this. This means any
		/// change to:
		/// 1. The stake of any validator or nominator.
		/// 2. The targets of any nominator
		/// 3. The role of any staker (e.g. validator -> chilled, nominator -> validator, etc)
		///
		/// Unlike `VoterList`, the values in this list are always kept up to date with reward and
		/// slash as well, and thus represent the accurate approval stake of all account being
		/// nominated by nominators.
		///
		/// Note that while at the time of nomination, all targets are checked to be real
		/// validators, they can chill at any point, and their approval stakes will still be
		/// recorded. This implies that what comes out of iterating this list MIGHT NOT BE AN ACTIVE
		/// VALIDATOR.
		#[pallet::no_default]
		type TargetList: SortedListProvider<Self::AccountId, Score = BalanceOf<Self>>;

		/// The maximum number of `unlocking` chunks a [`StakingLedger`] can
		/// have. Effectively determines how many unique eras a staker may be
		/// unbonding in.
		///
		/// Note: `MaxUnlockingChunks` is used as the upper bound for the
		/// `BoundedVec` item `StakingLedger.unlocking`. Setting this value
		/// lower than the existing value can lead to inconsistencies in the
		/// `StakingLedger` and will need to be handled properly in a runtime
		/// migration. The test `reducing_max_unlocking_chunks_abrupt` shows
		/// this effect.
		#[pallet::constant]
		type MaxUnlockingChunks: Get<u32>;

		/// The maximum amount of controller accounts that can be deprecated in one call.
		type MaxControllersInDeprecationBatch: Get<u32>;

		/// Something that listens to staking updates and performs actions based on the data it
		/// receives.
		///
		/// WARNING: this only reports slashing and withdraw events for the time being.
		#[pallet::no_default_bounds]
		type EventListeners: sp_staking::OnStakingUpdate<Self::AccountId, BalanceOf<Self>>;

		/// Maximum number of invulnerable validators.
		#[pallet::constant]
		type MaxInvulnerables: Get<u32>;

		/// Maximum number of disabled validators.
		#[pallet::constant]
		type MaxDisabledValidators: Get<u32>;

		/// A potential implementation to start the election process.
		///
		/// We check this upon each `on_initialize`, and if it returns `true`, we start the
		/// election.
		///
		/// A runtime may either implement this, or make sure to call the start elsewhere.
		fn maybe_start_election() -> bool {
			false
		}

		#[pallet::no_default_bounds]
		/// Filter some accounts from participating in staking.
		///
		/// This is useful for example to blacklist an account that is participating in staking in
		/// another way (such as pools).
		type Filter: Contains<Self::AccountId>;

		/// Some parameters of the benchmarking.
		#[cfg(feature = "std")]
		type BenchmarkingConfig: BenchmarkingConfig;

		#[cfg(not(feature = "std"))]
		#[pallet::no_default]
		type BenchmarkingConfig: BenchmarkingConfig;

		/// Weight information for extrinsics in this pallet.
		type WeightInfo: WeightInfo;
	}

	/// A reason for placing a hold on funds.
	#[pallet::composite_enum]
	pub enum HoldReason {
		/// Funds on stake by a nominator or a validator.
		#[codec(index = 0)]
		Staking,
	}

	/// Default implementations of [`DefaultConfig`], which can be used to implement [`Config`].
	pub mod config_preludes {
		use super::*;
		use frame_support::{derive_impl, parameter_types, traits::ConstU32};
		pub struct TestDefaultConfig;

		#[derive_impl(frame_system::config_preludes::TestDefaultConfig, no_aggregated_types)]
		impl frame_system::DefaultConfig for TestDefaultConfig {}

		parameter_types! {
			pub const SessionsPerEra: SessionIndex = 3;
			pub const BondingDuration: EraIndex = 3;
		}

		#[frame_support::register_default_impl(TestDefaultConfig)]
		impl DefaultConfig for TestDefaultConfig {
			#[inject_runtime_type]
			type RuntimeEvent = ();
			#[inject_runtime_type]
			type RuntimeHoldReason = ();
			type CurrencyBalance = u128;
			type CurrencyToVote = ();
			type NominationsQuota = crate::FixedNominationsQuota<16>;
			type HistoryDepth = ConstU32<84>;
			type RewardRemainder = ();
			type Slash = ();
			type Reward = ();
			type SessionsPerEra = SessionsPerEra;
			type BondingDuration = BondingDuration;
			type SlashDeferDuration = ();
			type SessionInterface = ();
			type NextNewSession = ();
			type MaxExposurePageSize = ConstU32<64>;
			type MaxUnlockingChunks = ConstU32<32>;
			type MaxValidatorSet = ConstU32<100>;
			type MaxControllersInDeprecationBatch = ConstU32<100>;
			type MaxInvulnerables = ConstU32<20>;
			type MaxDisabledValidators = ConstU32<100>;
			type EventListeners = ();
			type Filter = Nothing;
			#[cfg(feature = "std")]
			type BenchmarkingConfig = crate::TestBenchmarkingConfig;
			type WeightInfo = ();
		}
	}

	/// The ideal number of active validators.
	#[pallet::storage]
	pub type ValidatorCount<T> = StorageValue<_, u32, ValueQuery>;

	/// Minimum number of staking participants before emergency conditions are imposed.
	#[pallet::storage]
	pub type MinimumValidatorCount<T> = StorageValue<_, u32, ValueQuery>;

	/// Any validators that may never be slashed or forcibly kicked. It's a Vec since they're
	/// easy to initialize and the performance hit is minimal (we expect no more than four
	/// invulnerables) and restricted to testnets.
	#[pallet::storage]
	pub type Invulnerables<T: Config> =
		StorageValue<_, BoundedVec<T::AccountId, T::MaxInvulnerables>, ValueQuery>;

	/// Map from all locked "stash" accounts to the controller account.
	///
	/// TWOX-NOTE: SAFE since `AccountId` is a secure hash.
	#[pallet::storage]
	pub type Bonded<T: Config> = StorageMap<_, Twox64Concat, T::AccountId, T::AccountId>;

	/// The minimum active bond to become and maintain the role of a nominator.
	#[pallet::storage]
	pub type MinNominatorBond<T: Config> = StorageValue<_, BalanceOf<T>, ValueQuery>;

	/// The minimum active bond to become and maintain the role of a validator.
	#[pallet::storage]
	pub type MinValidatorBond<T: Config> = StorageValue<_, BalanceOf<T>, ValueQuery>;

	/// The minimum active nominator stake of the last successful election.
	#[pallet::storage]
	pub type MinimumActiveStake<T> = StorageValue<_, BalanceOf<T>, ValueQuery>;

	/// The minimum amount of commission that validators can set.
	///
	/// If set to `0`, no limit exists.
	#[pallet::storage]
	pub type MinCommission<T: Config> = StorageValue<_, Perbill, ValueQuery>;

	/// Map from all (unlocked) "controller" accounts to the info regarding the staking.
	///
	/// Note: All the reads and mutations to this storage *MUST* be done through the methods exposed
	/// by [`StakingLedger`] to ensure data and lock consistency.
	#[pallet::storage]
	pub type Ledger<T: Config> = StorageMap<_, Blake2_128Concat, T::AccountId, StakingLedger<T>>;

	/// Where the reward payment should be made. Keyed by stash.
	///
	/// TWOX-NOTE: SAFE since `AccountId` is a secure hash.
	#[pallet::storage]
	pub type Payee<T: Config> =
		StorageMap<_, Twox64Concat, T::AccountId, RewardDestination<T::AccountId>, OptionQuery>;

	/// The map from (wannabe) validator stash key to the preferences of that validator.
	///
	/// TWOX-NOTE: SAFE since `AccountId` is a secure hash.
	#[pallet::storage]
	pub type Validators<T: Config> =
		CountedStorageMap<_, Twox64Concat, T::AccountId, ValidatorPrefs, ValueQuery>;

	/// The maximum validator count before we stop allowing new validators to join.
	///
	/// When this value is not set, no limits are enforced.
	#[pallet::storage]
	pub type MaxValidatorsCount<T> = StorageValue<_, u32, OptionQuery>;

	/// The map from nominator stash key to their nomination preferences, namely the validators that
	/// they wish to support.
	///
	/// Note that the keys of this storage map might become non-decodable in case the
	/// account's [`NominationsQuota::MaxNominations`] configuration is decreased.
	/// In this rare case, these nominators
	/// are still existent in storage, their key is correct and retrievable (i.e. `contains_key`
	/// indicates that they exist), but their value cannot be decoded. Therefore, the non-decodable
	/// nominators will effectively not-exist, until they re-submit their preferences such that it
	/// is within the bounds of the newly set `Config::MaxNominations`.
	///
	/// This implies that `::iter_keys().count()` and `::iter().count()` might return different
	/// values for this map. Moreover, the main `::count()` is aligned with the former, namely the
	/// number of keys that exist.
	///
	/// Lastly, if any of the nominators become non-decodable, they can be chilled immediately via
	/// [`Call::chill_other`] dispatchable by anyone.
	///
	/// TWOX-NOTE: SAFE since `AccountId` is a secure hash.
	#[pallet::storage]
	pub type Nominators<T: Config> =
		CountedStorageMap<_, Twox64Concat, T::AccountId, Nominations<T>>;

	/// Stakers whose funds are managed by other pallets.
	///
	/// This pallet does not apply any locks on them, therefore they are only virtually bonded. They
	/// are expected to be keyless accounts and hence should not be allowed to mutate their ledger
	/// directly via this pallet. Instead, these accounts are managed by other pallets and accessed
	/// via low level apis. We keep track of them to do minimal integrity checks.
	#[pallet::storage]
	pub type VirtualStakers<T: Config> = CountedStorageMap<_, Twox64Concat, T::AccountId, ()>;

	/// The maximum nominator count before we stop allowing new validators to join.
	///
	/// When this value is not set, no limits are enforced.
	#[pallet::storage]
	pub type MaxNominatorsCount<T> = StorageValue<_, u32, OptionQuery>;

	/// The current era index.
	///
	/// This is the latest planned era, depending on how the Session pallet queues the validator
	/// set, it might be active or not.
	#[pallet::storage]
	pub type CurrentEra<T> = StorageValue<_, EraIndex>;

	/// The active era information, it holds index and start.
	///
	/// The active era is the era being currently rewarded. Validator set of this era must be
	/// equal to [`SessionInterface::validators`].
	#[pallet::storage]
	pub type ActiveEra<T> = StorageValue<_, ActiveEraInfo>;

	/// The session index at which the era start for the last [`Config::HistoryDepth`] eras.
	///
	/// Note: This tracks the starting session (i.e. session index when era start being active)
	/// for the eras in `[CurrentEra - HISTORY_DEPTH, CurrentEra]`.
	#[pallet::storage]
	pub type ErasStartSessionIndex<T> = StorageMap<_, Twox64Concat, EraIndex, SessionIndex>;

	/// Summary of validator exposure at a given era.
	///
	/// This contains the total stake in support of the validator and their own stake. In addition,
	/// it can also be used to get the number of nominators backing this validator and the number of
	/// exposure pages they are divided into. The page count is useful to determine the number of
	/// pages of rewards that needs to be claimed.
	///
	/// This is keyed first by the era index to allow bulk deletion and then the stash account.
	/// Should only be accessed through `EraInfo`.
	///
	/// Is it removed after [`Config::HistoryDepth`] eras.
	/// If stakers hasn't been set or has been removed then empty overview is returned.
	#[pallet::storage]
	pub type ErasStakersOverview<T: Config> = StorageDoubleMap<
		_,
		Twox64Concat,
		EraIndex,
		Twox64Concat,
		T::AccountId,
		PagedExposureMetadata<BalanceOf<T>>,
		OptionQuery,
	>;

	/// Paginated exposure of a validator at given era.
	///
	/// This is keyed first by the era index to allow bulk deletion, then stash account and finally
	/// the page. Should only be accessed through `EraInfo`.
	///
	/// This is cleared after [`Config::HistoryDepth`] eras.
	#[pallet::storage]
	#[pallet::unbounded]
	pub type ErasStakersPaged<T: Config> = StorageNMap<
		_,
		(
			NMapKey<Twox64Concat, EraIndex>,
			NMapKey<Twox64Concat, T::AccountId>,
			NMapKey<Twox64Concat, Page>,
		),
		ExposurePage<T::AccountId, BalanceOf<T>>,
		OptionQuery,
	>;

	/// History of claimed paged rewards by era and validator.
	///
	/// This is keyed by era and validator stash which maps to the set of page indexes which have
	/// been claimed.
	///
	/// It is removed after [`Config::HistoryDepth`] eras.
	#[pallet::storage]
	#[pallet::unbounded]
	pub type ClaimedRewards<T: Config> = StorageDoubleMap<
		_,
		Twox64Concat,
		EraIndex,
		Twox64Concat,
		T::AccountId,
		Vec<Page>,
		ValueQuery,
	>;

	/// Exposure of validator at era with the preferences of validators.
	///
	/// This is keyed first by the era index to allow bulk deletion and then the stash account.
	///
	/// Is it removed after [`Config::HistoryDepth`] eras.
	// If prefs hasn't been set or has been removed then 0 commission is returned.
	#[pallet::storage]
	pub type ErasValidatorPrefs<T: Config> = StorageDoubleMap<
		_,
		Twox64Concat,
		EraIndex,
		Twox64Concat,
		T::AccountId,
		ValidatorPrefs,
		ValueQuery,
	>;

	/// The total validator era payout for the last [`Config::HistoryDepth`] eras.
	///
	/// Eras that haven't finished yet or has been removed doesn't have reward.
	#[pallet::storage]
	pub type ErasValidatorReward<T: Config> = StorageMap<_, Twox64Concat, EraIndex, BalanceOf<T>>;

	/// Rewards for the last [`Config::HistoryDepth`] eras.
	/// If reward hasn't been set or has been removed then 0 reward is returned.
	#[pallet::storage]
	#[pallet::unbounded]
	pub type ErasRewardPoints<T: Config> =
		StorageMap<_, Twox64Concat, EraIndex, EraRewardPoints<T::AccountId>, ValueQuery>;

	/// The total amount staked for the last [`Config::HistoryDepth`] eras.
	/// If total hasn't been set or has been removed then 0 stake is returned.
	#[pallet::storage]
	pub type ErasTotalStake<T: Config> =
		StorageMap<_, Twox64Concat, EraIndex, BalanceOf<T>, ValueQuery>;

	/// Mode of era forcing.
	#[pallet::storage]
	pub type ForceEra<T> = StorageValue<_, Forcing, ValueQuery>;

	/// Maximum staked rewards, i.e. the percentage of the era inflation that
	/// is used for stake rewards.
	/// See [Era payout](./index.html#era-payout).
	#[pallet::storage]
	pub type MaxStakedRewards<T> = StorageValue<_, Percent, OptionQuery>;

	/// The percentage of the slash that is distributed to reporters.
	///
	/// The rest of the slashed value is handled by the `Slash`.
	#[pallet::storage]
	pub type SlashRewardFraction<T> = StorageValue<_, Perbill, ValueQuery>;

	/// The amount of currency given to reporters of a slash event which was
	/// canceled by extraordinary circumstances (e.g. governance).
	#[pallet::storage]
	pub type CanceledSlashPayout<T: Config> = StorageValue<_, BalanceOf<T>, ValueQuery>;

	/// Stores reported offences in a queue until they are processed in subsequent blocks.
	///
	/// Each offence is recorded under the corresponding era index and the offending validator's
	/// account. If an offence spans multiple pages, only one page is processed at a time. Offences
	/// are handled sequentially, with their associated slashes computed and stored in
	/// `UnappliedSlashes`. These slashes are then applied in a future era as determined by
	/// `SlashDeferDuration`.
	///
	/// Any offences tied to an era older than `BondingDuration` are automatically dropped.
	/// Processing always prioritizes the oldest era first.
	#[pallet::storage]
	pub type OffenceQueue<T: Config> = StorageDoubleMap<
		_,
		Twox64Concat,
		EraIndex,
		Twox64Concat,
		T::AccountId,
		slashing::OffenceRecord<T::AccountId>,
	>;

	/// Tracks the eras that contain offences in `OffenceQueue`, sorted from **earliest to latest**.
	///
	/// - This ensures efficient retrieval of the oldest offence without iterating through
	/// `OffenceQueue`.
	/// - When a new offence is added to `OffenceQueue`, its era is **inserted in sorted order**
	/// if not already present.
	/// - When all offences for an era are processed, it is **removed** from this list.
	/// - The maximum length of this vector is bounded by `BondingDuration`.
	///
	/// This eliminates the need for expensive iteration and sorting when fetching the next offence
	/// to process.
	#[pallet::storage]
	pub type OffenceQueueEras<T: Config> = StorageValue<_, BoundedVec<u32, T::BondingDuration>>;

	/// Tracks the currently processed offence record from the `OffenceQueue`.
	///
	/// - When processing offences, an offence record is **popped** from the oldest era in
	///   `OffenceQueue` and stored here.
	/// - The function `process_offence` reads from this storage, processing one page of exposure at
	///   a time.
	/// - After processing a page, the `exposure_page` count is **decremented** until it reaches
	///   zero.
	/// - Once fully processed, the offence record is removed from this storage.
	///
	/// This ensures that offences are processed incrementally, preventing excessive computation
	/// in a single block while maintaining correct slashing behavior.
	#[pallet::storage]
	pub type ProcessingOffence<T: Config> =
		StorageValue<_, (EraIndex, T::AccountId, slashing::OffenceRecord<T::AccountId>)>;

	/// All unapplied slashes that are queued for later.
	#[pallet::storage]
	pub type UnappliedSlashes<T: Config> = StorageDoubleMap<
		_,
		Twox64Concat,
		EraIndex,
		Twox64Concat,
		// Unique key for unapplied slashes: (validator, slash fraction, page index).
		(T::AccountId, Perbill, u32),
		UnappliedSlash<T>,
		OptionQuery,
	>;

	/// A mapping from still-bonded eras to the first session index of that era.
	///
	/// Must contains information for eras for the range:
	/// `[active_era - bounding_duration; active_era]`
	#[pallet::storage]
	#[pallet::unbounded]
	pub(crate) type BondedEras<T: Config> =
		StorageValue<_, Vec<(EraIndex, SessionIndex)>, ValueQuery>;

	/// All slashing events on validators, mapped by era to the highest slash proportion
	/// and slash value of the era.
	#[pallet::storage]
	pub(crate) type ValidatorSlashInEra<T: Config> = StorageDoubleMap<
		_,
		Twox64Concat,
		EraIndex,
		Twox64Concat,
		T::AccountId,
		(Perbill, BalanceOf<T>),
	>;

	/// All slashing events on nominators, mapped by era to the highest slash value of the era.
	#[pallet::storage]
	pub(crate) type NominatorSlashInEra<T: Config> =
		StorageDoubleMap<_, Twox64Concat, EraIndex, Twox64Concat, T::AccountId, BalanceOf<T>>;

	/// Slashing spans for stash accounts.
	#[pallet::storage]
	#[pallet::unbounded]
	pub type SlashingSpans<T: Config> =
		StorageMap<_, Twox64Concat, T::AccountId, slashing::SlashingSpans>;

	/// Records information about the maximum slash of a stash within a slashing span,
	/// as well as how much reward has been paid out.
	#[pallet::storage]
	pub(crate) type SpanSlash<T: Config> = StorageMap<
		_,
		Twox64Concat,
		(T::AccountId, slashing::SpanIndex),
		slashing::SpanRecord<BalanceOf<T>>,
		ValueQuery,
	>;

	/// The last planned session scheduled by the session pallet.
	///
	/// This is basically in sync with the call to [`pallet_session::SessionManager::new_session`].
	#[pallet::storage]
	pub type CurrentPlannedSession<T> = StorageValue<_, SessionIndex, ValueQuery>;

	/// The threshold for when users can start calling `chill_other` for other validators /
	/// nominators. The threshold is compared to the actual number of validators / nominators
	/// (`CountFor*`) in the system compared to the configured max (`Max*Count`).
	#[pallet::storage]
	pub(crate) type ChillThreshold<T: Config> = StorageValue<_, Percent, OptionQuery>;

	/// Voter snapshot progress status.
	///
	/// If the status is `Ongoing`, it keeps a cursor of the last voter retrieved to proceed when
	/// creating the next snapshot page.
	#[pallet::storage]
	pub(crate) type VoterSnapshotStatus<T: Config> =
		StorageValue<_, SnapshotStatus<T::AccountId>, ValueQuery>;

	/// Keeps track of an ongoing multi-page election solution request.
	///
	/// If `Some(_)``, it is the next page that we intend to elect. If `None`, we are not in the
	/// election process.
	///
	/// This is only set in multi-block elections. Should always be `None` otherwise.
	#[pallet::storage]
	pub(crate) type NextElectionPage<T: Config> = StorageValue<_, PageIndex, OptionQuery>;

	/// A bounded list of the "electable" stashes that resulted from a successful election.
	#[pallet::storage]
	pub(crate) type ElectableStashes<T: Config> =
		StorageValue<_, BoundedBTreeSet<T::AccountId, T::MaxValidatorSet>, ValueQuery>;

	#[pallet::genesis_config]
	#[derive(frame_support::DefaultNoBound)]
	pub struct GenesisConfig<T: Config> {
		pub validator_count: u32,
		pub minimum_validator_count: u32,
		pub invulnerables: BoundedVec<T::AccountId, T::MaxInvulnerables>,
		pub force_era: Forcing,
		pub slash_reward_fraction: Perbill,
		pub canceled_payout: BalanceOf<T>,
		pub stakers:
			Vec<(T::AccountId, T::AccountId, BalanceOf<T>, crate::StakerStatus<T::AccountId>)>,
		pub min_nominator_bond: BalanceOf<T>,
		pub min_validator_bond: BalanceOf<T>,
		pub max_validator_count: Option<u32>,
		pub max_nominator_count: Option<u32>,
		/// Create the given number of validators and nominators.
		///
		/// These account need not be in the endowment list of balances, and are auto-topped up
		/// here.
		///
		/// Useful for testing genesis config.
		pub dev_stakers: Option<(u32, u32)>,
	}

	impl<T: Config> GenesisConfig<T> {
		fn generate_endowed_bonded_account(
			derivation: &str,
			rng: &mut ChaChaRng,
			min_validator_bond: BalanceOf<T>,
		) -> T::AccountId {
			let pair: SrPair = Pair::from_string(&derivation, None)
				.expect(&format!("Failed to parse derivation string: {derivation}"));
			let who = T::AccountId::decode(&mut &pair.public().encode()[..])
				.expect(&format!("Failed to decode public key from pair: {:?}", pair.public()));

			let stake = BalanceOf::<T>::from(rng.next_u64())
				.max(T::Currency::minimum_balance())
				.max(min_validator_bond);
			let two: BalanceOf<T> = 2u64.into();

			assert_ok!(T::Currency::mint_into(&who, stake * two));
			assert_ok!(<Pallet<T>>::bond(
				T::RuntimeOrigin::from(Some(who.clone()).into()),
				stake,
				RewardDestination::Staked,
			));
			who
		}
	}

	#[pallet::genesis_build]
	impl<T: Config> BuildGenesisConfig for GenesisConfig<T> {
		fn build(&self) {
			ValidatorCount::<T>::put(self.validator_count);
			MinimumValidatorCount::<T>::put(self.minimum_validator_count);
			assert!(
				self.invulnerables.len() as u32 <= T::MaxInvulnerables::get(),
				"Too many invulnerable validators at genesis."
			);
			<Invulnerables<T>>::put(&self.invulnerables);
			ForceEra::<T>::put(self.force_era);
			CanceledSlashPayout::<T>::put(self.canceled_payout);
			SlashRewardFraction::<T>::put(self.slash_reward_fraction);
			MinNominatorBond::<T>::put(self.min_nominator_bond);
			MinValidatorBond::<T>::put(self.min_validator_bond);
			if let Some(x) = self.max_validator_count {
				MaxValidatorsCount::<T>::put(x);
			}
			if let Some(x) = self.max_nominator_count {
				MaxNominatorsCount::<T>::put(x);
			}

			for &(ref stash, _, balance, ref status) in &self.stakers {
				crate::log!(
					trace,
					"inserting genesis staker: {:?} => {:?} => {:?}",
					stash,
					balance,
					status
				);
				assert!(
					asset::free_to_stake::<T>(stash) >= balance,
					"Stash does not have enough balance to bond."
				);
				assert_ok!(<Pallet<T>>::bond(
					T::RuntimeOrigin::from(Some(stash.clone()).into()),
					balance,
					RewardDestination::Staked,
				));
				assert_ok!(match status {
					crate::StakerStatus::Validator => <Pallet<T>>::validate(
						T::RuntimeOrigin::from(Some(stash.clone()).into()),
						Default::default(),
					),
					crate::StakerStatus::Nominator(votes) => <Pallet<T>>::nominate(
						T::RuntimeOrigin::from(Some(stash.clone()).into()),
						votes.iter().map(|l| T::Lookup::unlookup(l.clone())).collect(),
					),
					_ => Ok(()),
				});
				assert!(
					ValidatorCount::<T>::get() <=
						<T::ElectionProvider as ElectionProvider>::MaxWinnersPerPage::get() *
							<T::ElectionProvider as ElectionProvider>::Pages::get()
				);
			}

			// all voters are reported to the `VoterList`.
			assert_eq!(
				T::VoterList::count(),
				Nominators::<T>::count() + Validators::<T>::count(),
				"not all genesis stakers were inserted into sorted list provider, something is wrong."
			);

			// now generate the dev stakers, after all else is setup
			if let Some((validators, nominators)) = self.dev_stakers {
				crate::log!(
					debug,
					"generating dev stakers: validators: {}, nominators: {}",
					validators,
					nominators
				);
				let base_derivation = "//staker//{}";

				// it is okay for the randomness to be the same on every call. If we want different,
				// we can make `base_derivation` configurable.
				let mut rng =
					ChaChaRng::from_seed(base_derivation.using_encoded(sp_core::blake2_256));

				let validators = (0..validators)
					.map(|index| {
						let derivation =
							base_derivation.replace("{}", &format!("validator{}", index));
						let who = Self::generate_endowed_bonded_account(
							&derivation,
							&mut rng,
							self.min_validator_bond,
						);
						assert_ok!(<Pallet<T>>::validate(
							T::RuntimeOrigin::from(Some(who.clone()).into()),
							Default::default(),
						));
						who
					})
					.collect::<Vec<_>>();

				(0..nominators).for_each(|index| {
					let derivation = base_derivation.replace("{}", &format!("nominator{}", index));
					let who = Self::generate_endowed_bonded_account(
						&derivation,
						&mut rng,
						self.min_validator_bond,
					);

					let random_nominations = validators
						.choose_multiple(&mut rng, MaxNominationsOf::<T>::get() as usize)
						.map(|v| v.clone())
						.collect::<Vec<_>>();

					assert_ok!(<Pallet<T>>::nominate(
						T::RuntimeOrigin::from(Some(who.clone()).into()),
						random_nominations.iter().map(|l| T::Lookup::unlookup(l.clone())).collect(),
					));
				})
			}
		}
	}

	#[pallet::event]
	#[pallet::generate_deposit(pub(crate) fn deposit_event)]
	pub enum Event<T: Config> {
		/// The era payout has been set; the first balance is the validator-payout; the second is
		/// the remainder from the maximum amount of reward.
		EraPaid {
			era_index: EraIndex,
			validator_payout: BalanceOf<T>,
			remainder: BalanceOf<T>,
		},
		/// The nominator has been rewarded by this amount to this destination.
		Rewarded {
			stash: T::AccountId,
			dest: RewardDestination<T::AccountId>,
			amount: BalanceOf<T>,
		},
		/// A staker (validator or nominator) has been slashed by the given amount.
		Slashed {
			staker: T::AccountId,
			amount: BalanceOf<T>,
		},
		/// An old slashing report from a prior era was discarded because it could
		/// not be processed.
		OldSlashingReportDiscarded {
			session_index: SessionIndex,
		},
		/// A new set of stakers was elected.
		StakersElected,
		/// An account has bonded this amount. \[stash, amount\]
		///
		/// NOTE: This event is only emitted when funds are bonded via a dispatchable. Notably,
		/// it will not be emitted for staking rewards when they are added to stake.
		Bonded {
			stash: T::AccountId,
			amount: BalanceOf<T>,
		},
		/// An account has unbonded this amount.
		Unbonded {
			stash: T::AccountId,
			amount: BalanceOf<T>,
		},
		/// An account has called `withdraw_unbonded` and removed unbonding chunks worth `Balance`
		/// from the unlocking queue.
		Withdrawn {
			stash: T::AccountId,
			amount: BalanceOf<T>,
		},
		/// A nominator has been kicked from a validator.
		Kicked {
			nominator: T::AccountId,
			stash: T::AccountId,
		},
		/// The election failed. No new era is planned.
		StakingElectionFailed,
		/// An account has stopped participating as either a validator or nominator.
		Chilled {
			stash: T::AccountId,
		},
		/// A Page of stakers rewards are getting paid. `next` is `None` if all pages are claimed.
		PayoutStarted {
			era_index: EraIndex,
			validator_stash: T::AccountId,
			page: Page,
			next: Option<Page>,
		},
		/// A validator has set their preferences.
		ValidatorPrefsSet {
			stash: T::AccountId,
			prefs: ValidatorPrefs,
		},
		/// Voters size limit reached.
		SnapshotVotersSizeExceeded {
			size: u32,
		},
		/// Targets size limit reached.
		SnapshotTargetsSizeExceeded {
			size: u32,
		},
		ForceEra {
			mode: Forcing,
		},
		/// Report of a controller batch deprecation.
		ControllerBatchDeprecated {
			failures: u32,
		},
		/// Staking balance migrated from locks to holds, with any balance that could not be held
		/// is force withdrawn.
		CurrencyMigrated {
			stash: T::AccountId,
			force_withdraw: BalanceOf<T>,
		},
		/// A page from a multi-page election was fetched. A number of these are followed by
		/// `StakersElected`.
		///
		/// `Ok(count)` indicates the give number of stashes were added.
		/// `Err(index)` indicates that the stashes after index were dropped.
		/// `Err(0)` indicates that an error happened but no stashes were dropped nor added.
		///
		/// The error indicates that a number of validators were dropped due to excess size, but
		/// the overall election will continue.
		PagedElectionProceeded {
			page: PageIndex,
			result: Result<u32, u32>,
		},
		/// An offence for the given validator, for the given percentage of their stake, at the
		/// given era as been reported.
		OffenceReported {
			offence_era: EraIndex,
			validator: T::AccountId,
			fraction: Perbill,
		},
		/// An offence has been processed and the corresponding slash has been computed.
		SlashComputed {
			offence_era: EraIndex,
			slash_era: EraIndex,
			offender: T::AccountId,
			page: u32,
		},
		/// An unapplied slash has been cancelled.
		SlashCancelled {
			slash_era: EraIndex,
			slash_key: (T::AccountId, Perbill, u32),
			payout: BalanceOf<T>,
		},
	}

	#[pallet::error]
	#[derive(PartialEq)]
	pub enum Error<T> {
		/// Not a controller account.
		NotController,
		/// Not a stash account.
		NotStash,
		/// Stash is already bonded.
		AlreadyBonded,
		/// Controller is already paired.
		AlreadyPaired,
		/// Targets cannot be empty.
		EmptyTargets,
		/// Duplicate index.
		DuplicateIndex,
		/// Slash record not found.
		InvalidSlashRecord,
		/// Cannot have a validator or nominator role, with value less than the minimum defined by
		/// governance (see `MinValidatorBond` and `MinNominatorBond`). If unbonding is the
		/// intention, `chill` first to remove one's role as validator/nominator.
		InsufficientBond,
		/// Can not schedule more unlock chunks.
		NoMoreChunks,
		/// Can not rebond without unlocking chunks.
		NoUnlockChunk,
		/// Attempting to target a stash that still has funds.
		FundedTarget,
		/// Invalid era to reward.
		InvalidEraToReward,
		/// Invalid number of nominations.
		InvalidNumberOfNominations,
		/// Rewards for this era have already been claimed for this validator.
		AlreadyClaimed,
		/// No nominators exist on this page.
		InvalidPage,
		/// Incorrect previous history depth input provided.
		IncorrectHistoryDepth,
		/// Incorrect number of slashing spans provided.
		IncorrectSlashingSpans,
		/// Internal state has become somehow corrupted and the operation cannot continue.
		BadState,
		/// Too many nomination targets supplied.
		TooManyTargets,
		/// A nomination target was supplied that was blocked or otherwise not a validator.
		BadTarget,
		/// The user has enough bond and thus cannot be chilled forcefully by an external person.
		CannotChillOther,
		/// There are too many nominators in the system. Governance needs to adjust the staking
		/// settings to keep things safe for the runtime.
		TooManyNominators,
		/// There are too many validator candidates in the system. Governance needs to adjust the
		/// staking settings to keep things safe for the runtime.
		TooManyValidators,
		/// Commission is too low. Must be at least `MinCommission`.
		CommissionTooLow,
		/// Some bound is not met.
		BoundNotMet,
		/// Used when attempting to use deprecated controller account logic.
		ControllerDeprecated,
		/// Cannot reset a ledger.
		CannotRestoreLedger,
		/// Provided reward destination is not allowed.
		RewardDestinationRestricted,
		/// Not enough funds available to withdraw.
		NotEnoughFunds,
		/// Operation not allowed for virtual stakers.
		VirtualStakerNotAllowed,
		/// Stash could not be reaped as other pallet might depend on it.
		CannotReapStash,
		/// The stake of this account is already migrated to `Fungible` holds.
		AlreadyMigrated,
		/// Era not yet started.
		EraNotStarted,
		/// Account is restricted from participation in staking. This may happen if the account is
		/// staking in another way already, such as via pool.
		Restricted,
	}

	#[pallet::hooks]
	impl<T: Config> Hooks<BlockNumberFor<T>> for Pallet<T> {
		fn on_initialize(_now: BlockNumberFor<T>) -> Weight {
			// todo(ank4n): Hacky bench. Do it properly.
			let mut consumed_weight = slashing::process_offence::<T>();

			consumed_weight.saturating_accrue(T::DbWeight::get().reads(1));
			if let Some(active_era) = ActiveEra::<T>::get() {
				let max_slash_page_size = T::MaxExposurePageSize::get();
				consumed_weight.saturating_accrue(
					T::DbWeight::get().reads_writes(
						3 * max_slash_page_size as u64,
						3 * max_slash_page_size as u64,
					),
				);
				Self::apply_unapplied_slashes(active_era.index);
			}

			let fetch_weight = Self::on_initialize_maybe_fetch_election_results();
			if T::maybe_start_election() {
				// this is best effort, not much we can do if it fails.
<<<<<<< HEAD
				let res = T::ElectionProvider::start().defensive();
=======
				let res = T::ElectionProvider::start()
					.defensive_proof("election provider could not start");
>>>>>>> afd70084
				log::info!("Election started with result: {:?}", res);
			}

			consumed_weight.saturating_add(fetch_weight)
		}

		fn on_finalize(_n: BlockNumberFor<T>) {
			// Set the start of the first era.
			if let Some(mut active_era) = ActiveEra::<T>::get() {
				if active_era.start.is_none() {
					let now_as_millis_u64 = T::UnixTime::now().as_millis().saturated_into::<u64>();
					active_era.start = Some(now_as_millis_u64);
					// This write only ever happens once, we don't include it in the weight in
					// general
					ActiveEra::<T>::put(active_era);
				}
			}
			// `on_finalize` weight is tracked in `on_initialize`
		}

		fn integrity_test() {
			// ensure that we funnel the correct value to the `DataProvider::MaxVotesPerVoter`;
			assert_eq!(
				MaxNominationsOf::<T>::get(),
				<Self as ElectionDataProvider>::MaxVotesPerVoter::get()
			);
			// and that MaxNominations is always greater than 1, since we count on this.
			assert!(!MaxNominationsOf::<T>::get().is_zero());

			assert!(
				T::SlashDeferDuration::get() < T::BondingDuration::get() || T::BondingDuration::get() == 0,
				"As per documentation, slash defer duration ({}) should be less than bonding duration ({}).",
				T::SlashDeferDuration::get(),
				T::BondingDuration::get(),
			);
		}

		#[cfg(feature = "try-runtime")]
		fn try_state(n: BlockNumberFor<T>) -> Result<(), sp_runtime::TryRuntimeError> {
			Self::do_try_state(n)
		}
	}

	impl<T: Config> Pallet<T> {
		pub(crate) fn on_initialize_maybe_fetch_election_results() -> Weight {
			if let Ok(true) = T::ElectionProvider::status() {
				crate::log!(
					debug,
					"Election provider is ready, our status is {:?}",
					NextElectionPage::<T>::get()
				);
				match NextElectionPage::<T>::get() {
					Some(current_page) => {
						let next_page = current_page.checked_sub(1);
						crate::log!(
							debug,
							"fetching page {:?}, next {:?}",
							current_page,
							next_page
						);
						Self::do_elect_paged(current_page);
						NextElectionPage::<T>::set(next_page);
					},
					None => {
						let pages = Self::election_pages();
						let current_page = pages.saturating_sub(1);
						let next_page = current_page.checked_sub(1);
						crate::log!(
							debug,
							"fetching page {:?}, next {:?}",
							current_page,
							next_page
						);
						Self::do_elect_paged(current_page);
						NextElectionPage::<T>::set(next_page);
					},
				};
				T::DbWeight::get().reads_writes(1, 1)
			} else {
				T::DbWeight::get().reads(1)
			}
		}

		/// Get the ideal number of active validators.
		pub fn validator_count() -> u32 {
			ValidatorCount::<T>::get()
		}

		/// Get the minimum number of staking participants before emergency conditions are imposed.
		pub fn minimum_validator_count() -> u32 {
			MinimumValidatorCount::<T>::get()
		}

		/// Get the validators that may never be slashed or forcibly kicked out.
		pub fn invulnerables() -> BoundedVec<T::AccountId, T::MaxInvulnerables> {
			Invulnerables::<T>::get()
		}

		/// Get the preferences of a given validator.
		pub fn validators<EncodeLikeAccountId>(account_id: EncodeLikeAccountId) -> ValidatorPrefs
		where
			EncodeLikeAccountId: codec::EncodeLike<T::AccountId>,
		{
			Validators::<T>::get(account_id)
		}

		/// Get the nomination preferences of a given nominator.
		pub fn nominators<EncodeLikeAccountId>(
			account_id: EncodeLikeAccountId,
		) -> Option<Nominations<T>>
		where
			EncodeLikeAccountId: codec::EncodeLike<T::AccountId>,
		{
			Nominators::<T>::get(account_id)
		}

		/// Get the current era index.
		pub fn current_era() -> Option<EraIndex> {
			CurrentEra::<T>::get()
		}

		/// Get the active era information.
		pub fn active_era() -> Option<ActiveEraInfo> {
			ActiveEra::<T>::get()
		}

		/// Get the session index at which the era starts for the last [`Config::HistoryDepth`]
		/// eras.
		pub fn eras_start_session_index<EncodeLikeEraIndex>(
			era_index: EncodeLikeEraIndex,
		) -> Option<SessionIndex>
		where
			EncodeLikeEraIndex: codec::EncodeLike<EraIndex>,
		{
			ErasStartSessionIndex::<T>::get(era_index)
		}

		/// Get the paged history of claimed rewards by era for given validator.
		pub fn claimed_rewards<EncodeLikeEraIndex, EncodeLikeAccountId>(
			era_index: EncodeLikeEraIndex,
			account_id: EncodeLikeAccountId,
		) -> Vec<Page>
		where
			EncodeLikeEraIndex: codec::EncodeLike<EraIndex>,
			EncodeLikeAccountId: codec::EncodeLike<T::AccountId>,
		{
			ClaimedRewards::<T>::get(era_index, account_id)
		}

		/// Get the preferences of given validator at given era.
		pub fn eras_validator_prefs<EncodeLikeEraIndex, EncodeLikeAccountId>(
			era_index: EncodeLikeEraIndex,
			account_id: EncodeLikeAccountId,
		) -> ValidatorPrefs
		where
			EncodeLikeEraIndex: codec::EncodeLike<EraIndex>,
			EncodeLikeAccountId: codec::EncodeLike<T::AccountId>,
		{
			ErasValidatorPrefs::<T>::get(era_index, account_id)
		}

		/// Get the total validator era payout for the last [`Config::HistoryDepth`] eras.
		pub fn eras_validator_reward<EncodeLikeEraIndex>(
			era_index: EncodeLikeEraIndex,
		) -> Option<BalanceOf<T>>
		where
			EncodeLikeEraIndex: codec::EncodeLike<EraIndex>,
		{
			ErasValidatorReward::<T>::get(era_index)
		}

		/// Get the rewards for the last [`Config::HistoryDepth`] eras.
		pub fn eras_reward_points<EncodeLikeEraIndex>(
			era_index: EncodeLikeEraIndex,
		) -> EraRewardPoints<T::AccountId>
		where
			EncodeLikeEraIndex: codec::EncodeLike<EraIndex>,
		{
			ErasRewardPoints::<T>::get(era_index)
		}

		/// Get the total amount staked for the last [`Config::HistoryDepth`] eras.
		pub fn eras_total_stake<EncodeLikeEraIndex>(era_index: EncodeLikeEraIndex) -> BalanceOf<T>
		where
			EncodeLikeEraIndex: codec::EncodeLike<EraIndex>,
		{
			ErasTotalStake::<T>::get(era_index)
		}

		/// Get the mode of era forcing.
		pub fn force_era() -> Forcing {
			ForceEra::<T>::get()
		}

		/// Get the percentage of the slash that is distributed to reporters.
		pub fn slash_reward_fraction() -> Perbill {
			SlashRewardFraction::<T>::get()
		}

		/// Get the amount of canceled slash payout.
		pub fn canceled_payout() -> BalanceOf<T> {
			CanceledSlashPayout::<T>::get()
		}

		/// Get the slashing spans for given account.
		pub fn slashing_spans<EncodeLikeAccountId>(
			account_id: EncodeLikeAccountId,
		) -> Option<slashing::SlashingSpans>
		where
			EncodeLikeAccountId: codec::EncodeLike<T::AccountId>,
		{
			SlashingSpans::<T>::get(account_id)
		}

		/// Get the last planned session scheduled by the session pallet.
		pub fn current_planned_session() -> SessionIndex {
			CurrentPlannedSession::<T>::get()
		}
	}

	#[pallet::call]
	impl<T: Config> Pallet<T> {
		/// Take the origin account as a stash and lock up `value` of its balance. `controller` will
		/// be the account that controls it.
		///
		/// `value` must be more than the `minimum_balance` specified by `T::Currency`.
		///
		/// The dispatch origin for this call must be _Signed_ by the stash account.
		///
		/// Emits `Bonded`.
		/// ## Complexity
		/// - Independent of the arguments. Moderate complexity.
		/// - O(1).
		/// - Three extra DB entries.
		///
		/// NOTE: Two of the storage writes (`Self::bonded`, `Self::payee`) are _never_ cleaned
		/// unless the `origin` falls below _existential deposit_ (or equal to 0) and gets removed
		/// as dust.
		#[pallet::call_index(0)]
		#[pallet::weight(T::WeightInfo::bond())]
		pub fn bond(
			origin: OriginFor<T>,
			#[pallet::compact] value: BalanceOf<T>,
			payee: RewardDestination<T::AccountId>,
		) -> DispatchResult {
			let stash = ensure_signed(origin)?;

			ensure!(!T::Filter::contains(&stash), Error::<T>::Restricted);

			if StakingLedger::<T>::is_bonded(StakingAccount::Stash(stash.clone())) {
				return Err(Error::<T>::AlreadyBonded.into())
			}

			// An existing controller cannot become a stash.
			if StakingLedger::<T>::is_bonded(StakingAccount::Controller(stash.clone())) {
				return Err(Error::<T>::AlreadyPaired.into())
			}

			// Reject a bond which is considered to be _dust_.
			if value < asset::existential_deposit::<T>() {
				return Err(Error::<T>::InsufficientBond.into())
			}

			let stash_balance = asset::free_to_stake::<T>(&stash);
			let value = value.min(stash_balance);
			Self::deposit_event(Event::<T>::Bonded { stash: stash.clone(), amount: value });
			let ledger = StakingLedger::<T>::new(stash.clone(), value);

			// You're auto-bonded forever, here. We might improve this by only bonding when
			// you actually validate/nominate and remove once you unbond __everything__.
			ledger.bond(payee)?;

			Ok(())
		}

		/// Add some extra amount that have appeared in the stash `free_balance` into the balance up
		/// for staking.
		///
		/// The dispatch origin for this call must be _Signed_ by the stash, not the controller.
		///
		/// Use this if there are additional funds in your stash account that you wish to bond.
		/// Unlike [`bond`](Self::bond) or [`unbond`](Self::unbond) this function does not impose
		/// any limitation on the amount that can be added.
		///
		/// Emits `Bonded`.
		///
		/// ## Complexity
		/// - Independent of the arguments. Insignificant complexity.
		/// - O(1).
		#[pallet::call_index(1)]
		#[pallet::weight(T::WeightInfo::bond_extra())]
		pub fn bond_extra(
			origin: OriginFor<T>,
			#[pallet::compact] max_additional: BalanceOf<T>,
		) -> DispatchResult {
			let stash = ensure_signed(origin)?;
			ensure!(!T::Filter::contains(&stash), Error::<T>::Restricted);
			Self::do_bond_extra(&stash, max_additional)
		}

		/// Schedule a portion of the stash to be unlocked ready for transfer out after the bond
		/// period ends. If this leaves an amount actively bonded less than
		/// [`asset::existential_deposit`], then it is increased to the full amount.
		///
		/// The dispatch origin for this call must be _Signed_ by the controller, not the stash.
		///
		/// Once the unlock period is done, you can call `withdraw_unbonded` to actually move
		/// the funds out of management ready for transfer.
		///
		/// No more than a limited number of unlocking chunks (see `MaxUnlockingChunks`)
		/// can co-exists at the same time. If there are no unlocking chunks slots available
		/// [`Call::withdraw_unbonded`] is called to remove some of the chunks (if possible).
		///
		/// If a user encounters the `InsufficientBond` error when calling this extrinsic,
		/// they should call `chill` first in order to free up their bonded funds.
		///
		/// Emits `Unbonded`.
		///
		/// See also [`Call::withdraw_unbonded`].
		#[pallet::call_index(2)]
		#[pallet::weight(
            T::WeightInfo::withdraw_unbonded_kill(SPECULATIVE_NUM_SPANS).saturating_add(T::WeightInfo::unbond()))
        ]
		pub fn unbond(
			origin: OriginFor<T>,
			#[pallet::compact] value: BalanceOf<T>,
		) -> DispatchResultWithPostInfo {
			let controller = ensure_signed(origin)?;
			let unlocking =
				Self::ledger(Controller(controller.clone())).map(|l| l.unlocking.len())?;

			// if there are no unlocking chunks available, try to withdraw chunks older than
			// `BondingDuration` to proceed with the unbonding.
			let maybe_withdraw_weight = {
				if unlocking == T::MaxUnlockingChunks::get() as usize {
					let real_num_slashing_spans =
						SlashingSpans::<T>::get(&controller).map_or(0, |s| s.iter().count());
					Some(Self::do_withdraw_unbonded(&controller, real_num_slashing_spans as u32)?)
				} else {
					None
				}
			};

			// we need to fetch the ledger again because it may have been mutated in the call
			// to `Self::do_withdraw_unbonded` above.
			let mut ledger = Self::ledger(Controller(controller))?;
			let mut value = value.min(ledger.active);
			let stash = ledger.stash.clone();

			ensure!(
				ledger.unlocking.len() < T::MaxUnlockingChunks::get() as usize,
				Error::<T>::NoMoreChunks,
			);

			if !value.is_zero() {
				ledger.active -= value;

				// Avoid there being a dust balance left in the staking system.
				if ledger.active < asset::existential_deposit::<T>() {
					value += ledger.active;
					ledger.active = Zero::zero();
				}

				let min_active_bond = if Nominators::<T>::contains_key(&stash) {
					MinNominatorBond::<T>::get()
				} else if Validators::<T>::contains_key(&stash) {
					MinValidatorBond::<T>::get()
				} else {
					Zero::zero()
				};

				// Make sure that the user maintains enough active bond for their role.
				// If a user runs into this error, they should chill first.
				ensure!(ledger.active >= min_active_bond, Error::<T>::InsufficientBond);

				// Note: in case there is no current era it is fine to bond one era more.
				let era = CurrentEra::<T>::get()
					.unwrap_or(0)
					.defensive_saturating_add(T::BondingDuration::get());
				if let Some(chunk) = ledger.unlocking.last_mut().filter(|chunk| chunk.era == era) {
					// To keep the chunk count down, we only keep one chunk per era. Since
					// `unlocking` is a FiFo queue, if a chunk exists for `era` we know that it will
					// be the last one.
					chunk.value = chunk.value.defensive_saturating_add(value)
				} else {
					ledger
						.unlocking
						.try_push(UnlockChunk { value, era })
						.map_err(|_| Error::<T>::NoMoreChunks)?;
				};
				// NOTE: ledger must be updated prior to calling `Self::weight_of`.
				ledger.update()?;

				// update this staker in the sorted list, if they exist in it.
				if T::VoterList::contains(&stash) {
					let _ = T::VoterList::on_update(&stash, Self::weight_of(&stash))
						.defensive_proof("Failed to update voter in VoterList in unbond");
				}

				Self::deposit_event(Event::<T>::Unbonded { stash, amount: value });
			}

			let actual_weight = if let Some(withdraw_weight) = maybe_withdraw_weight {
				Some(T::WeightInfo::unbond().saturating_add(withdraw_weight))
			} else {
				Some(T::WeightInfo::unbond())
			};

			Ok(actual_weight.into())
		}

		/// Remove any unlocked chunks from the `unlocking` queue from our management.
		///
		/// This essentially frees up that balance to be used by the stash account to do whatever
		/// it wants.
		///
		/// The dispatch origin for this call must be _Signed_ by the controller.
		///
		/// Emits `Withdrawn`.
		///
		/// See also [`Call::unbond`].
		///
		/// ## Parameters
		///
		/// - `num_slashing_spans` indicates the number of metadata slashing spans to clear when
		/// this call results in a complete removal of all the data related to the stash account.
		/// In this case, the `num_slashing_spans` must be larger or equal to the number of
		/// slashing spans associated with the stash account in the [`SlashingSpans`] storage type,
		/// otherwise the call will fail. The call weight is directly proportional to
		/// `num_slashing_spans`.
		///
		/// ## Complexity
		/// O(S) where S is the number of slashing spans to remove
		/// NOTE: Weight annotation is the kill scenario, we refund otherwise.
		#[pallet::call_index(3)]
		#[pallet::weight(T::WeightInfo::withdraw_unbonded_kill(*num_slashing_spans))]
		pub fn withdraw_unbonded(
			origin: OriginFor<T>,
			num_slashing_spans: u32,
		) -> DispatchResultWithPostInfo {
			let controller = ensure_signed(origin)?;

			let actual_weight = Self::do_withdraw_unbonded(&controller, num_slashing_spans)?;
			Ok(Some(actual_weight).into())
		}

		/// Declare the desire to validate for the origin controller.
		///
		/// Effects will be felt at the beginning of the next era.
		///
		/// The dispatch origin for this call must be _Signed_ by the controller, not the stash.
		#[pallet::call_index(4)]
		#[pallet::weight(T::WeightInfo::validate())]
		pub fn validate(origin: OriginFor<T>, prefs: ValidatorPrefs) -> DispatchResult {
			let controller = ensure_signed(origin)?;

			let ledger = Self::ledger(Controller(controller))?;

			ensure!(ledger.active >= MinValidatorBond::<T>::get(), Error::<T>::InsufficientBond);
			let stash = &ledger.stash;

			// ensure their commission is correct.
			ensure!(prefs.commission >= MinCommission::<T>::get(), Error::<T>::CommissionTooLow);

			// Only check limits if they are not already a validator.
			if !Validators::<T>::contains_key(stash) {
				// If this error is reached, we need to adjust the `MinValidatorBond` and start
				// calling `chill_other`. Until then, we explicitly block new validators to protect
				// the runtime.
				if let Some(max_validators) = MaxValidatorsCount::<T>::get() {
					ensure!(
						Validators::<T>::count() < max_validators,
						Error::<T>::TooManyValidators
					);
				}
			}

			Self::do_remove_nominator(stash);
			Self::do_add_validator(stash, prefs.clone());
			Self::deposit_event(Event::<T>::ValidatorPrefsSet { stash: ledger.stash, prefs });

			Ok(())
		}

		/// Declare the desire to nominate `targets` for the origin controller.
		///
		/// Effects will be felt at the beginning of the next era.
		///
		/// The dispatch origin for this call must be _Signed_ by the controller, not the stash.
		///
		/// ## Complexity
		/// - The transaction's complexity is proportional to the size of `targets` (N)
		/// which is capped at CompactAssignments::LIMIT (T::MaxNominations).
		/// - Both the reads and writes follow a similar pattern.
		#[pallet::call_index(5)]
		#[pallet::weight(T::WeightInfo::nominate(targets.len() as u32))]
		pub fn nominate(
			origin: OriginFor<T>,
			targets: Vec<AccountIdLookupOf<T>>,
		) -> DispatchResult {
			let controller = ensure_signed(origin)?;

			let ledger = Self::ledger(StakingAccount::Controller(controller.clone()))?;

			ensure!(ledger.active >= MinNominatorBond::<T>::get(), Error::<T>::InsufficientBond);
			let stash = &ledger.stash;

			// Only check limits if they are not already a nominator.
			if !Nominators::<T>::contains_key(stash) {
				// If this error is reached, we need to adjust the `MinNominatorBond` and start
				// calling `chill_other`. Until then, we explicitly block new nominators to protect
				// the runtime.
				if let Some(max_nominators) = MaxNominatorsCount::<T>::get() {
					ensure!(
						Nominators::<T>::count() < max_nominators,
						Error::<T>::TooManyNominators
					);
				}
			}

			ensure!(!targets.is_empty(), Error::<T>::EmptyTargets);
			ensure!(
				targets.len() <= T::NominationsQuota::get_quota(ledger.active) as usize,
				Error::<T>::TooManyTargets
			);

			let old = Nominators::<T>::get(stash).map_or_else(Vec::new, |x| x.targets.into_inner());

			let targets: BoundedVec<_, _> = targets
				.into_iter()
				.map(|t| T::Lookup::lookup(t).map_err(DispatchError::from))
				.map(|n| {
					n.and_then(|n| {
						if old.contains(&n) || !Validators::<T>::get(&n).blocked {
							Ok(n)
						} else {
							Err(Error::<T>::BadTarget.into())
						}
					})
				})
				.collect::<Result<Vec<_>, _>>()?
				.try_into()
				.map_err(|_| Error::<T>::TooManyNominators)?;

			let nominations = Nominations {
				targets,
				// Initial nominations are considered submitted at era 0. See `Nominations` doc.
				submitted_in: CurrentEra::<T>::get().unwrap_or(0),
				suppressed: false,
			};

			Self::do_remove_validator(stash);
			Self::do_add_nominator(stash, nominations);
			Ok(())
		}

		/// Declare no desire to either validate or nominate.
		///
		/// Effects will be felt at the beginning of the next era.
		///
		/// The dispatch origin for this call must be _Signed_ by the controller, not the stash.
		///
		/// ## Complexity
		/// - Independent of the arguments. Insignificant complexity.
		/// - Contains one read.
		/// - Writes are limited to the `origin` account key.
		#[pallet::call_index(6)]
		#[pallet::weight(T::WeightInfo::chill())]
		pub fn chill(origin: OriginFor<T>) -> DispatchResult {
			let controller = ensure_signed(origin)?;

			let ledger = Self::ledger(StakingAccount::Controller(controller))?;

			Self::chill_stash(&ledger.stash);
			Ok(())
		}

		/// (Re-)set the payment target for a controller.
		///
		/// Effects will be felt instantly (as soon as this function is completed successfully).
		///
		/// The dispatch origin for this call must be _Signed_ by the controller, not the stash.
		///
		/// ## Complexity
		/// - O(1)
		/// - Independent of the arguments. Insignificant complexity.
		/// - Contains a limited number of reads.
		/// - Writes are limited to the `origin` account key.
		/// ---------
		#[pallet::call_index(7)]
		#[pallet::weight(T::WeightInfo::set_payee())]
		pub fn set_payee(
			origin: OriginFor<T>,
			payee: RewardDestination<T::AccountId>,
		) -> DispatchResult {
			let controller = ensure_signed(origin)?;
			let ledger = Self::ledger(Controller(controller.clone()))?;

			ensure!(
				(payee != {
					#[allow(deprecated)]
					RewardDestination::Controller
				}),
				Error::<T>::ControllerDeprecated
			);

			let _ = ledger
				.set_payee(payee)
				.defensive_proof("ledger was retrieved from storage, thus it's bonded; qed.")?;

			Ok(())
		}

		/// (Re-)sets the controller of a stash to the stash itself. This function previously
		/// accepted a `controller` argument to set the controller to an account other than the
		/// stash itself. This functionality has now been removed, now only setting the controller
		/// to the stash, if it is not already.
		///
		/// Effects will be felt instantly (as soon as this function is completed successfully).
		///
		/// The dispatch origin for this call must be _Signed_ by the stash, not the controller.
		///
		/// ## Complexity
		/// O(1)
		/// - Independent of the arguments. Insignificant complexity.
		/// - Contains a limited number of reads.
		/// - Writes are limited to the `origin` account key.
		#[pallet::call_index(8)]
		#[pallet::weight(T::WeightInfo::set_controller())]
		pub fn set_controller(origin: OriginFor<T>) -> DispatchResult {
			let stash = ensure_signed(origin)?;

			Self::ledger(StakingAccount::Stash(stash.clone())).map(|ledger| {
				let controller = ledger.controller()
                    .defensive_proof("Ledger's controller field didn't exist. The controller should have been fetched using StakingLedger.")
                    .ok_or(Error::<T>::NotController)?;

				if controller == stash {
					// Stash is already its own controller.
					return Err(Error::<T>::AlreadyPaired.into())
				}

				let _ = ledger.set_controller_to_stash()?;
				Ok(())
			})?
		}

		/// Sets the ideal number of validators.
		///
		/// The dispatch origin must be Root.
		///
		/// ## Complexity
		/// O(1)
		#[pallet::call_index(9)]
		#[pallet::weight(T::WeightInfo::set_validator_count())]
		pub fn set_validator_count(
			origin: OriginFor<T>,
			#[pallet::compact] new: u32,
		) -> DispatchResult {
			ensure_root(origin)?;

			ensure!(new <= T::MaxValidatorSet::get(), Error::<T>::TooManyValidators);

			ValidatorCount::<T>::put(new);
			Ok(())
		}

		/// Increments the ideal number of validators up to maximum of
		/// `T::MaxValidatorSet`.
		///
		/// The dispatch origin must be Root.
		///
		/// ## Complexity
		/// Same as [`Self::set_validator_count`].
		#[pallet::call_index(10)]
		#[pallet::weight(T::WeightInfo::set_validator_count())]
		pub fn increase_validator_count(
			origin: OriginFor<T>,
			#[pallet::compact] additional: u32,
		) -> DispatchResult {
			ensure_root(origin)?;
			let old = ValidatorCount::<T>::get();
			let new = old.checked_add(additional).ok_or(ArithmeticError::Overflow)?;

			ensure!(new <= T::MaxValidatorSet::get(), Error::<T>::TooManyValidators);

			ValidatorCount::<T>::put(new);
			Ok(())
		}

		/// Scale up the ideal number of validators by a factor up to maximum of
		/// `T::MaxValidatorSet`.
		///
		/// The dispatch origin must be Root.
		///
		/// ## Complexity
		/// Same as [`Self::set_validator_count`].
		#[pallet::call_index(11)]
		#[pallet::weight(T::WeightInfo::set_validator_count())]
		pub fn scale_validator_count(origin: OriginFor<T>, factor: Percent) -> DispatchResult {
			ensure_root(origin)?;
			let old = ValidatorCount::<T>::get();
			let new = old.checked_add(factor.mul_floor(old)).ok_or(ArithmeticError::Overflow)?;

			ensure!(new <= T::MaxValidatorSet::get(), Error::<T>::TooManyValidators);

			ValidatorCount::<T>::put(new);
			Ok(())
		}

		/// Force there to be no new eras indefinitely.
		///
		/// The dispatch origin must be Root.
		///
		/// # Warning
		///
		/// The election process starts multiple blocks before the end of the era.
		/// Thus the election process may be ongoing when this is called. In this case the
		/// election will continue until the next era is triggered.
		///
		/// ## Complexity
		/// - No arguments.
		/// - Weight: O(1)
		#[pallet::call_index(12)]
		#[pallet::weight(T::WeightInfo::force_no_eras())]
		pub fn force_no_eras(origin: OriginFor<T>) -> DispatchResult {
			ensure_root(origin)?;
			Self::set_force_era(Forcing::ForceNone);
			Ok(())
		}

		/// Force there to be a new era at the end of the next session. After this, it will be
		/// reset to normal (non-forced) behaviour.
		///
		/// The dispatch origin must be Root.
		///
		/// # Warning
		///
		/// The election process starts multiple blocks before the end of the era.
		/// If this is called just before a new era is triggered, the election process may not
		/// have enough blocks to get a result.
		///
		/// ## Complexity
		/// - No arguments.
		/// - Weight: O(1)
		#[pallet::call_index(13)]
		#[pallet::weight(T::WeightInfo::force_new_era())]
		pub fn force_new_era(origin: OriginFor<T>) -> DispatchResult {
			ensure_root(origin)?;
			Self::set_force_era(Forcing::ForceNew);
			Ok(())
		}

		/// Set the validators who cannot be slashed (if any).
		///
		/// The dispatch origin must be Root.
		#[pallet::call_index(14)]
		#[pallet::weight(T::WeightInfo::set_invulnerables(invulnerables.len() as u32))]
		pub fn set_invulnerables(
			origin: OriginFor<T>,
			invulnerables: Vec<T::AccountId>,
		) -> DispatchResult {
			ensure_root(origin)?;
			let invulnerables =
				BoundedVec::try_from(invulnerables).map_err(|_| Error::<T>::BoundNotMet)?;
			<Invulnerables<T>>::put(invulnerables);
			Ok(())
		}

		/// Force a current staker to become completely unstaked, immediately.
		///
		/// The dispatch origin must be Root.
		///
		/// ## Parameters
		///
		/// - `num_slashing_spans`: Refer to comments on [`Call::withdraw_unbonded`] for more
		/// details.
		#[pallet::call_index(15)]
		#[pallet::weight(T::WeightInfo::force_unstake(*num_slashing_spans))]
		pub fn force_unstake(
			origin: OriginFor<T>,
			stash: T::AccountId,
			num_slashing_spans: u32,
		) -> DispatchResult {
			ensure_root(origin)?;

			// Remove all staking-related information and lock.
			Self::kill_stash(&stash, num_slashing_spans)?;

			Ok(())
		}

		/// Force there to be a new era at the end of sessions indefinitely.
		///
		/// The dispatch origin must be Root.
		///
		/// # Warning
		///
		/// The election process starts multiple blocks before the end of the era.
		/// If this is called just before a new era is triggered, the election process may not
		/// have enough blocks to get a result.
		#[pallet::call_index(16)]
		#[pallet::weight(T::WeightInfo::force_new_era_always())]
		pub fn force_new_era_always(origin: OriginFor<T>) -> DispatchResult {
			ensure_root(origin)?;
			Self::set_force_era(Forcing::ForceAlways);
			Ok(())
		}

		/// Cancels scheduled slashes for a given era before they are applied.
		///
		/// This function allows `T::AdminOrigin` to selectively remove pending slashes from
		/// the `UnappliedSlashes` storage, preventing their enactment.
		///
		/// ## Parameters
		/// - `era`: The staking era for which slashes were deferred.
		/// - `slash_keys`: A list of slash keys identifying the slashes to remove. This is a tuple
		/// of `(stash, slash_fraction, page_index)`.
		#[pallet::call_index(17)]
		#[pallet::weight(T::WeightInfo::cancel_deferred_slash(slash_keys.len() as u32))]
		pub fn cancel_deferred_slash(
			origin: OriginFor<T>,
			era: EraIndex,
			slash_keys: Vec<(T::AccountId, Perbill, u32)>,
		) -> DispatchResult {
			T::AdminOrigin::ensure_origin(origin)?;
			ensure!(!slash_keys.is_empty(), Error::<T>::EmptyTargets);

			// Remove the unapplied slashes.
			slash_keys.into_iter().for_each(|i| {
				UnappliedSlashes::<T>::take(&era, &i).map(|unapplied_slash| {
					Self::deposit_event(Event::<T>::SlashCancelled {
						slash_era: era,
						slash_key: i,
						payout: unapplied_slash.payout,
					});
				});
			});
			Ok(())
		}

		/// Pay out next page of the stakers behind a validator for the given era.
		///
		/// - `validator_stash` is the stash account of the validator.
		/// - `era` may be any era between `[current_era - history_depth; current_era]`.
		///
		/// The origin of this call must be _Signed_. Any account can call this function, even if
		/// it is not one of the stakers.
		///
		/// The reward payout could be paged in case there are too many nominators backing the
		/// `validator_stash`. This call will payout unpaid pages in an ascending order. To claim a
		/// specific page, use `payout_stakers_by_page`.`
		///
		/// If all pages are claimed, it returns an error `InvalidPage`.
		#[pallet::call_index(18)]
		#[pallet::weight(T::WeightInfo::payout_stakers_alive_staked(T::MaxExposurePageSize::get()))]
		pub fn payout_stakers(
			origin: OriginFor<T>,
			validator_stash: T::AccountId,
			era: EraIndex,
		) -> DispatchResultWithPostInfo {
			ensure_signed(origin)?;

			Self::do_payout_stakers(validator_stash, era)
		}

		/// Rebond a portion of the stash scheduled to be unlocked.
		///
		/// The dispatch origin must be signed by the controller.
		///
		/// ## Complexity
		/// - Time complexity: O(L), where L is unlocking chunks
		/// - Bounded by `MaxUnlockingChunks`.
		#[pallet::call_index(19)]
		#[pallet::weight(T::WeightInfo::rebond(T::MaxUnlockingChunks::get() as u32))]
		pub fn rebond(
			origin: OriginFor<T>,
			#[pallet::compact] value: BalanceOf<T>,
		) -> DispatchResultWithPostInfo {
			let controller = ensure_signed(origin)?;
			let ledger = Self::ledger(Controller(controller))?;

			ensure!(!T::Filter::contains(&ledger.stash), Error::<T>::Restricted);
			ensure!(!ledger.unlocking.is_empty(), Error::<T>::NoUnlockChunk);

			let initial_unlocking = ledger.unlocking.len() as u32;
			let (ledger, rebonded_value) = ledger.rebond(value);
			// Last check: the new active amount of ledger must be more than ED.
			ensure!(
				ledger.active >= asset::existential_deposit::<T>(),
				Error::<T>::InsufficientBond
			);

			Self::deposit_event(Event::<T>::Bonded {
				stash: ledger.stash.clone(),
				amount: rebonded_value,
			});

			let stash = ledger.stash.clone();
			let final_unlocking = ledger.unlocking.len();

			// NOTE: ledger must be updated prior to calling `Self::weight_of`.
			ledger.update()?;
			if T::VoterList::contains(&stash) {
				let _ = T::VoterList::on_update(&stash, Self::weight_of(&stash))
					.defensive_proof("Failed to update voter in VoterList in rebond");
			}

			let removed_chunks = 1u32 // for the case where the last iterated chunk is not removed
				.saturating_add(initial_unlocking)
				.saturating_sub(final_unlocking as u32);
			Ok(Some(T::WeightInfo::rebond(removed_chunks)).into())
		}

		/// Remove all data structures concerning a staker/stash once it is at a state where it can
		/// be considered `dust` in the staking system. The requirements are:
		///
		/// 1. the `total_balance` of the stash is below existential deposit.
		/// 2. or, the `ledger.total` of the stash is below existential deposit.
		/// 3. or, existential deposit is zero and either `total_balance` or `ledger.total` is zero.
		///
		/// The former can happen in cases like a slash; the latter when a fully unbonded account
		/// is still receiving staking rewards in `RewardDestination::Staked`.
		///
		/// It can be called by anyone, as long as `stash` meets the above requirements.
		///
		/// Refunds the transaction fees upon successful execution.
		///
		/// ## Parameters
		///
		/// - `num_slashing_spans`: Refer to comments on [`Call::withdraw_unbonded`] for more
		/// details.
		#[pallet::call_index(20)]
		#[pallet::weight(T::WeightInfo::reap_stash(*num_slashing_spans))]
		pub fn reap_stash(
			origin: OriginFor<T>,
			stash: T::AccountId,
			num_slashing_spans: u32,
		) -> DispatchResultWithPostInfo {
			let _ = ensure_signed(origin)?;

			// virtual stakers should not be allowed to be reaped.
			ensure!(!Self::is_virtual_staker(&stash), Error::<T>::VirtualStakerNotAllowed);

			let ed = asset::existential_deposit::<T>();
			let origin_balance = asset::total_balance::<T>(&stash);
			let ledger_total =
				Self::ledger(Stash(stash.clone())).map(|l| l.total).unwrap_or_default();
			let reapable = origin_balance < ed ||
				origin_balance.is_zero() ||
				ledger_total < ed ||
				ledger_total.is_zero();
			ensure!(reapable, Error::<T>::FundedTarget);

			// Remove all staking-related information and lock.
			Self::kill_stash(&stash, num_slashing_spans)?;

			Ok(Pays::No.into())
		}

		/// Remove the given nominations from the calling validator.
		///
		/// Effects will be felt at the beginning of the next era.
		///
		/// The dispatch origin for this call must be _Signed_ by the controller, not the stash.
		///
		/// - `who`: A list of nominator stash accounts who are nominating this validator which
		///   should no longer be nominating this validator.
		///
		/// Note: Making this call only makes sense if you first set the validator preferences to
		/// block any further nominations.
		#[pallet::call_index(21)]
		#[pallet::weight(T::WeightInfo::kick(who.len() as u32))]
		pub fn kick(origin: OriginFor<T>, who: Vec<AccountIdLookupOf<T>>) -> DispatchResult {
			let controller = ensure_signed(origin)?;
			let ledger = Self::ledger(Controller(controller))?;
			let stash = &ledger.stash;

			for nom_stash in who
				.into_iter()
				.map(T::Lookup::lookup)
				.collect::<Result<Vec<T::AccountId>, _>>()?
				.into_iter()
			{
				Nominators::<T>::mutate(&nom_stash, |maybe_nom| {
					if let Some(ref mut nom) = maybe_nom {
						if let Some(pos) = nom.targets.iter().position(|v| v == stash) {
							nom.targets.swap_remove(pos);
							Self::deposit_event(Event::<T>::Kicked {
								nominator: nom_stash.clone(),
								stash: stash.clone(),
							});
						}
					}
				});
			}

			Ok(())
		}

		/// Update the various staking configurations .
		///
		/// * `min_nominator_bond`: The minimum active bond needed to be a nominator.
		/// * `min_validator_bond`: The minimum active bond needed to be a validator.
		/// * `max_nominator_count`: The max number of users who can be a nominator at once. When
		///   set to `None`, no limit is enforced.
		/// * `max_validator_count`: The max number of users who can be a validator at once. When
		///   set to `None`, no limit is enforced.
		/// * `chill_threshold`: The ratio of `max_nominator_count` or `max_validator_count` which
		///   should be filled in order for the `chill_other` transaction to work.
		/// * `min_commission`: The minimum amount of commission that each validators must maintain.
		///   This is checked only upon calling `validate`. Existing validators are not affected.
		///
		/// RuntimeOrigin must be Root to call this function.
		///
		/// NOTE: Existing nominators and validators will not be affected by this update.
		/// to kick people under the new limits, `chill_other` should be called.
		// We assume the worst case for this call is either: all items are set or all items are
		// removed.
		#[pallet::call_index(22)]
		#[pallet::weight(
			T::WeightInfo::set_staking_configs_all_set()
				.max(T::WeightInfo::set_staking_configs_all_remove())
		)]
		pub fn set_staking_configs(
			origin: OriginFor<T>,
			min_nominator_bond: ConfigOp<BalanceOf<T>>,
			min_validator_bond: ConfigOp<BalanceOf<T>>,
			max_nominator_count: ConfigOp<u32>,
			max_validator_count: ConfigOp<u32>,
			chill_threshold: ConfigOp<Percent>,
			min_commission: ConfigOp<Perbill>,
			max_staked_rewards: ConfigOp<Percent>,
		) -> DispatchResult {
			ensure_root(origin)?;

			macro_rules! config_op_exp {
				($storage:ty, $op:ident) => {
					match $op {
						ConfigOp::Noop => (),
						ConfigOp::Set(v) => <$storage>::put(v),
						ConfigOp::Remove => <$storage>::kill(),
					}
				};
			}

			config_op_exp!(MinNominatorBond<T>, min_nominator_bond);
			config_op_exp!(MinValidatorBond<T>, min_validator_bond);
			config_op_exp!(MaxNominatorsCount<T>, max_nominator_count);
			config_op_exp!(MaxValidatorsCount<T>, max_validator_count);
			config_op_exp!(ChillThreshold<T>, chill_threshold);
			config_op_exp!(MinCommission<T>, min_commission);
			config_op_exp!(MaxStakedRewards<T>, max_staked_rewards);
			Ok(())
		}
		/// Declare a `controller` to stop participating as either a validator or nominator.
		///
		/// Effects will be felt at the beginning of the next era.
		///
		/// The dispatch origin for this call must be _Signed_, but can be called by anyone.
		///
		/// If the caller is the same as the controller being targeted, then no further checks are
		/// enforced, and this function behaves just like `chill`.
		///
		/// If the caller is different than the controller being targeted, the following conditions
		/// must be met:
		///
		/// * `controller` must belong to a nominator who has become non-decodable,
		///
		/// Or:
		///
		/// * A `ChillThreshold` must be set and checked which defines how close to the max
		///   nominators or validators we must reach before users can start chilling one-another.
		/// * A `MaxNominatorCount` and `MaxValidatorCount` must be set which is used to determine
		///   how close we are to the threshold.
		/// * A `MinNominatorBond` and `MinValidatorBond` must be set and checked, which determines
		///   if this is a person that should be chilled because they have not met the threshold
		///   bond required.
		///
		/// This can be helpful if bond requirements are updated, and we need to remove old users
		/// who do not satisfy these requirements.
		#[pallet::call_index(23)]
		#[pallet::weight(T::WeightInfo::chill_other())]
		pub fn chill_other(origin: OriginFor<T>, stash: T::AccountId) -> DispatchResult {
			// Anyone can call this function.
			let caller = ensure_signed(origin)?;
			let ledger = Self::ledger(Stash(stash.clone()))?;
			let controller = ledger
				.controller()
				.defensive_proof(
					"Ledger's controller field didn't exist. The controller should have been fetched using StakingLedger.",
				)
				.ok_or(Error::<T>::NotController)?;

			// In order for one user to chill another user, the following conditions must be met:
			//
			// * `controller` belongs to a nominator who has become non-decodable,
			//
			// Or
			//
			// * A `ChillThreshold` is set which defines how close to the max nominators or
			//   validators we must reach before users can start chilling one-another.
			// * A `MaxNominatorCount` and `MaxValidatorCount` which is used to determine how close
			//   we are to the threshold.
			// * A `MinNominatorBond` and `MinValidatorBond` which is the final condition checked to
			//   determine this is a person that should be chilled because they have not met the
			//   threshold bond required.
			//
			// Otherwise, if caller is the same as the controller, this is just like `chill`.

			if Nominators::<T>::contains_key(&stash) && Nominators::<T>::get(&stash).is_none() {
				Self::chill_stash(&stash);
				return Ok(())
			}

			if caller != controller {
				let threshold = ChillThreshold::<T>::get().ok_or(Error::<T>::CannotChillOther)?;
				let min_active_bond = if Nominators::<T>::contains_key(&stash) {
					let max_nominator_count =
						MaxNominatorsCount::<T>::get().ok_or(Error::<T>::CannotChillOther)?;
					let current_nominator_count = Nominators::<T>::count();
					ensure!(
						threshold * max_nominator_count < current_nominator_count,
						Error::<T>::CannotChillOther
					);
					MinNominatorBond::<T>::get()
				} else if Validators::<T>::contains_key(&stash) {
					let max_validator_count =
						MaxValidatorsCount::<T>::get().ok_or(Error::<T>::CannotChillOther)?;
					let current_validator_count = Validators::<T>::count();
					ensure!(
						threshold * max_validator_count < current_validator_count,
						Error::<T>::CannotChillOther
					);
					MinValidatorBond::<T>::get()
				} else {
					Zero::zero()
				};

				ensure!(ledger.active < min_active_bond, Error::<T>::CannotChillOther);
			}

			Self::chill_stash(&stash);
			Ok(())
		}

		/// Force a validator to have at least the minimum commission. This will not affect a
		/// validator who already has a commission greater than or equal to the minimum. Any account
		/// can call this.
		#[pallet::call_index(24)]
		#[pallet::weight(T::WeightInfo::force_apply_min_commission())]
		pub fn force_apply_min_commission(
			origin: OriginFor<T>,
			validator_stash: T::AccountId,
		) -> DispatchResult {
			ensure_signed(origin)?;
			let min_commission = MinCommission::<T>::get();
			Validators::<T>::try_mutate_exists(validator_stash, |maybe_prefs| {
				maybe_prefs
					.as_mut()
					.map(|prefs| {
						(prefs.commission < min_commission)
							.then(|| prefs.commission = min_commission)
					})
					.ok_or(Error::<T>::NotStash)
			})?;
			Ok(())
		}

		/// Sets the minimum amount of commission that each validators must maintain.
		///
		/// This call has lower privilege requirements than `set_staking_config` and can be called
		/// by the `T::AdminOrigin`. Root can always call this.
		#[pallet::call_index(25)]
		#[pallet::weight(T::WeightInfo::set_min_commission())]
		pub fn set_min_commission(origin: OriginFor<T>, new: Perbill) -> DispatchResult {
			T::AdminOrigin::ensure_origin(origin)?;
			MinCommission::<T>::put(new);
			Ok(())
		}

		/// Pay out a page of the stakers behind a validator for the given era and page.
		///
		/// - `validator_stash` is the stash account of the validator.
		/// - `era` may be any era between `[current_era - history_depth; current_era]`.
		/// - `page` is the page index of nominators to pay out with value between 0 and
		///   `num_nominators / T::MaxExposurePageSize`.
		///
		/// The origin of this call must be _Signed_. Any account can call this function, even if
		/// it is not one of the stakers.
		///
		/// If a validator has more than [`Config::MaxExposurePageSize`] nominators backing
		/// them, then the list of nominators is paged, with each page being capped at
		/// [`Config::MaxExposurePageSize`.] If a validator has more than one page of nominators,
		/// the call needs to be made for each page separately in order for all the nominators
		/// backing a validator to receive the reward. The nominators are not sorted across pages
		/// and so it should not be assumed the highest staker would be on the topmost page and vice
		/// versa. If rewards are not claimed in [`Config::HistoryDepth`] eras, they are lost.
		#[pallet::call_index(26)]
		#[pallet::weight(T::WeightInfo::payout_stakers_alive_staked(T::MaxExposurePageSize::get()))]
		pub fn payout_stakers_by_page(
			origin: OriginFor<T>,
			validator_stash: T::AccountId,
			era: EraIndex,
			page: Page,
		) -> DispatchResultWithPostInfo {
			ensure_signed(origin)?;
			Self::do_payout_stakers_by_page(validator_stash, era, page)
		}

		/// Migrates an account's `RewardDestination::Controller` to
		/// `RewardDestination::Account(controller)`.
		///
		/// Effects will be felt instantly (as soon as this function is completed successfully).
		///
		/// This will waive the transaction fee if the `payee` is successfully migrated.
		#[pallet::call_index(27)]
		#[pallet::weight(T::WeightInfo::update_payee())]
		pub fn update_payee(
			origin: OriginFor<T>,
			controller: T::AccountId,
		) -> DispatchResultWithPostInfo {
			let _ = ensure_signed(origin)?;
			let ledger = Self::ledger(StakingAccount::Controller(controller.clone()))?;

			ensure!(
				(Payee::<T>::get(&ledger.stash) == {
					#[allow(deprecated)]
					Some(RewardDestination::Controller)
				}),
				Error::<T>::NotController
			);

			let _ = ledger
				.set_payee(RewardDestination::Account(controller))
				.defensive_proof("ledger should have been previously retrieved from storage.")?;

			Ok(Pays::No.into())
		}

		/// Updates a batch of controller accounts to their corresponding stash account if they are
		/// not the same. Ignores any controller accounts that do not exist, and does not operate if
		/// the stash and controller are already the same.
		///
		/// Effects will be felt instantly (as soon as this function is completed successfully).
		///
		/// The dispatch origin must be `T::AdminOrigin`.
		#[pallet::call_index(28)]
		#[pallet::weight(T::WeightInfo::deprecate_controller_batch(controllers.len() as u32))]
		pub fn deprecate_controller_batch(
			origin: OriginFor<T>,
			controllers: BoundedVec<T::AccountId, T::MaxControllersInDeprecationBatch>,
		) -> DispatchResultWithPostInfo {
			T::AdminOrigin::ensure_origin(origin)?;

			// Ignore controllers that do not exist or are already the same as stash.
			let filtered_batch_with_ledger: Vec<_> = controllers
				.iter()
				.filter_map(|controller| {
					let ledger = Self::ledger(StakingAccount::Controller(controller.clone()));
					ledger.ok().map_or(None, |ledger| {
						// If the controller `RewardDestination` is still the deprecated
						// `Controller` variant, skip deprecating this account.
						let payee_deprecated = Payee::<T>::get(&ledger.stash) == {
							#[allow(deprecated)]
							Some(RewardDestination::Controller)
						};

						if ledger.stash != *controller && !payee_deprecated {
							Some(ledger)
						} else {
							None
						}
					})
				})
				.collect();

			// Update unique pairs.
			let mut failures = 0;
			for ledger in filtered_batch_with_ledger {
				let _ = ledger.clone().set_controller_to_stash().map_err(|_| failures += 1);
			}
			Self::deposit_event(Event::<T>::ControllerBatchDeprecated { failures });

			Ok(Some(T::WeightInfo::deprecate_controller_batch(controllers.len() as u32)).into())
		}

		/// Restores the state of a ledger which is in an inconsistent state.
		///
		/// The requirements to restore a ledger are the following:
		/// * The stash is bonded; or
		/// * The stash is not bonded but it has a staking lock left behind; or
		/// * If the stash has an associated ledger and its state is inconsistent; or
		/// * If the ledger is not corrupted *but* its staking lock is out of sync.
		///
		/// The `maybe_*` input parameters will overwrite the corresponding data and metadata of the
		/// ledger associated with the stash. If the input parameters are not set, the ledger will
		/// be reset values from on-chain state.
		#[pallet::call_index(29)]
		#[pallet::weight(T::WeightInfo::restore_ledger())]
		pub fn restore_ledger(
			origin: OriginFor<T>,
			stash: T::AccountId,
			maybe_controller: Option<T::AccountId>,
			maybe_total: Option<BalanceOf<T>>,
			maybe_unlocking: Option<BoundedVec<UnlockChunk<BalanceOf<T>>, T::MaxUnlockingChunks>>,
		) -> DispatchResult {
			T::AdminOrigin::ensure_origin(origin)?;

			// cannot restore ledger for virtual stakers.
			ensure!(!Self::is_virtual_staker(&stash), Error::<T>::VirtualStakerNotAllowed);

			let current_lock = asset::staked::<T>(&stash);
			let stash_balance = asset::stakeable_balance::<T>(&stash);

			let (new_controller, new_total) = match Self::inspect_bond_state(&stash) {
				Ok(LedgerIntegrityState::Corrupted) => {
					let new_controller = maybe_controller.unwrap_or(stash.clone());

					let new_total = if let Some(total) = maybe_total {
						let new_total = total.min(stash_balance);
						// enforce hold == ledger.amount.
						asset::update_stake::<T>(&stash, new_total)?;
						new_total
					} else {
						current_lock
					};

					Ok((new_controller, new_total))
				},
				Ok(LedgerIntegrityState::CorruptedKilled) => {
					if current_lock == Zero::zero() {
						// this case needs to restore both lock and ledger, so the new total needs
						// to be given by the called since there's no way to restore the total
						// on-chain.
						ensure!(maybe_total.is_some(), Error::<T>::CannotRestoreLedger);
						Ok((
							stash.clone(),
							maybe_total.expect("total exists as per the check above; qed."),
						))
					} else {
						Ok((stash.clone(), current_lock))
					}
				},
				Ok(LedgerIntegrityState::LockCorrupted) => {
					// ledger is not corrupted but its locks are out of sync. In this case, we need
					// to enforce a new ledger.total and staking lock for this stash.
					let new_total =
						maybe_total.ok_or(Error::<T>::CannotRestoreLedger)?.min(stash_balance);
					asset::update_stake::<T>(&stash, new_total)?;

					Ok((stash.clone(), new_total))
				},
				Err(Error::<T>::BadState) => {
					// the stash and ledger do not exist but lock is lingering.
					asset::kill_stake::<T>(&stash)?;
					ensure!(
						Self::inspect_bond_state(&stash) == Err(Error::<T>::NotStash),
						Error::<T>::BadState
					);

					return Ok(());
				},
				Ok(LedgerIntegrityState::Ok) | Err(_) => Err(Error::<T>::CannotRestoreLedger),
			}?;

			// re-bond stash and controller tuple.
			Bonded::<T>::insert(&stash, &new_controller);

			// resoter ledger state.
			let mut ledger = StakingLedger::<T>::new(stash.clone(), new_total);
			ledger.controller = Some(new_controller);
			ledger.unlocking = maybe_unlocking.unwrap_or_default();
			ledger.update()?;

			ensure!(
				Self::inspect_bond_state(&stash) == Ok(LedgerIntegrityState::Ok),
				Error::<T>::BadState
			);
			Ok(())
		}

		/// Migrates permissionlessly a stash from locks to holds.
		///
		/// This removes the old lock on the stake and creates a hold on it atomically. If all
		/// stake cannot be held, the best effort is made to hold as much as possible. The remaining
		/// stake is removed from the ledger.
		///
		/// The fee is waived if the migration is successful.
		#[pallet::call_index(30)]
		#[pallet::weight(T::WeightInfo::migrate_currency())]
		pub fn migrate_currency(
			origin: OriginFor<T>,
			stash: T::AccountId,
		) -> DispatchResultWithPostInfo {
			let _ = ensure_signed(origin)?;
			Self::do_migrate_currency(&stash)?;

			// Refund the transaction fee if successful.
			Ok(Pays::No.into())
		}

		/// Manually applies a deferred slash for a given era.
		///
		/// Normally, slashes are automatically applied shortly after the start of the `slash_era`.
		/// This function exists as a **fallback mechanism** in case slashes were not applied due to
		/// unexpected reasons. It allows anyone to manually apply an unapplied slash.
		///
		/// ## Parameters
		/// - `slash_era`: The staking era in which the slash was originally scheduled.
		/// - `slash_key`: A unique identifier for the slash, represented as a tuple:
		///   - `stash`: The stash account of the validator being slashed.
		///   - `slash_fraction`: The fraction of the stake that was slashed.
		///   - `page_index`: The index of the exposure page being processed.
		///
		/// ## Behavior
		/// - The function is **permissionless**—anyone can call it.
		/// - The `slash_era` **must be the current era or a past era**. If it is in the future, the
		///   call fails with `EraNotStarted`.
		/// - The fee is waived if the slash is successfully applied.
		///
		/// ## TODO: Future Improvement
		/// - Implement an **off-chain worker (OCW) task** to automatically apply slashes when there
		///   is unused block space, improving efficiency.
		#[pallet::call_index(31)]
		#[pallet::weight(T::WeightInfo::apply_slash())]
		pub fn apply_slash(
			origin: OriginFor<T>,
			slash_era: EraIndex,
			slash_key: (T::AccountId, Perbill, u32),
		) -> DispatchResultWithPostInfo {
			let _ = ensure_signed(origin)?;
			let active_era = ActiveEra::<T>::get().map(|a| a.index).unwrap_or_default();
			ensure!(slash_era <= active_era, Error::<T>::EraNotStarted);
			let unapplied_slash = UnappliedSlashes::<T>::take(&slash_era, &slash_key)
				.ok_or(Error::<T>::InvalidSlashRecord)?;
			slashing::apply_slash::<T>(unapplied_slash, slash_era);

			Ok(Pays::No.into())
		}

		/// Adjusts the staking ledger by withdrawing any excess staked amount.
		///
		/// This function corrects cases where a user's recorded stake in the ledger
		/// exceeds their actual staked funds. This situation can arise due to cases such as
		/// external slashing by another pallet, leading to an inconsistency between the ledger
		/// and the actual stake.
		#[pallet::call_index(32)]
		#[pallet::weight(T::DbWeight::get().reads_writes(2, 1))]
		pub fn withdraw_overstake(origin: OriginFor<T>, stash: T::AccountId) -> DispatchResult {
			use sp_runtime::Saturating;
			let _ = ensure_signed(origin)?;

			let ledger = Self::ledger(Stash(stash.clone()))?;
			let actual_stake = asset::staked::<T>(&stash);
			let force_withdraw_amount = ledger.total.defensive_saturating_sub(actual_stake);

			// ensure there is something to force unstake.
			ensure!(!force_withdraw_amount.is_zero(), Error::<T>::BoundNotMet);

			// we ignore if active is 0. It implies the locked amount is not actively staked. The
			// account can still get away from potential slash, but we can't do much better here.
			StakingLedger {
				total: actual_stake,
				active: ledger.active.saturating_sub(force_withdraw_amount),
				..ledger
			}
			.update()?;

			Self::deposit_event(Event::<T>::Withdrawn { stash, amount: force_withdraw_amount });

			Ok(())
		}
	}
}<|MERGE_RESOLUTION|>--- conflicted
+++ resolved
@@ -1192,12 +1192,8 @@
 			let fetch_weight = Self::on_initialize_maybe_fetch_election_results();
 			if T::maybe_start_election() {
 				// this is best effort, not much we can do if it fails.
-<<<<<<< HEAD
-				let res = T::ElectionProvider::start().defensive();
-=======
 				let res = T::ElectionProvider::start()
 					.defensive_proof("election provider could not start");
->>>>>>> afd70084
 				log::info!("Election started with result: {:?}", res);
 			}
 
