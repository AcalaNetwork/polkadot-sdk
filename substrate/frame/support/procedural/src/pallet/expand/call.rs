// This file is part of Substrate.

// Copyright (C) Parity Technologies (UK) Ltd.
// SPDX-License-Identifier: Apache-2.0

// Licensed under the Apache License, Version 2.0 (the "License");
// you may not use this file except in compliance with the License.
// You may obtain a copy of the License at
//
// 	http://www.apache.org/licenses/LICENSE-2.0
//
// Unless required by applicable law or agreed to in writing, software
// distributed under the License is distributed on an "AS IS" BASIS,
// WITHOUT WARRANTIES OR CONDITIONS OF ANY KIND, either express or implied.
// See the License for the specific language governing permissions and
// limitations under the License.

use crate::{
	pallet::{
		expand::warnings::{weight_constant_warning, weight_witness_warning},
		parse::call::{CallVariantDef, CallWeightDef},
		Def,
	},
	COUNTER,
};
use inflector::Inflector;
use proc_macro2::TokenStream as TokenStream2;
use proc_macro_warning::Warning;
use quote::{format_ident, quote, ToTokens};
use syn::spanned::Spanned;

///
/// * Generate enum call and implement various trait on it.
/// * Implement Callable and call_function on `Pallet`
pub fn expand_call(def: &mut Def) -> proc_macro2::TokenStream {
	let (span, where_clause, methods, docs) = match def.call.as_ref() {
		Some(call) => {
			let span = call.attr_span;
			let where_clause = call.where_clause.clone();
			let methods = call.methods.clone();
			let docs = call.docs.clone();

			(span, where_clause, methods, docs)
		},
		None => (def.item.span(), def.config.where_clause.clone(), Vec::new(), Vec::new()),
	};
	let frame_support = &def.frame_support;
	let frame_system = &def.frame_system;
	let type_impl_gen = &def.type_impl_generics(span);
	let type_decl_bounded_gen = &def.type_decl_bounded_generics(span);
	let type_use_gen = &def.type_use_generics(span);
	let call_ident = syn::Ident::new("Call", span);
	let pallet_ident = &def.pallet_struct.pallet;

	let fn_name = methods.iter().map(|method| &method.name).collect::<Vec<_>>();
	let call_index = methods.iter().map(|method| method.call_index).collect::<Vec<_>>();
	let new_call_variant_fn_name = fn_name
		.iter()
		.map(|fn_name| quote::format_ident!("new_call_variant_{}", fn_name))
		.collect::<Vec<_>>();

	let new_call_variant_doc = fn_name
		.iter()
		.map(|fn_name| format!("Create a call with the variant `{}`.", fn_name))
		.collect::<Vec<_>>();

	let mut call_index_warnings = Vec::new();
	// Emit a warning for each call that is missing `call_index` when not in dev-mode.
	for method in &methods {
		if method.explicit_call_index || def.dev_mode {
			continue
		}

		let warning = Warning::new_deprecated("ImplicitCallIndex")
			.index(call_index_warnings.len())
			.old("use implicit call indices")
			.new("ensure that all calls have a `pallet::call_index` attribute or put the pallet into `dev` mode")
			.help_links(&[
				"https://github.com/paritytech/substrate/pull/12891",
				"https://github.com/paritytech/substrate/pull/11381"
			])
			.span(method.name.span())
			.build_or_panic();
		call_index_warnings.push(warning);
	}

	let mut fn_weight = Vec::<TokenStream2>::new();
	let mut weight_warnings = Vec::new();
	for method in &methods {
		match &method.weight {
			CallWeightDef::DevModeDefault => fn_weight.push(syn::parse_quote!(0)),
			CallWeightDef::Immediate(e) => {
				weight_constant_warning(e, def.dev_mode, &mut weight_warnings);
				weight_witness_warning(method, def.dev_mode, &mut weight_warnings);

				fn_weight.push(e.into_token_stream());
			},
			CallWeightDef::Inherited => {
				let pallet_weight = def
					.call
					.as_ref()
					.expect("we have methods; we have calls; qed")
					.inherited_call_weight
					.as_ref()
					.expect("the parser prevents this");

				// Expand `<<T as Config>::WeightInfo>::call_name()`.
				let t = &pallet_weight.typename;
				let n = &method.name;
				fn_weight.push(quote!({ < #t > :: #n ()	}));
			},
		}
	}
	debug_assert_eq!(fn_weight.len(), methods.len());

	let map_fn_docs = if !def.dev_mode {
		// Emit the [`Pallet::method`] documentation only for non-dev modes.
		|method: &CallVariantDef| {
			let reference = format!("See [`Pallet::{}`].", method.name);
			quote!(#reference)
		}
	} else {
		// For the dev-mode do not provide a documenation link as it will break the
		// `cargo doc` if the pallet is private inside a test.
		|method: &CallVariantDef| {
			let reference = format!("See `Pallet::{}`.", method.name);
			quote!(#reference)
		}
	};

	let fn_doc = methods.iter().map(map_fn_docs).collect::<Vec<_>>();

	let args_name = methods
		.iter()
		.map(|method| method.args.iter().map(|(_, name, _)| name.clone()).collect::<Vec<_>>())
		.collect::<Vec<_>>();

	let args_name_stripped = methods
		.iter()
		.map(|method| {
			method
				.args
				.iter()
				.map(|(_, name, _)| {
					syn::Ident::new(name.to_string().trim_start_matches('_'), name.span())
				})
				.collect::<Vec<_>>()
		})
		.collect::<Vec<_>>();

	let make_args_name_pattern = |ref_tok| {
		args_name
			.iter()
			.zip(args_name_stripped.iter())
			.map(|(args_name, args_name_stripped)| {
				args_name
					.iter()
					.zip(args_name_stripped)
					.map(|(args_name, args_name_stripped)| {
						if args_name == args_name_stripped {
							quote::quote!( #ref_tok #args_name )
						} else {
							quote::quote!( #args_name_stripped: #ref_tok #args_name )
						}
					})
					.collect::<Vec<_>>()
			})
			.collect::<Vec<_>>()
	};

	let args_name_pattern = make_args_name_pattern(None);
	let args_name_pattern_ref = make_args_name_pattern(Some(quote::quote!(ref)));

	let args_type = methods
		.iter()
		.map(|method| method.args.iter().map(|(_, _, type_)| type_.clone()).collect::<Vec<_>>())
		.collect::<Vec<_>>();

	let args_compact_attr = methods.iter().map(|method| {
		method
			.args
			.iter()
			.map(|(is_compact, _, type_)| {
				if *is_compact {
					quote::quote_spanned!(type_.span() => #[codec(compact)] )
				} else {
					quote::quote!()
				}
			})
			.collect::<Vec<_>>()
	});

	let default_docs =
		[syn::parse_quote!(r"Contains a variant per dispatchable extrinsic that this pallet has.")];
	let docs = if docs.is_empty() { &default_docs[..] } else { &docs[..] };

	let maybe_compile_error = if def.call.is_none() {
		quote::quote! {
			compile_error!(concat!(
				"`",
				stringify!($pallet_name),
				"` does not have #[pallet::call] defined, perhaps you should remove `Call` from \
				construct_runtime?",
			));
		}
	} else {
		proc_macro2::TokenStream::new()
	};

	let count = COUNTER.with(|counter| counter.borrow_mut().inc());
	let macro_ident = syn::Ident::new(&format!("__is_call_part_defined_{}", count), span);

	let capture_docs = if cfg!(feature = "no-metadata-docs") { "never" } else { "always" };

	// Wrap all calls inside of storage layers
	if let Some(syn::Item::Impl(item_impl)) = def
		.call
		.as_ref()
		.map(|c| &mut def.item.content.as_mut().expect("Checked by def parser").1[c.index])
	{
		item_impl.items.iter_mut().for_each(|i| {
			if let syn::ImplItem::Fn(method) = i {
				let block = &method.block;
				method.block = syn::parse_quote! {{
					// We execute all dispatchable in a new storage layer, allowing them
					// to return an error at any point, and undoing any storage changes.
					#frame_support::storage::with_storage_layer(|| #block)
				}};
			}
		});
	}

	// Extracts #[allow] attributes, necessary so that we don't run into compiler warnings
	let maybe_allow_attrs = methods
		.iter()
		.map(|method| {
			method
				.attrs
				.iter()
				.find(|attr| attr.path().is_ident("allow"))
				.map_or(proc_macro2::TokenStream::new(), |attr| attr.to_token_stream())
		})
		.collect::<Vec<_>>();

<<<<<<< HEAD
	let checkpointed_call_data_ident = syn::Ident::new("CheckpointedCallData", span);
	let checkpoint_variant_names = fn_name.iter().map(|ident| format_ident!("{}", ident.to_string().to_class_case(), span = ident.span())).collect::<Vec<_>>();
=======
	let cfg_attrs = methods
		.iter()
		.map(|method| {
			let attrs =
				method.cfg_attrs.iter().map(|attr| attr.to_token_stream()).collect::<Vec<_>>();
			quote::quote!( #( #attrs )* )
		})
		.collect::<Vec<_>>();
>>>>>>> 57b7ea6b

	let feeless_check = methods.iter().map(|method| &method.feeless_check).collect::<Vec<_>>();
	let feeless_check_result =
		feeless_check.iter().zip(args_name.iter()).map(|(feeless_check, arg_name)| {
			if let Some(feeless_check) = feeless_check {
				quote::quote!(#feeless_check(origin, #( #arg_name, )*))
			} else {
				quote::quote!(false)
			}
		});

	quote::quote_spanned!(span =>
		mod warnings {
			#(
				#call_index_warnings
			)*
			#(
				#weight_warnings
			)*
		}

		#[doc(hidden)]
		pub mod __substrate_call_check {
			#[macro_export]
			#[doc(hidden)]
			macro_rules! #macro_ident {
				($pallet_name:ident) => {
					#maybe_compile_error
				};
			}

			#[doc(hidden)]
			pub use #macro_ident as is_call_part_defined;
		}

		#( #[doc = #docs] )*
		#[derive(
			#frame_support::RuntimeDebugNoBound,
			#frame_support::CloneNoBound,
			#frame_support::EqNoBound,
			#frame_support::PartialEqNoBound,
			#frame_support::__private::codec::Encode,
			#frame_support::__private::codec::Decode,
			#frame_support::__private::scale_info::TypeInfo,
		)]
		#[codec(encode_bound())]
		#[codec(decode_bound())]
		#[scale_info(skip_type_params(#type_use_gen), capture_docs = #capture_docs)]
		#[allow(non_camel_case_types)]
		pub enum #call_ident<#type_decl_bounded_gen> #where_clause {
			#[doc(hidden)]
			#[codec(skip)]
			__Ignore(
				#frame_support::__private::sp_std::marker::PhantomData<(#type_use_gen,)>,
				#frame_support::Never,
			),
			#(
				#cfg_attrs
				#[doc = #fn_doc]
				#[codec(index = #call_index)]
				#fn_name {
					#(
						#[allow(missing_docs)]
						#args_compact_attr #args_name_stripped: #args_type
					),*
				},
			)*
		}

		impl<#type_impl_gen> #call_ident<#type_use_gen> #where_clause {
			#(
				#cfg_attrs
				#[doc = #new_call_variant_doc]
				pub fn #new_call_variant_fn_name(
					#( #args_name_stripped: #args_type ),*
				) -> Self {
					Self::#fn_name {
						#( #args_name_stripped ),*
					}
				}
			)*
		}

		impl<#type_impl_gen> #frame_support::dispatch::GetDispatchInfo
			for #call_ident<#type_use_gen>
			#where_clause
		{
			fn get_dispatch_info(&self) -> #frame_support::dispatch::DispatchInfo {
				match *self {
					#(
						#cfg_attrs
						Self::#fn_name { #( #args_name_pattern_ref, )* } => {
							let __pallet_base_weight = #fn_weight;

							let __pallet_weight = <
								dyn #frame_support::dispatch::WeighData<( #( & #args_type, )* )>
							>::weigh_data(&__pallet_base_weight, ( #( #args_name, )* ));

							let __pallet_class = <
								dyn #frame_support::dispatch::ClassifyDispatch<
									( #( & #args_type, )* )
								>
							>::classify_dispatch(&__pallet_base_weight, ( #( #args_name, )* ));

							let __pallet_pays_fee = <
								dyn #frame_support::dispatch::PaysFee<( #( & #args_type, )* )>
							>::pays_fee(&__pallet_base_weight, ( #( #args_name, )* ));

							#frame_support::dispatch::DispatchInfo {
								weight: __pallet_weight,
								class: __pallet_class,
								pays_fee: __pallet_pays_fee,
							}
						},
					)*
					Self::__Ignore(_, _) => unreachable!("__Ignore cannot be used"),
				}
			}
		}

		impl<#type_impl_gen> #frame_support::dispatch::CheckIfFeeless for #call_ident<#type_use_gen>
			#where_clause
		{
			type Origin = #frame_system::pallet_prelude::OriginFor<T>;
			type CheckpointedCallData = #checkpointed_call_data_ident<#type_use_gen>;
			#[allow(unused_variables)]
			fn is_feeless(&self, origin: &Self::Origin) -> (bool, Option<Self::CheckpointedCallData>) {
				match *self {
					#(
						#cfg_attrs
						Self::#fn_name { #( #args_name_pattern_ref, )* } => {
							let result = #feeless_check_result;
							(result, None)
						},
					)*
					Self::__Ignore(_, _) => unreachable!("__Ignore cannot be used"),
				}
			}
		}

		impl<#type_impl_gen> #frame_support::traits::GetCallName for #call_ident<#type_use_gen>
			#where_clause
		{
			fn get_call_name(&self) -> &'static str {
				match *self {
					#( #cfg_attrs Self::#fn_name { .. } => stringify!(#fn_name), )*
					Self::__Ignore(_, _) => unreachable!("__PhantomItem cannot be used."),
				}
			}

			fn get_call_names() -> &'static [&'static str] {
				&[ #( #cfg_attrs stringify!(#fn_name), )* ]
			}
		}

		impl<#type_impl_gen> #frame_support::traits::GetCallIndex for #call_ident<#type_use_gen>
			#where_clause
		{
			fn get_call_index(&self) -> u8 {
				match *self {
					#( #cfg_attrs Self::#fn_name { .. } => #call_index, )*
					Self::__Ignore(_, _) => unreachable!("__PhantomItem cannot be used."),
				}
			}

			fn get_call_indices() -> &'static [u8] {
				&[ #( #cfg_attrs #call_index, )* ]
			}
		}

		impl<#type_impl_gen> #frame_support::traits::UnfilteredDispatchable
			for #call_ident<#type_use_gen>
			#where_clause
		{
			type RuntimeOrigin = #frame_system::pallet_prelude::OriginFor<T>;
			fn dispatch_bypass_filter(
				self,
				origin: Self::RuntimeOrigin
			) -> #frame_support::dispatch::DispatchResultWithPostInfo {
				#frame_support::dispatch_context::run_in_context(|| {
					match self {
						#(
							#cfg_attrs
							Self::#fn_name { #( #args_name_pattern, )* } => {
								#frame_support::__private::sp_tracing::enter_span!(
									#frame_support::__private::sp_tracing::trace_span!(stringify!(#fn_name))
								);
								#maybe_allow_attrs
								<#pallet_ident<#type_use_gen>>::#fn_name(origin, #( #args_name, )* )
									.map(Into::into).map_err(Into::into)
							},
						)*
						Self::__Ignore(_, _) => {
							let _ = origin; // Use origin for empty Call enum
							unreachable!("__PhantomItem cannot be used.");
						},
					}
				})
			}
		}

		impl<#type_impl_gen> #frame_support::dispatch::Callable<T> for #pallet_ident<#type_use_gen>
			#where_clause
		{
			type RuntimeCall = #call_ident<#type_use_gen>;
		}

		impl<#type_impl_gen> #pallet_ident<#type_use_gen> #where_clause {
			#[doc(hidden)]
			pub fn call_functions() -> #frame_support::__private::metadata_ir::PalletCallMetadataIR {
				#frame_support::__private::scale_info::meta_type::<#call_ident<#type_use_gen>>().into()
			}
		}

		#[derive(
			#frame_support::RuntimeDebugNoBound,
			#frame_support::CloneNoBound,
			#frame_support::EqNoBound,
			#frame_support::PartialEqNoBound,
			#frame_support::__private::codec::Encode,
			#frame_support::__private::codec::Decode,
			#frame_support::__private::scale_info::TypeInfo,
		)]
		#[codec(encode_bound())]
		#[codec(decode_bound())]
		#[scale_info(skip_type_params(#type_use_gen), capture_docs = #capture_docs)]
		pub enum #checkpointed_call_data_ident <#type_decl_bounded_gen> {
			#[doc(hidden)]
			#[codec(skip)]
			__Ignore(
				#frame_support::__private::sp_std::marker::PhantomData<(#type_use_gen,)>,
				#frame_support::Never,
			),
		}
	)
}<|MERGE_RESOLUTION|>--- conflicted
+++ resolved
@@ -242,10 +242,9 @@
 		})
 		.collect::<Vec<_>>();
 
-<<<<<<< HEAD
 	let checkpointed_call_data_ident = syn::Ident::new("CheckpointedCallData", span);
 	let checkpoint_variant_names = fn_name.iter().map(|ident| format_ident!("{}", ident.to_string().to_class_case(), span = ident.span())).collect::<Vec<_>>();
-=======
+	
 	let cfg_attrs = methods
 		.iter()
 		.map(|method| {
@@ -254,7 +253,6 @@
 			quote::quote!( #( #attrs )* )
 		})
 		.collect::<Vec<_>>();
->>>>>>> 57b7ea6b
 
 	let feeless_check = methods.iter().map(|method| &method.feeless_check).collect::<Vec<_>>();
 	let feeless_check_result =
