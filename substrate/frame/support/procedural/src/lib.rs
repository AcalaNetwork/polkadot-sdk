--- conflicted
+++ resolved
@@ -868,11 +868,7 @@
 		attrs,
 		item_impl.to_token_stream(),
 		true,
-<<<<<<< HEAD
-		true,
-=======
 		false,
->>>>>>> e10de2e2
 	) {
 		Ok(tokens) => tokens.into(),
 		Err(err) => err.to_compile_error().into(),
