--- conflicted
+++ resolved
@@ -33,9 +33,6 @@
 [features]
 default = ["std"]
 # only when std is enabled all fixtures are available
-<<<<<<< HEAD
-std = ["alloy-core", "anyhow", "sp-core", "sp-io"]
-=======
 std = [
 	"alloy-core",
 	"anyhow",
@@ -43,5 +40,4 @@
 	"serde_json/std",
 	"sp-core",
 	"sp-io",
-]
->>>>>>> 551c7113
+]