--- conflicted
+++ resolved
@@ -50,14 +50,10 @@
 	},
 	exec::{AccountIdOf, ExecError, Executable, Stack as ExecStack},
 	gas::GasMeter,
-<<<<<<< HEAD
 	storage::{
 		meter::Meter as StorageMeter, AccountInfo, AccountType, ContractInfo, DeletionQueueManager,
 		EvmNonce,
 	},
-=======
-	storage::{meter::Meter as StorageMeter, AccountType, DeletionQueueManager},
->>>>>>> f9ef0f34
 	tracing::if_tracing,
 	vm::{pvm::extract_code_and_data, CodeInfo, ContractBlob, RuntimeCosts},
 };
@@ -96,7 +92,6 @@
 	},
 	exec::{Key, MomentOf, Origin},
 	pallet::*,
-	storage::{AccountInfo, ContractInfo},
 };
 pub use codec;
 pub use frame_support::{self, dispatch::DispatchInfo, weights::Weight};
