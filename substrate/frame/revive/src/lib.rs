--- conflicted
+++ resolved
@@ -45,14 +45,8 @@
 
 use crate::{
 	evm::{
-<<<<<<< HEAD
-		runtime::GAS_PRICE, BlockHeader, Bytes256, CallTracer, EthTrieLayout, GasEncoder,
-		GenericTransaction, HashesOrTransactionInfos, Log, PartialSignedTransactionInfo,
-		PrestateTracer, Trace, Tracer, TracerType, TransactionInfo, TransactionSigned,
-=======
 		block_hash::EthBlockBuilder, runtime::GAS_PRICE, CallTracer, GasEncoder,
 		GenericTransaction, HashesOrTransactionInfos, PrestateTracer, Trace, Tracer, TracerType,
->>>>>>> 82c530a8
 		TYPE_EIP1559,
 	},
 	exec::{AccountIdOf, ExecError, Executable, Stack as ExecStack},
@@ -658,166 +652,12 @@
 				return;
 			};
 
-<<<<<<< HEAD
-			let block_hash = frame_system::Pallet::<T>::block_hash(block_number);
-			let transactions = InflightTransactions::<T>::drain().collect::<Vec<_>>();
-
-			let base_gas_price = GAS_PRICE.into();
-
-			let mut logs_bloom = Bytes256::default();
-			let mut total_gas_used = U256::zero();
-			let tx_and_receipts: Vec<(PartialSignedTransactionInfo, ReceiptInfo)> = transactions
-				.into_iter()
-				.filter_map(|(_, (payload, transaction_index, events, success, gas))| {
-					let signed_tx = TransactionSigned::decode(&mut &payload[..]).inspect_err(|err| {
-							log::error!(target: LOG_TARGET, "Failed to decode transaction at index {transaction_index}: {err:?}");
-						}).ok()?;
-
-					let from = signed_tx.recover_eth_address()
-						.inspect_err(|err| {
-							log::error!(target: LOG_TARGET, "Failed to recover sender address at index {transaction_index}: {err:?}");
-						})
-						.ok()?;
-
-					let transaction_hash = H256(keccak_256(&payload));
-
-					let tx_info = GenericTransaction::from_signed(
-						signed_tx.clone(),
-						base_gas_price,
-						Some(from),
-					);
-
-					let _gas_price = tx_info.gas_price;
-
-					let logs = events.into_iter().enumerate().filter_map(|(index, event)| {
-						if let Event::ContractEmitted { contract, data, topics } = event {
-							Some(Log {
-								// The address, topics and data are the only fields that
-								// get encoded while building the receipt root.
-								address: contract,
-								topics,
-								data: Some(data.into()),
-
-								transaction_hash,
-								transaction_index: transaction_index.into(),
-
-								// We use the substrate block number and hash as the eth block number and hash.
-								block_number: block_number.into(),
-								block_hash: block_hash.into(),
-								log_index: index.into(),
-
-								..Default::default()
-							})
-						} else {
-							None
-						}
-					}).collect();
-
-					// Could this be extracted from the Call itself?
-					let contract_address = if tx_info.to.is_none() {
-						let nonce = tx_info.nonce.unwrap_or_default().try_into();
-						match nonce {
-							Ok(nonce) => Some(create1(&from, nonce)),
-							Err(err) => {
-								log::error!(target: LOG_TARGET, "Failed to convert nonce at index {transaction_index}: {err:?}");
-								None
-							}
-						}
-					} else {
-						None
-					};
-
-					// TODO: Could it be possible that the gas exceeds the u64::MAX?
-					total_gas_used += gas.ref_time().into();
-
-					// The receipt only encodes the status code, gas used,
-					// logs bloom and logs. An encoded log only contains the
-					// contract address, topics and data.
-					let receipt: ReceiptInfo = ReceiptInfo::new(
-						block_hash.into(),
-						block_number.into(),
-						contract_address,
-						from,
-						logs,
-						tx_info.to,
-						base_gas_price.into(),
-						// TODO: Is this conversion correct / appropriate for prod use-case?
-						gas.ref_time().into(),
-						success,
-						transaction_hash,
-						transaction_index.into(),
-						tx_info.r#type.unwrap_or_default(),
-					);
-
-					logs_bloom.combine(&receipt.logs_bloom);
-
-					let tx = PartialSignedTransactionInfo {
-						from: from.into(),
-						hash: transaction_hash,
-						transaction_index: transaction_index.into(),
-						transaction_signed: signed_tx,
-					};
-
-					Some((tx, receipt))
-				})
-				.collect();
-
-			let tx_blobs = tx_and_receipts
-				.iter()
-				.map(|(tx, _)| tx.transaction_signed.encode_2718())
-				.collect::<Vec<_>>();
-			let receipt_blobs = tx_and_receipts
-				.iter()
-				.map(|(_, receipt)| receipt.encode_2718())
-				.collect::<Vec<_>>();
-
-			use sp_trie::TrieConfiguration;
-			// The KeccakHasher is guarded against a #[cfg(not(substrate_runtime))].
-			let transactions_root =
-				EthTrieLayout::<sp_core::KeccakHasher>::ordered_trie_root(tx_blobs);
-			let receipts_root =
-				EthTrieLayout::<sp_core::KeccakHasher>::ordered_trie_root(receipt_blobs);
-
-			let state_root = T::StateRoot::get();
-
-			let block_header = BlockHeader {
-				// TODO: This is not the correct parent hash.
-				parent_hash: Default::default(),
-				// Ommers are set to default in pallet frontier.
-				ommers_hash: Default::default(),
-				// The author of the block.
-				beneficiary: block_author.into(),
-
-				// Trie roots.
-				state_root,
-				transactions_root,
-				receipts_root,
-				logs_bloom,
-
-				// Difficulty is set to zero and not used.
-				difficulty: U256::zero(),
-				// The block number is the current substrate block number.
-				number: block_number.into(),
-
-				// The gas limit is set to the EVM block gas limit.
-				gas_limit: Self::evm_block_gas_limit(),
-				// The total gas used by the transactions in this block.
-				gas_used: total_gas_used,
-				// The timestamp is set to the current time.
-				timestamp: T::Time::now().into(),
-
-				// Default fields (not used).
-				extra_data: Default::default(),
-				mix_hash: Default::default(),
-				nonce: Default::default(),
-=======
 			// Note: This read should be accounted for.
 			let eth_block_num: U256 = block_number.into();
 			let parent_hash = if eth_block_num > U256::zero() {
 				BlockHash::<T>::get(eth_block_num - 1)
 			} else {
 				H256::default()
->>>>>>> 82c530a8
 			};
 			let base_gas_price = GAS_PRICE.into();
 			let gas_limit = Self::evm_block_gas_limit();
