// This file is part of Substrate.

// Copyright (C) Parity Technologies (UK) Ltd.
// SPDX-License-Identifier: Apache-2.0

// Licensed under the Apache License, Version 2.0 (the "License");
// you may not use this file except in compliance with the License.
// You may obtain a copy of the License at
//
// 	http://www.apache.org/licenses/LICENSE-2.0
//
// Unless required by applicable law or agreed to in writing, software
// distributed under the License is distributed on an "AS IS" BASIS,
// WITHOUT WARRANTIES OR CONDITIONS OF ANY KIND, either express or implied.
// See the License for the specific language governing permissions and
// limitations under the License.

#![doc = include_str!("../README.md")]
#![allow(rustdoc::private_intra_doc_links)]
#![cfg_attr(not(feature = "std"), no_std)]
#![cfg_attr(feature = "runtime-benchmarks", recursion_limit = "1024")]

extern crate alloc;

mod address;
mod benchmarking;
mod call_builder;
mod exec;
mod gas;
mod impl_fungibles;
mod limits;
mod primitives;
mod storage;
#[cfg(test)]
mod tests;
mod transient_storage;
mod vm;

pub mod evm;
pub mod migrations;
pub mod precompiles;
pub mod test_utils;
pub mod tracing;
pub mod weights;

use crate::{
	evm::{
		runtime::GAS_PRICE, CallTracer, GasEncoder, GenericTransaction, PrestateTracer, Trace,
		Tracer, TracerType, TYPE_EIP1559,
	},
	exec::{AccountIdOf, ExecError, Executable, Stack as ExecStack},
	gas::GasMeter,
	storage::{meter::Meter as StorageMeter, AccountType, DeletionQueueManager},
	tracing::if_tracing,
	vm::{pvm::extract_code_and_data, CodeInfo, ContractBlob, RuntimeCosts},
};
use alloc::{boxed::Box, format, vec};
use codec::{Codec, Decode, Encode};
use environmental::*;
use frame_support::{
	dispatch::{
		DispatchErrorWithPostInfo, DispatchResultWithPostInfo, GetDispatchInfo, Pays,
		PostDispatchInfo, RawOrigin,
	},
	ensure,
	pallet_prelude::DispatchClass,
	traits::{
		fungible::{Inspect, Mutate, MutateHold},
		ConstU32, ConstU64, EnsureOrigin, Get, IsType, OriginTrait, Time,
	},
	weights::WeightMeter,
	BoundedVec, RuntimeDebugNoBound,
};
use frame_system::{
	ensure_signed,
	pallet_prelude::{BlockNumberFor, OriginFor},
	Pallet as System,
};
use pallet_transaction_payment::OnChargeTransaction;
use scale_info::TypeInfo;
use sp_runtime::{
	traits::{Bounded, Convert, Dispatchable, Saturating},
	AccountId32, DispatchError,
};

pub use crate::{
	address::{
		create1, create2, is_eth_derived, AccountId32Mapper, AddressMapper, TestAccountMapper,
	},
	exec::{Key, MomentOf, Origin},
	pallet::{genesis, *},
	storage::{AccountInfo, ContractInfo},
	vm::evm::U256Converter,
};
pub use codec;
pub use frame_support::{self, dispatch::DispatchInfo, weights::Weight};
pub use frame_system::{self, limits::BlockWeights};
pub use pallet_transaction_payment;
pub use primitives::*;
pub use sp_core::{H160, H256, U256};
pub use sp_runtime;
pub use weights::WeightInfo;

#[cfg(doc)]
pub use crate::vm::pvm::SyscallDoc;

pub type BalanceOf<T> =
	<<T as Config>::Currency as Inspect<<T as frame_system::Config>::AccountId>>::Balance;
type TrieId = BoundedVec<u8, ConstU32<128>>;
type ImmutableData = BoundedVec<u8, ConstU32<{ limits::IMMUTABLE_BYTES }>>;
pub(crate) type OnChargeTransactionBalanceOf<T> = <<T as pallet_transaction_payment::Config>::OnChargeTransaction as OnChargeTransaction<T>>::Balance;

/// Used as a sentinel value when reading and writing contract memory.
///
/// It is usually used to signal `None` to a contract when only a primitive is allowed
/// and we don't want to go through encoding a full Rust type. Using `u32::Max` is a safe
/// sentinel because contracts are never allowed to use such a large amount of resources
/// that this value makes sense for a memory location or length.
const SENTINEL: u32 = u32::MAX;

/// The target that is used for the log output emitted by this crate.
///
/// Hence you can use this target to selectively increase the log level for this crate.
///
/// Example: `RUST_LOG=runtime::revive=debug my_code --dev`
const LOG_TARGET: &str = "runtime::revive";

#[frame_support::pallet]
pub mod pallet {
	use super::*;
	use frame_support::{pallet_prelude::*, traits::FindAuthor};
	use frame_system::pallet_prelude::*;
	use sp_core::U256;
	use sp_runtime::Perbill;

	/// The in-code storage version.
	pub(crate) const STORAGE_VERSION: StorageVersion = StorageVersion::new(0);

	#[pallet::pallet]
	#[pallet::storage_version(STORAGE_VERSION)]
	pub struct Pallet<T>(_);

	#[pallet::config(with_default)]
	pub trait Config: frame_system::Config {
		/// The time implementation used to supply timestamps to contracts through `seal_now`.
		type Time: Time;

		/// The fungible in which fees are paid and contract balances are held.
		#[pallet::no_default]
		type Currency: Inspect<Self::AccountId>
			+ Mutate<Self::AccountId>
			+ MutateHold<Self::AccountId, Reason = Self::RuntimeHoldReason>;

		/// The overarching event type.
		#[pallet::no_default_bounds]
		#[allow(deprecated)]
		type RuntimeEvent: From<Event<Self>> + IsType<<Self as frame_system::Config>::RuntimeEvent>;

		/// The overarching call type.
		#[pallet::no_default_bounds]
		type RuntimeCall: Parameter
			+ Dispatchable<RuntimeOrigin = Self::RuntimeOrigin, PostInfo = PostDispatchInfo>
			+ GetDispatchInfo;

		/// Overarching hold reason.
		#[pallet::no_default_bounds]
		type RuntimeHoldReason: From<HoldReason>;

		/// Used to answer contracts' queries regarding the current weight price. This is **not**
		/// used to calculate the actual fee and is only for informational purposes.
		#[pallet::no_default_bounds]
		type WeightPrice: Convert<Weight, BalanceOf<Self>>;

		/// Describes the weights of the dispatchables of this module and is also used to
		/// construct a default cost schedule.
		type WeightInfo: WeightInfo;

		/// Type that allows the runtime authors to add new host functions for a contract to call.
		///
		/// Pass in a tuple of types that implement [`precompiles::Precompile`].
		#[pallet::no_default_bounds]
		#[allow(private_bounds)]
		type Precompiles: precompiles::Precompiles<Self>;

		/// Find the author of the current block.
		type FindAuthor: FindAuthor<Self::AccountId>;

		/// The amount of balance a caller has to pay for each byte of storage.
		///
		/// # Note
		///
		/// It is safe to change this value on a live chain as all refunds are pro rata.
		#[pallet::constant]
		#[pallet::no_default_bounds]
		type DepositPerByte: Get<BalanceOf<Self>>;

		/// The amount of balance a caller has to pay for each storage item.
		///
		/// # Note
		///
		/// It is safe to change this value on a live chain as all refunds are pro rata.
		#[pallet::constant]
		#[pallet::no_default_bounds]
		type DepositPerItem: Get<BalanceOf<Self>>;

		/// The percentage of the storage deposit that should be held for using a code hash.
		/// Instantiating a contract, protects the code from being removed. In order to prevent
		/// abuse these actions are protected with a percentage of the code deposit.
		#[pallet::constant]
		type CodeHashLockupDepositPercent: Get<Perbill>;

		/// Use either valid type is [`address::AccountId32Mapper`] or [`address::H160Mapper`].
		#[pallet::no_default]
		type AddressMapper: AddressMapper<Self>;

		/// Make contract callable functions marked as `#[unstable]` available.
		///
		/// Contracts that use `#[unstable]` functions won't be able to be uploaded unless
		/// this is set to `true`. This is only meant for testnets and dev nodes in order to
		/// experiment with new features.
		///
		/// # Warning
		///
		/// Do **not** set to `true` on productions chains.
		#[pallet::constant]
		type UnsafeUnstableInterface: Get<bool>;

		/// Allow EVM bytecode to be uploaded and instantiated.
		#[pallet::constant]
		type AllowEVMBytecode: Get<bool>;

		/// Origin allowed to upload code.
		///
		/// By default, it is safe to set this to `EnsureSigned`, allowing anyone to upload contract
		/// code.
		#[pallet::no_default_bounds]
		type UploadOrigin: EnsureOrigin<Self::RuntimeOrigin, Success = Self::AccountId>;

		/// Origin allowed to instantiate code.
		///
		/// # Note
		///
		/// This is not enforced when a contract instantiates another contract. The
		/// [`Self::UploadOrigin`] should make sure that no code is deployed that does unwanted
		/// instantiations.
		///
		/// By default, it is safe to set this to `EnsureSigned`, allowing anyone to instantiate
		/// contract code.
		#[pallet::no_default_bounds]
		type InstantiateOrigin: EnsureOrigin<Self::RuntimeOrigin, Success = Self::AccountId>;

		/// The amount of memory in bytes that parachain nodes a lot to the runtime.
		///
		/// This is used in [`Pallet::integrity_test`] to make sure that the runtime has enough
		/// memory to support this pallet if set to the correct value.
		type RuntimeMemory: Get<u32>;

		/// The amount of memory in bytes that relay chain validators a lot to the PoV.
		///
		/// This is used in [`Pallet::integrity_test`] to make sure that the runtime has enough
		/// memory to support this pallet if set to the correct value.
		///
		/// This value is usually higher than [`Self::RuntimeMemory`] to account for the fact
		/// that validators have to hold all storage items in PvF memory.
		type PVFMemory: Get<u32>;

		/// The [EIP-155](https://eips.ethereum.org/EIPS/eip-155) chain ID.
		///
		/// This is a unique identifier assigned to each blockchain network,
		/// preventing replay attacks.
		#[pallet::constant]
		type ChainId: Get<u64>;

		/// The ratio between the decimal representation of the native token and the ETH token.
		#[pallet::constant]
		type NativeToEthRatio: Get<u32>;

		/// Encode and decode Ethereum gas values.
		/// Only valid value is `()`. See [`GasEncoder`].
		#[pallet::no_default_bounds]
		type EthGasEncoder: GasEncoder<BalanceOf<Self>>;
	}

	/// Container for different types that implement [`DefaultConfig`]` of this pallet.
	pub mod config_preludes {
		use super::*;
		use frame_support::{
			derive_impl,
			traits::{ConstBool, ConstU32},
		};
		use frame_system::EnsureSigned;
		use sp_core::parameter_types;

		type Balance = u64;
		const UNITS: Balance = 10_000_000_000;
		const CENTS: Balance = UNITS / 100;

		pub const fn deposit(items: u32, bytes: u32) -> Balance {
			items as Balance * 1 * CENTS + (bytes as Balance) * 1 * CENTS
		}

		parameter_types! {
			pub const DepositPerItem: Balance = deposit(1, 0);
			pub const DepositPerByte: Balance = deposit(0, 1);
			pub const CodeHashLockupDepositPercent: Perbill = Perbill::from_percent(0);
		}

		/// A type providing default configurations for this pallet in testing environment.
		pub struct TestDefaultConfig;

		impl Time for TestDefaultConfig {
			type Moment = u64;
			fn now() -> Self::Moment {
				0u64
			}
		}

		impl<T: From<u64>> Convert<Weight, T> for TestDefaultConfig {
			fn convert(w: Weight) -> T {
				w.ref_time().into()
			}
		}

		#[derive_impl(frame_system::config_preludes::TestDefaultConfig, no_aggregated_types)]
		impl frame_system::DefaultConfig for TestDefaultConfig {}

		#[frame_support::register_default_impl(TestDefaultConfig)]
		impl DefaultConfig for TestDefaultConfig {
			#[inject_runtime_type]
			type RuntimeEvent = ();

			#[inject_runtime_type]
			type RuntimeHoldReason = ();

			#[inject_runtime_type]
			type RuntimeCall = ();
			type Precompiles = ();
			type CodeHashLockupDepositPercent = CodeHashLockupDepositPercent;
			type DepositPerByte = DepositPerByte;
			type DepositPerItem = DepositPerItem;
			type Time = Self;
			type UnsafeUnstableInterface = ConstBool<true>;
			type AllowEVMBytecode = ConstBool<true>;
			type UploadOrigin = EnsureSigned<Self::AccountId>;
			type InstantiateOrigin = EnsureSigned<Self::AccountId>;
			type WeightInfo = ();
			type WeightPrice = Self;
			type RuntimeMemory = ConstU32<{ 128 * 1024 * 1024 }>;
			type PVFMemory = ConstU32<{ 512 * 1024 * 1024 }>;
			type ChainId = ConstU64<42>;
			type NativeToEthRatio = ConstU32<1_000_000>;
			type EthGasEncoder = ();
			type FindAuthor = ();
		}
	}

	#[pallet::event]
	pub enum Event<T: Config> {
		/// A custom event emitted by the contract.
		ContractEmitted {
			/// The contract that emitted the event.
			contract: H160,
			/// Data supplied by the contract. Metadata generated during contract compilation
			/// is needed to decode it.
			data: Vec<u8>,
			/// A list of topics used to index the event.
			/// Number of topics is capped by [`limits::NUM_EVENT_TOPICS`].
			topics: Vec<H256>,
		},

		/// Contract deployed by deployer at the specified address.
		Instantiated { deployer: H160, contract: H160 },
	}

	#[pallet::error]
	#[repr(u8)]
	pub enum Error<T> {
		/// Invalid schedule supplied, e.g. with zero weight of a basic operation.
		InvalidSchedule = 0x01,
		/// Invalid combination of flags supplied to `seal_call` or `seal_delegate_call`.
		InvalidCallFlags = 0x02,
		/// The executed contract exhausted its gas limit.
		OutOfGas = 0x03,
		/// Performing the requested transfer failed. Probably because there isn't enough
		/// free balance in the sender's account.
		TransferFailed = 0x04,
		/// Performing a call was denied because the calling depth reached the limit
		/// of what is specified in the schedule.
		MaxCallDepthReached = 0x05,
		/// No contract was found at the specified address.
		ContractNotFound = 0x06,
		/// No code could be found at the supplied code hash.
		CodeNotFound = 0x07,
		/// No code info could be found at the supplied code hash.
		CodeInfoNotFound = 0x08,
		/// A buffer outside of sandbox memory was passed to a contract API function.
		OutOfBounds = 0x09,
		/// Input passed to a contract API function failed to decode as expected type.
		DecodingFailed = 0x0A,
		/// Contract trapped during execution.
		ContractTrapped = 0x0B,
		/// Event body or storage item exceeds [`limits::PAYLOAD_BYTES`].
		ValueTooLarge = 0x0C,
		/// Termination of a contract is not allowed while the contract is already
		/// on the call stack. Can be triggered by `seal_terminate`.
		TerminatedWhileReentrant = 0x0D,
		/// `seal_call` forwarded this contracts input. It therefore is no longer available.
		InputForwarded = 0x0E,
		/// The amount of topics passed to `seal_deposit_events` exceeds the limit.
		TooManyTopics = 0x0F,
		/// A contract with the same AccountId already exists.
		DuplicateContract = 0x12,
		/// A contract self destructed in its constructor.
		///
		/// This can be triggered by a call to `seal_terminate`.
		TerminatedInConstructor = 0x13,
		/// A call tried to invoke a contract that is flagged as non-reentrant.
		ReentranceDenied = 0x14,
		/// A contract called into the runtime which then called back into this pallet.
		ReenteredPallet = 0x15,
		/// A contract attempted to invoke a state modifying API while being in read-only mode.
		StateChangeDenied = 0x16,
		/// Origin doesn't have enough balance to pay the required storage deposits.
		StorageDepositNotEnoughFunds = 0x17,
		/// More storage was created than allowed by the storage deposit limit.
		StorageDepositLimitExhausted = 0x18,
		/// Code removal was denied because the code is still in use by at least one contract.
		CodeInUse = 0x19,
		/// The contract ran to completion but decided to revert its storage changes.
		/// Please note that this error is only returned from extrinsics. When called directly
		/// or via RPC an `Ok` will be returned. In this case the caller needs to inspect the flags
		/// to determine whether a reversion has taken place.
		ContractReverted = 0x1A,
		/// The contract failed to compile or is missing the correct entry points.
		///
		/// A more detailed error can be found on the node console if debug messages are enabled
		/// by supplying `-lruntime::revive=debug`.
		CodeRejected = 0x1B,
		/// The code blob supplied is larger than [`limits::code::BLOB_BYTES`].
		BlobTooLarge = 0x1C,
		/// The contract declares too much memory (ro + rw + stack).
		StaticMemoryTooLarge = 0x1D,
		/// The program contains a basic block that is larger than allowed.
		BasicBlockTooLarge = 0x1E,
		/// The program contains an invalid instruction.
		InvalidInstruction = 0x1F,
		/// The contract has reached its maximum number of delegate dependencies.
		MaxDelegateDependenciesReached = 0x20,
		/// The dependency was not found in the contract's delegate dependencies.
		DelegateDependencyNotFound = 0x21,
		/// The contract already depends on the given delegate dependency.
		DelegateDependencyAlreadyExists = 0x22,
		/// Can not add a delegate dependency to the code hash of the contract itself.
		CannotAddSelfAsDelegateDependency = 0x23,
		/// Can not add more data to transient storage.
		OutOfTransientStorage = 0x24,
		/// The contract tried to call a syscall which does not exist (at its current api level).
		InvalidSyscall = 0x25,
		/// Invalid storage flags were passed to one of the storage syscalls.
		InvalidStorageFlags = 0x26,
		/// PolkaVM failed during code execution. Probably due to a malformed program.
		ExecutionFailed = 0x27,
		/// Failed to convert a U256 to a Balance.
		BalanceConversionFailed = 0x28,
		/// Immutable data can only be set during deploys and only be read during calls.
		/// Additionally, it is only valid to set the data once and it must not be empty.
		InvalidImmutableAccess = 0x2A,
		/// An `AccountID32` account tried to interact with the pallet without having a mapping.
		///
		/// Call [`Pallet::map_account`] in order to create a mapping for the account.
		AccountUnmapped = 0x2B,
		/// Tried to map an account that is already mapped.
		AccountAlreadyMapped = 0x2C,
		/// The transaction used to dry-run a contract is invalid.
		InvalidGenericTransaction = 0x2D,
		/// The refcount of a code either over or underflowed.
		RefcountOverOrUnderflow = 0x2E,
		/// Unsupported precompile address.
		UnsupportedPrecompileAddress = 0x2F,
		/// The calldata exceeds [`limits::CALLDATA_BYTES`].
		CallDataTooLarge = 0x30,
		/// The return data exceeds [`limits::CALLDATA_BYTES`].
		ReturnDataTooLarge = 0x31,
	}

	/// A reason for the pallet revive placing a hold on funds.
	#[pallet::composite_enum]
	pub enum HoldReason {
		/// The Pallet has reserved it for storing code on-chain.
		CodeUploadDepositReserve,
		/// The Pallet has reserved it for storage deposit.
		StorageDepositReserve,
		/// Deposit for creating an address mapping in [`OriginalAccount`].
		AddressMapping,
	}

	/// A mapping from a contract's code hash to its code.
	/// The code's size is bounded by [`crate::limits::BLOB_BYTES`] for PVM and
	/// [`revm::primitives::eip170::MAX_CODE_SIZE`] for EVM bytecode.
	#[pallet::storage]
	#[pallet::unbounded]
	pub(crate) type PristineCode<T: Config> = StorageMap<_, Identity, H256, Vec<u8>>;

	/// A mapping from a contract's code hash to its code info.
	#[pallet::storage]
	pub(crate) type CodeInfoOf<T: Config> = StorageMap<_, Identity, H256, CodeInfo<T>>;

	/// The data associated to a contract or externally owned account.
	#[pallet::storage]
	pub(crate) type AccountInfoOf<T: Config> = StorageMap<_, Identity, H160, AccountInfo<T>>;

	/// The immutable data associated with a given account.
	#[pallet::storage]
	pub(crate) type ImmutableDataOf<T: Config> = StorageMap<_, Identity, H160, ImmutableData>;

	/// Evicted contracts that await child trie deletion.
	///
	/// Child trie deletion is a heavy operation depending on the amount of storage items
	/// stored in said trie. Therefore this operation is performed lazily in `on_idle`.
	#[pallet::storage]
	pub(crate) type DeletionQueue<T: Config> = StorageMap<_, Twox64Concat, u32, TrieId>;

	/// A pair of monotonic counters used to track the latest contract marked for deletion
	/// and the latest deleted contract in queue.
	#[pallet::storage]
	pub(crate) type DeletionQueueCounter<T: Config> =
		StorageValue<_, DeletionQueueManager<T>, ValueQuery>;

	/// Map a Ethereum address to its original `AccountId32`.
	///
	/// When deriving a `H160` from an `AccountId32` we use a hash function. In order to
	/// reconstruct the original account we need to store the reverse mapping here.
	/// Register your `AccountId32` using [`Pallet::map_account`] in order to
	/// use it with this pallet.
	#[pallet::storage]
	pub(crate) type OriginalAccount<T: Config> = StorageMap<_, Identity, H160, AccountId32>;

	pub mod genesis {
		use super::*;
		use crate::evm::Bytes32;

		/// Genesis configuration for contract-specific data.
		#[derive(Clone, PartialEq, Debug, Default, serde::Serialize, serde::Deserialize)]
		pub struct ContractData {
			/// Contract code.
			pub code: Vec<u8>,
			/// Initial storage entries as 32-byte key/value pairs.
			pub storage: alloc::collections::BTreeMap<Bytes32, Bytes32>,
		}

		/// Genesis configuration for a contract account.
		#[derive(PartialEq, Default, Debug, Clone, serde::Serialize, serde::Deserialize)]
		pub struct Account<T: Config> {
			/// Contract address.
			pub address: H160,
			/// Contract balance.
			#[serde(default)]
			pub balance: U256,
			/// Account nonce
			#[serde(default)]
			pub nonce: T::Nonce,
			/// Contract-specific data (code and storage). None for EOAs.
			#[serde(flatten, skip_serializing_if = "Option::is_none")]
			pub contract_data: Option<ContractData>,
		}
	}

	#[pallet::genesis_config]
	#[derive(Debug, PartialEq, frame_support::DefaultNoBound)]
	pub struct GenesisConfig<T: Config> {
		/// List of native Substrate accounts (typically `AccountId32`) to be mapped at genesis
		/// block, enabling them to interact with smart contracts.
		#[serde(default, skip_serializing_if = "Vec::is_empty")]
		pub mapped_accounts: Vec<T::AccountId>,

		/// Account entries (both EOAs and contracts)
		#[serde(default, skip_serializing_if = "Vec::is_empty")]
		pub accounts: Vec<genesis::Account<T>>,
	}

	#[pallet::genesis_build]
	impl<T: Config> BuildGenesisConfig for GenesisConfig<T>
	where
		BalanceOf<T>: Into<U256> + TryFrom<U256> + Bounded,
		MomentOf<T>: Into<U256>,
		T::Hash: frame_support::traits::IsType<H256>,
	{
		fn build(&self) {
			use crate::{exec::Key, vm::ContractBlob};
			use frame_support::traits::fungible::Mutate;

			if !System::<T>::account_exists(&Pallet::<T>::account_id()) {
				let _ = T::Currency::mint_into(
					&Pallet::<T>::account_id(),
					T::Currency::minimum_balance(),
				);
			}

			for id in &self.mapped_accounts {
				if let Err(err) = T::AddressMapper::map_no_deposit(id) {
					log::error!(target: LOG_TARGET, "Failed to map account {id:?}: {err:?}");
				}
			}

			let owner = Pallet::<T>::account_id();

			for genesis::Account { address, balance, nonce, contract_data } in &self.accounts {
				let account_id = T::AddressMapper::to_account_id(address);

<<<<<<< HEAD
				log::debug!(target: LOG_TARGET, "Genesis account {address:?} with balance {value:?} and dust {dust:?}");
				let _ =
					T::Currency::set_balance(&account_id, value + T::Currency::minimum_balance());
=======
>>>>>>> ae7177e0
				frame_system::Account::<T>::mutate(&account_id, |info| {
					info.nonce = (*nonce).into();
				});

				match contract_data {
					None => {
						AccountInfoOf::<T>::insert(
							address,
							AccountInfo { account_type: AccountType::EOA, dust: 0 },
						);
					},
					Some(genesis::ContractData { code, storage }) => {
						let blob = if code.starts_with(&polkavm_common::program::BLOB_MAGIC) {
							ContractBlob::<T>::from_pvm_code(   code.clone(), owner.clone()).inspect_err(|err| {
								log::error!(target: LOG_TARGET, "Failed to create PVM ContractBlob for {address:?}: {err:?}");
							})
						} else {
							ContractBlob::<T>::from_evm_runtime_code(code.clone(), account_id).inspect_err(|err| {
								log::error!(target: LOG_TARGET, "Failed to create EVM ContractBlob for {address:?}: {err:?}");
							})
						};

						let Ok(blob) = blob else {
							continue;
						};

						let code_hash = *blob.code_hash();
						let Ok(info) = <ContractInfo<T>>::new(&address, 0u32.into(), code_hash)
							.inspect_err(|err| {
								log::error!(target: LOG_TARGET, "Failed to create ContractInfo for {address:?}: {err:?}");
							})
						else {
							continue;
						};

						AccountInfoOf::<T>::insert(
							address,
							AccountInfo { account_type: info.clone().into(), dust: 0 },
						);

						<PristineCode<T>>::insert(blob.code_hash(), code);
						<CodeInfoOf<T>>::insert(blob.code_hash(), blob.code_info().clone());
						for (k, v) in storage {
							let _ = info.write(&Key::from_fixed(k.0), Some(v.0.to_vec()), None, false).inspect_err(|err| {
								log::error!(target: LOG_TARGET, "Failed to write genesis storage for {address:?} at key {k:?}: {err:?}");
							});
						}
					},
				}

				let _ = Pallet::<T>::set_evm_balance(address, *balance).inspect_err(|err| {
					log::error!(target: LOG_TARGET, "Failed to set EVM balance for {address:?}: {err:?}");
				});
			}
		}
	}

	#[pallet::hooks]
	impl<T: Config> Hooks<BlockNumberFor<T>> for Pallet<T> {
		fn on_initialize(_block: BlockNumberFor<T>) -> Weight {
			// Warm up the pallet account.
			System::<T>::account_exists(&Pallet::<T>::account_id());
			return T::DbWeight::get().reads(1)
		}
		fn on_idle(_block: BlockNumberFor<T>, limit: Weight) -> Weight {
			let mut meter = WeightMeter::with_limit(limit);
			ContractInfo::<T>::process_deletion_queue_batch(&mut meter);
			meter.consumed()
		}

		fn integrity_test() {
			assert!(T::ChainId::get() > 0, "ChainId must be greater than 0");

			// The memory available in the block building runtime
			let max_runtime_mem: u32 = T::RuntimeMemory::get();

			// We only allow 50% of the runtime memory to be utilized by the contracts call
			// stack, keeping the rest for other facilities, such as PoV, etc.
			const TOTAL_MEMORY_DEVIDER: u32 = 2;

			// Check that the configured memory limits fit into runtime memory.
			//
			// Dynamic allocations are not available, yet. Hence they are not taken into
			// consideration here.
			let memory_left = i64::from(max_runtime_mem)
				.saturating_div(TOTAL_MEMORY_DEVIDER.into())
				.saturating_sub(limits::MEMORY_REQUIRED.into());

			log::debug!(target: LOG_TARGET, "Integrity check: memory_left={} KB", memory_left / 1024);

			assert!(
				memory_left >= 0,
				"Runtime does not have enough memory for current limits. Additional runtime memory required: {} KB",
				memory_left.saturating_mul(TOTAL_MEMORY_DEVIDER.into()).abs() / 1024
			);

			// Validators are configured to be able to use more memory than block builders. This is
			// because in addition to `max_runtime_mem` they need to hold additional data in
			// memory: PoV in multiple copies (1x encoded + 2x decoded) and all storage which
			// includes emitted events. The assumption is that storage/events size
			// can be a maximum of half of the validator runtime memory - max_runtime_mem.
			let max_block_ref_time = T::BlockWeights::get()
				.get(DispatchClass::Normal)
				.max_total
				.unwrap_or_else(|| T::BlockWeights::get().max_block)
				.ref_time();
			let max_payload_size = limits::PAYLOAD_BYTES;
			let max_key_size =
				Key::try_from_var(alloc::vec![0u8; limits::STORAGE_KEY_BYTES as usize])
					.expect("Key of maximal size shall be created")
					.hash()
					.len() as u32;

			let max_immutable_key_size = T::AccountId::max_encoded_len() as u32;
			let max_immutable_size: u32 = ((max_block_ref_time /
				(<RuntimeCosts as gas::Token<T>>::weight(&RuntimeCosts::SetImmutableData(
					limits::IMMUTABLE_BYTES,
				))
				.ref_time()))
			.saturating_mul(limits::IMMUTABLE_BYTES.saturating_add(max_immutable_key_size) as u64))
			.try_into()
			.expect("Immutable data size too big");

			// We can use storage to store items using the available block ref_time with the
			// `set_storage` host function.
			let max_storage_size: u32 = ((max_block_ref_time /
				(<RuntimeCosts as gas::Token<T>>::weight(&RuntimeCosts::SetStorage {
					new_bytes: max_payload_size,
					old_bytes: 0,
				})
				.ref_time()))
			.saturating_mul(max_payload_size.saturating_add(max_key_size) as u64))
			.saturating_add(max_immutable_size.into())
			.try_into()
			.expect("Storage size too big");

			let max_pvf_mem: u32 = T::PVFMemory::get();
			let storage_size_limit = max_pvf_mem.saturating_sub(max_runtime_mem) / 2;

			assert!(
				max_storage_size < storage_size_limit,
				"Maximal storage size {} exceeds the storage limit {}",
				max_storage_size,
				storage_size_limit
			);

			// We can use storage to store events using the available block ref_time with the
			// `deposit_event` host function. The overhead of stored events, which is around 100B,
			// is not taken into account to simplify calculations, as it does not change much.
			let max_events_size: u32 = ((max_block_ref_time /
				(<RuntimeCosts as gas::Token<T>>::weight(&RuntimeCosts::DepositEvent {
					num_topic: 0,
					len: max_payload_size,
				})
				.saturating_add(<RuntimeCosts as gas::Token<T>>::weight(&RuntimeCosts::HostFn))
				.ref_time()))
			.saturating_mul(max_payload_size as u64))
			.try_into()
			.expect("Events size too big");

			assert!(
				max_events_size < storage_size_limit,
				"Maximal events size {} exceeds the events limit {}",
				max_events_size,
				storage_size_limit
			);
		}
	}

	#[pallet::call]
	impl<T: Config> Pallet<T>
	where
		BalanceOf<T>: Into<U256> + TryFrom<U256>,
		MomentOf<T>: Into<U256>,
		T::Hash: frame_support::traits::IsType<H256>,
	{
		/// A raw EVM transaction, typically dispatched by an Ethereum JSON-RPC server.
		///
		/// # Parameters
		///
		/// * `payload`: The encoded [`crate::evm::TransactionSigned`].
		/// * `gas_limit`: The gas limit enforced during contract execution.
		/// * `storage_deposit_limit`: The maximum balance that can be charged to the caller for
		///   storage usage.
		///
		/// # Note
		///
		/// This call cannot be dispatched directly; attempting to do so will result in a failed
		/// transaction. It serves as a wrapper for an Ethereum transaction. When submitted, the
		/// runtime converts it into a [`sp_runtime::generic::CheckedExtrinsic`] by recovering the
		/// signer and validating the transaction.
		#[allow(unused_variables)]
		#[pallet::call_index(0)]
		#[pallet::weight(Weight::MAX)]
		pub fn eth_transact(origin: OriginFor<T>, payload: Vec<u8>) -> DispatchResultWithPostInfo {
			Err(frame_system::Error::CallFiltered::<T>.into())
		}

		/// Makes a call to an account, optionally transferring some balance.
		///
		/// # Parameters
		///
		/// * `dest`: Address of the contract to call.
		/// * `value`: The balance to transfer from the `origin` to `dest`.
		/// * `gas_limit`: The gas limit enforced when executing the constructor.
		/// * `storage_deposit_limit`: The maximum amount of balance that can be charged from the
		///   caller to pay for the storage consumed.
		/// * `data`: The input data to pass to the contract.
		///
		/// * If the account is a smart-contract account, the associated code will be
		/// executed and any value will be transferred.
		/// * If the account is a regular account, any value will be transferred.
		/// * If no account exists and the call value is not less than `existential_deposit`,
		/// a regular account will be created and any value will be transferred.
		#[pallet::call_index(1)]
		#[pallet::weight(T::WeightInfo::call().saturating_add(*gas_limit))]
		pub fn call(
			origin: OriginFor<T>,
			dest: H160,
			#[pallet::compact] value: BalanceOf<T>,
			gas_limit: Weight,
			#[pallet::compact] storage_deposit_limit: BalanceOf<T>,
			data: Vec<u8>,
		) -> DispatchResultWithPostInfo {
			let mut output = Self::bare_call(
				origin,
				dest,
				Pallet::<T>::convert_native_to_evm(value),
				gas_limit,
				DepositLimit::Balance(storage_deposit_limit),
				data,
			);

			if let Ok(return_value) = &output.result {
				if return_value.did_revert() {
					output.result = Err(<Error<T>>::ContractReverted.into());
				}
			}
			dispatch_result(output.result, output.gas_consumed, T::WeightInfo::call())
		}

		/// Instantiates a contract from a previously deployed vm binary.
		///
		/// This function is identical to [`Self::instantiate_with_code`] but without the
		/// code deployment step. Instead, the `code_hash` of an on-chain deployed vm binary
		/// must be supplied.
		#[pallet::call_index(2)]
		#[pallet::weight(
			T::WeightInfo::instantiate(data.len() as u32).saturating_add(*gas_limit)
		)]
		pub fn instantiate(
			origin: OriginFor<T>,
			#[pallet::compact] value: BalanceOf<T>,
			gas_limit: Weight,
			#[pallet::compact] storage_deposit_limit: BalanceOf<T>,
			code_hash: sp_core::H256,
			data: Vec<u8>,
			salt: Option<[u8; 32]>,
		) -> DispatchResultWithPostInfo {
			let data_len = data.len() as u32;
			let mut output = Self::bare_instantiate(
				origin,
				Pallet::<T>::convert_native_to_evm(value),
				gas_limit,
				DepositLimit::Balance(storage_deposit_limit),
				Code::Existing(code_hash),
				data,
				salt,
				BumpNonce::Yes,
			);
			if let Ok(retval) = &output.result {
				if retval.result.did_revert() {
					output.result = Err(<Error<T>>::ContractReverted.into());
				}
			}
			dispatch_result(
				output.result.map(|result| result.result),
				output.gas_consumed,
				T::WeightInfo::instantiate(data_len),
			)
		}

		/// Instantiates a new contract from the supplied `code` optionally transferring
		/// some balance.
		///
		/// This dispatchable has the same effect as calling [`Self::upload_code`] +
		/// [`Self::instantiate`]. Bundling them together provides efficiency gains. Please
		/// also check the documentation of [`Self::upload_code`].
		///
		/// # Parameters
		///
		/// * `value`: The balance to transfer from the `origin` to the newly created contract.
		/// * `gas_limit`: The gas limit enforced when executing the constructor.
		/// * `storage_deposit_limit`: The maximum amount of balance that can be charged/reserved
		///   from the caller to pay for the storage consumed.
		/// * `code`: The contract code to deploy in raw bytes.
		/// * `data`: The input data to pass to the contract constructor.
		/// * `salt`: Used for the address derivation. If `Some` is supplied then `CREATE2`
		/// 	semantics are used. If `None` then `CRATE1` is used.
		///
		///
		/// Instantiation is executed as follows:
		///
		/// - The supplied `code` is deployed, and a `code_hash` is created for that code.
		/// - If the `code_hash` already exists on the chain the underlying `code` will be shared.
		/// - The destination address is computed based on the sender, code_hash and the salt.
		/// - The smart-contract account is created at the computed address.
		/// - The `value` is transferred to the new account.
		/// - The `deploy` function is executed in the context of the newly-created account.
		#[pallet::call_index(3)]
		#[pallet::weight(
			T::WeightInfo::instantiate_with_code(code.len() as u32, data.len() as u32)
			.saturating_add(*gas_limit)
		)]
		pub fn instantiate_with_code(
			origin: OriginFor<T>,
			#[pallet::compact] value: BalanceOf<T>,
			gas_limit: Weight,
			#[pallet::compact] storage_deposit_limit: BalanceOf<T>,
			code: Vec<u8>,
			data: Vec<u8>,
			salt: Option<[u8; 32]>,
		) -> DispatchResultWithPostInfo {
			let code_len = code.len() as u32;
			let data_len = data.len() as u32;
			let mut output = Self::bare_instantiate(
				origin,
				Pallet::<T>::convert_native_to_evm(value),
				gas_limit,
				DepositLimit::Balance(storage_deposit_limit),
				Code::Upload(code),
				data,
				salt,
				BumpNonce::Yes,
			);
			if let Ok(retval) = &output.result {
				if retval.result.did_revert() {
					output.result = Err(<Error<T>>::ContractReverted.into());
				}
			}
			dispatch_result(
				output.result.map(|result| result.result),
				output.gas_consumed,
				T::WeightInfo::instantiate_with_code(code_len, data_len),
			)
		}

		/// Same as [`Self::instantiate_with_code`], but intended to be dispatched **only**
		/// by an EVM transaction through the EVM compatibility layer.
		///
		/// Calling this dispatchable ensures that the origin's nonce is bumped only once,
		/// via the `CheckNonce` transaction extension. In contrast, [`Self::instantiate_with_code`]
		/// also bumps the nonce after contract instantiation, since it may be invoked multiple
		/// times within a batch call transaction.
		#[pallet::call_index(10)]
		#[pallet::weight(
			T::WeightInfo::eth_instantiate_with_code(code.len() as u32, data.len() as u32, Pallet::<T>::has_dust(*value).into())
			.saturating_add(*gas_limit)
		)]
		pub fn eth_instantiate_with_code(
			origin: OriginFor<T>,
			value: U256,
			gas_limit: Weight,
			#[pallet::compact] storage_deposit_limit: BalanceOf<T>,
			code: Vec<u8>,
			data: Vec<u8>,
		) -> DispatchResultWithPostInfo {
			let code_len = code.len() as u32;
			let data_len = data.len() as u32;
			let mut output = Self::bare_instantiate(
				origin,
				value,
				gas_limit,
				DepositLimit::Balance(storage_deposit_limit),
				Code::Upload(code),
				data,
				None,
				BumpNonce::No,
			);

			if let Ok(retval) = &output.result {
				if retval.result.did_revert() {
					output.result = Err(<Error<T>>::ContractReverted.into());
				}
			}
			dispatch_result(
				output.result.map(|result| result.result),
				output.gas_consumed,
				T::WeightInfo::eth_instantiate_with_code(
					code_len,
					data_len,
					Pallet::<T>::has_dust(value).into(),
				),
			)
		}

		/// Same as [`Self::call`], but intended to be dispatched **only**
		/// by an EVM transaction through the EVM compatibility layer.
		#[pallet::call_index(11)]
		#[pallet::weight(T::WeightInfo::eth_call(Pallet::<T>::has_dust(*value).into()).saturating_add(*gas_limit))]
		pub fn eth_call(
			origin: OriginFor<T>,
			dest: H160,
			value: U256,
			gas_limit: Weight,
			#[pallet::compact] storage_deposit_limit: BalanceOf<T>,
			data: Vec<u8>,
		) -> DispatchResultWithPostInfo {
			let mut output = Self::bare_call(
				origin,
				dest,
				value,
				gas_limit,
				DepositLimit::Balance(storage_deposit_limit),
				data,
			);

			if let Ok(return_value) = &output.result {
				if return_value.did_revert() {
					output.result = Err(<Error<T>>::ContractReverted.into());
				}
			}
			dispatch_result(
				output.result,
				output.gas_consumed,
				T::WeightInfo::eth_call(Pallet::<T>::has_dust(value).into()),
			)
		}

		/// Upload new `code` without instantiating a contract from it.
		///
		/// If the code does not already exist a deposit is reserved from the caller
		/// The size of the reserve depends on the size of the supplied `code`.
		///
		/// # Note
		///
		/// Anyone can instantiate a contract from any uploaded code and thus prevent its removal.
		/// To avoid this situation a constructor could employ access control so that it can
		/// only be instantiated by permissioned entities. The same is true when uploading
		/// through [`Self::instantiate_with_code`].
		///
		/// If the refcount of the code reaches zero after terminating the last contract that
		/// references this code, the code will be removed automatically.
		#[pallet::call_index(4)]
		#[pallet::weight(T::WeightInfo::upload_code(code.len() as u32))]
		pub fn upload_code(
			origin: OriginFor<T>,
			code: Vec<u8>,
			#[pallet::compact] storage_deposit_limit: BalanceOf<T>,
		) -> DispatchResult {
			Self::bare_upload_code(origin, code, storage_deposit_limit).map(|_| ())
		}

		/// Remove the code stored under `code_hash` and refund the deposit to its owner.
		///
		/// A code can only be removed by its original uploader (its owner) and only if it is
		/// not used by any contract.
		#[pallet::call_index(5)]
		#[pallet::weight(T::WeightInfo::remove_code())]
		pub fn remove_code(
			origin: OriginFor<T>,
			code_hash: sp_core::H256,
		) -> DispatchResultWithPostInfo {
			let origin = ensure_signed(origin)?;
			<ContractBlob<T>>::remove(&origin, code_hash)?;
			// we waive the fee because removing unused code is beneficial
			Ok(Pays::No.into())
		}

		/// Privileged function that changes the code of an existing contract.
		///
		/// This takes care of updating refcounts and all other necessary operations. Returns
		/// an error if either the `code_hash` or `dest` do not exist.
		///
		/// # Note
		///
		/// This does **not** change the address of the contract in question. This means
		/// that the contract address is no longer derived from its code hash after calling
		/// this dispatchable.
		#[pallet::call_index(6)]
		#[pallet::weight(T::WeightInfo::set_code())]
		pub fn set_code(
			origin: OriginFor<T>,
			dest: H160,
			code_hash: sp_core::H256,
		) -> DispatchResult {
			ensure_root(origin)?;
			<AccountInfoOf<T>>::try_mutate(&dest, |account| {
				let Some(account) = account else {
					return Err(<Error<T>>::ContractNotFound.into());
				};

				let AccountType::Contract(ref mut contract) = account.account_type else {
					return Err(<Error<T>>::ContractNotFound.into());
				};

				<CodeInfo<T>>::increment_refcount(code_hash)?;
				let _ = <CodeInfo<T>>::decrement_refcount(contract.code_hash)?;
				contract.code_hash = code_hash;

				Ok(())
			})
		}

		/// Register the callers account id so that it can be used in contract interactions.
		///
		/// This will error if the origin is already mapped or is a eth native `Address20`. It will
		/// take a deposit that can be released by calling [`Self::unmap_account`].
		#[pallet::call_index(7)]
		#[pallet::weight(T::WeightInfo::map_account())]
		pub fn map_account(origin: OriginFor<T>) -> DispatchResult {
			let origin = ensure_signed(origin)?;
			T::AddressMapper::map(&origin)
		}

		/// Unregister the callers account id in order to free the deposit.
		///
		/// There is no reason to ever call this function other than freeing up the deposit.
		/// This is only useful when the account should no longer be used.
		#[pallet::call_index(8)]
		#[pallet::weight(T::WeightInfo::unmap_account())]
		pub fn unmap_account(origin: OriginFor<T>) -> DispatchResult {
			let origin = ensure_signed(origin)?;
			T::AddressMapper::unmap(&origin)
		}

		/// Dispatch an `call` with the origin set to the callers fallback address.
		///
		/// Every `AccountId32` can control its corresponding fallback account. The fallback account
		/// is the `AccountId20` with the last 12 bytes set to `0xEE`. This is essentially a
		/// recovery function in case an `AccountId20` was used without creating a mapping first.
		#[pallet::call_index(9)]
		#[pallet::weight({
			let dispatch_info = call.get_dispatch_info();
			(
				T::WeightInfo::dispatch_as_fallback_account().saturating_add(dispatch_info.call_weight),
				dispatch_info.class
			)
		})]
		pub fn dispatch_as_fallback_account(
			origin: OriginFor<T>,
			call: Box<<T as Config>::RuntimeCall>,
		) -> DispatchResultWithPostInfo {
			let origin = ensure_signed(origin)?;
			let unmapped_account =
				T::AddressMapper::to_fallback_account_id(&T::AddressMapper::to_address(&origin));
			call.dispatch(RawOrigin::Signed(unmapped_account).into())
		}
	}
}

/// Create a dispatch result reflecting the amount of consumed gas.
fn dispatch_result<R>(
	result: Result<R, DispatchError>,
	gas_consumed: Weight,
	base_weight: Weight,
) -> DispatchResultWithPostInfo {
	let post_info = PostDispatchInfo {
		actual_weight: Some(gas_consumed.saturating_add(base_weight)),
		pays_fee: Default::default(),
	};

	result
		.map(|_| post_info)
		.map_err(|e| DispatchErrorWithPostInfo { post_info, error: e })
}

impl<T: Config> Pallet<T>
where
	BalanceOf<T>: Into<U256> + TryFrom<U256> + Bounded,
	MomentOf<T>: Into<U256>,
	T::Hash: frame_support::traits::IsType<H256>,
{
	/// A generalized version of [`Self::call`].
	///
	/// Identical to [`Self::call`] but tailored towards being called by other code within the
	/// runtime as opposed to from an extrinsic. It returns more information and allows the
	/// enablement of features that are not suitable for an extrinsic (debugging, event
	/// collection).
	pub fn bare_call(
		origin: OriginFor<T>,
		dest: H160,
		evm_value: U256,
		gas_limit: Weight,
		storage_deposit_limit: DepositLimit<BalanceOf<T>>,
		data: Vec<u8>,
	) -> ContractResult<ExecReturnValue, BalanceOf<T>> {
		let mut gas_meter = GasMeter::new(gas_limit);
		let mut storage_deposit = Default::default();

		let try_call = || {
			let origin = Origin::from_runtime_origin(origin)?;
			let mut storage_meter = StorageMeter::new(storage_deposit_limit.limit());
			let result = ExecStack::<T, ContractBlob<T>>::run_call(
				origin.clone(),
				dest,
				&mut gas_meter,
				&mut storage_meter,
				evm_value,
				data,
				storage_deposit_limit.is_unchecked(),
			)?;
			storage_deposit = storage_meter
				.try_into_deposit(&origin, storage_deposit_limit.is_unchecked())
				.inspect_err(|err| {
					log::debug!(target: LOG_TARGET, "Failed to transfer deposit: {err:?}");
				})?;
			Ok(result)
		};
		let result = Self::run_guarded(try_call);
		ContractResult {
			result: result.map_err(|r| r.error),
			gas_consumed: gas_meter.gas_consumed(),
			gas_required: gas_meter.gas_required(),
			storage_deposit,
		}
	}

	/// Prepare a dry run for the given account.
	///
	///
	/// This function is public because it is called by the runtime API implementation
	/// (see `impl_runtime_apis_plus_revive`).
	pub fn prepare_dry_run(account: &T::AccountId) {
		// Bump the  nonce to simulate what would happen
		// `pre-dispatch` if the transaction was executed.
		frame_system::Pallet::<T>::inc_account_nonce(account);
	}

	/// A generalized version of [`Self::instantiate`] or [`Self::instantiate_with_code`].
	///
	/// Identical to [`Self::instantiate`] or [`Self::instantiate_with_code`] but tailored towards
	/// being called by other code within the runtime as opposed to from an extrinsic. It returns
	/// more information to the caller useful to estimate the cost of the operation.
	pub fn bare_instantiate(
		origin: OriginFor<T>,
		evm_value: U256,
		gas_limit: Weight,
		storage_deposit_limit: DepositLimit<BalanceOf<T>>,
		code: Code,
		data: Vec<u8>,
		salt: Option<[u8; 32]>,
		bump_nonce: BumpNonce,
	) -> ContractResult<InstantiateReturnValue, BalanceOf<T>> {
		let mut gas_meter = GasMeter::new(gas_limit);
		let mut storage_deposit = Default::default();
		let unchecked_deposit_limit = storage_deposit_limit.is_unchecked();
		let mut storage_deposit_limit = storage_deposit_limit.limit();
		let try_instantiate = || {
			let instantiate_account = T::InstantiateOrigin::ensure_origin(origin.clone())?;

			if_tracing(|t| t.instantiate_code(&code, salt.as_ref()));
			let (executable, upload_deposit) = match code {
				Code::Upload(code) if code.starts_with(&polkavm_common::program::BLOB_MAGIC) => {
					let upload_account = T::UploadOrigin::ensure_origin(origin)?;
					let (executable, upload_deposit) = Self::try_upload_pvm_code(
						upload_account,
						code,
						storage_deposit_limit,
						unchecked_deposit_limit,
					)?;
					storage_deposit_limit.saturating_reduce(upload_deposit);
					(executable, upload_deposit)
				},
				Code::Upload(code) =>
					if T::AllowEVMBytecode::get() {
						let origin = T::UploadOrigin::ensure_origin(origin)?;
						let executable = ContractBlob::from_evm_init_code(code, origin)?;
						(executable, Default::default())
					} else {
						return Err(<Error<T>>::CodeRejected.into())
					},
				Code::Existing(code_hash) =>
					(ContractBlob::from_storage(code_hash, &mut gas_meter)?, Default::default()),
			};
			let instantiate_origin = Origin::from_account_id(instantiate_account.clone());
			let mut storage_meter = StorageMeter::new(storage_deposit_limit);
			let result = ExecStack::<T, ContractBlob<T>>::run_instantiate(
				instantiate_account,
				executable,
				&mut gas_meter,
				&mut storage_meter,
				evm_value,
				data,
				salt.as_ref(),
				unchecked_deposit_limit,
				bump_nonce,
			);
			storage_deposit = storage_meter
				.try_into_deposit(&instantiate_origin, unchecked_deposit_limit)?
				.saturating_add(&StorageDeposit::Charge(upload_deposit));
			result
		};
		let output = Self::run_guarded(try_instantiate);
		ContractResult {
			result: output
				.map(|(addr, result)| InstantiateReturnValue { result, addr })
				.map_err(|e| e.error),
			gas_consumed: gas_meter.gas_consumed(),
			gas_required: gas_meter.gas_required(),
			storage_deposit,
		}
	}

	/// Dry-run Ethereum calls.
	///
	/// # Parameters
	///
	/// - `tx`: The Ethereum transaction to simulate.
	/// - `gas_limit`: The gas limit enforced during contract execution.
	/// - `tx_fee`: A function that returns the fee for the computed eth_transact and actual
	/// dispatched call
	pub fn dry_run_eth_transact(
		mut tx: GenericTransaction,
		gas_limit: Weight,
		tx_fee: impl Fn(<T as Config>::RuntimeCall, <T as Config>::RuntimeCall) -> BalanceOf<T>,
	) -> Result<EthTransactInfo<BalanceOf<T>>, EthTransactError>
	where
		<T as frame_system::Config>::RuntimeCall:
			Dispatchable<Info = frame_support::dispatch::DispatchInfo>,
		T: pallet_transaction_payment::Config,
		OnChargeTransactionBalanceOf<T>: Into<BalanceOf<T>>,
		<T as Config>::RuntimeCall: From<crate::Call<T>>,
		<T as Config>::RuntimeCall: Encode,
		T::Nonce: Into<U256>,
		T::Hash: frame_support::traits::IsType<H256>,
	{
		log::trace!(target: LOG_TARGET, "dry_run_eth_transact: {tx:?} gas_limit: {gas_limit:?}");

		let from = tx.from.unwrap_or_default();
		let origin = T::AddressMapper::to_account_id(&from);
		Self::prepare_dry_run(&origin);

		let storage_deposit_limit = if tx.gas.is_some() {
			DepositLimit::Balance(BalanceOf::<T>::max_value())
		} else {
			DepositLimit::UnsafeOnlyForDryRun
		};

		if tx.nonce.is_none() {
			tx.nonce = Some(<System<T>>::account_nonce(&origin).into());
		}
		if tx.chain_id.is_none() {
			tx.chain_id = Some(T::ChainId::get().into());
		}
		if tx.gas_price.is_none() {
			tx.gas_price = Some(GAS_PRICE.into());
		}
		if tx.max_priority_fee_per_gas.is_none() {
			tx.max_priority_fee_per_gas = Some(GAS_PRICE.into());
		}
		if tx.max_fee_per_gas.is_none() {
			tx.max_fee_per_gas = Some(GAS_PRICE.into());
		}
		if tx.gas.is_none() {
			tx.gas = Some(Self::evm_block_gas_limit());
		}
		if tx.r#type.is_none() {
			tx.r#type = Some(TYPE_EIP1559.into());
		}

		// Convert the value to the native balance type.
		let value = tx.value.unwrap_or_default();
		let input = tx.input.clone().to_vec();

		let extract_error = |err| {
			if err == Error::<T>::TransferFailed.into() ||
				err == Error::<T>::StorageDepositNotEnoughFunds.into() ||
				err == Error::<T>::StorageDepositLimitExhausted.into()
			{
				let balance = Self::evm_balance(&from);
				log::debug!(target: LOG_TARGET, "insufficient funds: have {balance}, need at least {value} + gas * price (supplied gas {:?}) - {err:?}", tx.gas);
				return Err(EthTransactError::Message(format!(
					"insufficient funds for gas * price + value: address {from:?} have {balance} (supplied gas {})",
					tx.gas.unwrap_or_default()
				)));
			}

			return Err(EthTransactError::Message(format!(
				"Failed to instantiate contract: {err:?}"
			)));
		};

		// Dry run the call
		let (mut result, dispatch_call) = match tx.to {
			// A contract call.
			Some(dest) => {
				if dest == RUNTIME_PALLETS_ADDR {
					let Ok(dispatch_call) = <T as Config>::RuntimeCall::decode(&mut &input[..])
					else {
						return Err(EthTransactError::Message(format!(
							"Failed to decode pallet-call {input:?}"
						)));
					};

					if let Err(err) =
						dispatch_call.clone().dispatch(RawOrigin::Signed(origin).into())
					{
						return Err(EthTransactError::Message(format!(
							"Failed to dispatch call: {err:?}"
						)));
					};

					let result = EthTransactInfo {
						gas_required: dispatch_call.get_dispatch_info().total_weight(),
						..Default::default()
					};

					(result, dispatch_call)
				} else {
					// Dry run the call.
					let result = crate::Pallet::<T>::bare_call(
						T::RuntimeOrigin::signed(origin),
						dest,
						value,
						gas_limit,
						storage_deposit_limit,
						input.clone(),
					);

					let data = match result.result {
						Ok(return_value) => {
							if return_value.did_revert() {
								return Err(EthTransactError::Data(return_value.data));
							}
							return_value.data
						},
						Err(err) => {
							log::debug!(target: LOG_TARGET, "Failed to execute call: {err:?}");
							return extract_error(err);
						},
					};

					let result = EthTransactInfo {
						gas_required: result.gas_required,
						storage_deposit: result.storage_deposit.charge_or_zero(),
						data,
						eth_gas: Default::default(),
					};

					let (gas_limit, storage_deposit_limit) = T::EthGasEncoder::as_encoded_values(
						result.gas_required,
						result.storage_deposit,
					);
					let dispatch_call: <T as Config>::RuntimeCall = crate::Call::<T>::eth_call {
						dest,
						value,
						gas_limit,
						storage_deposit_limit,
						data: input.clone(),
					}
					.into();
					(result, dispatch_call)
				}
			},
			// A contract deployment
			None => {
				// Extract code and data from the input.
				let (code, data) = if input.starts_with(&polkavm_common::program::BLOB_MAGIC) {
					extract_code_and_data(&input).unwrap_or_else(|| (input, Default::default()))
				} else {
					(input, vec![])
				};

				// Dry run the call.
				let result = crate::Pallet::<T>::bare_instantiate(
					T::RuntimeOrigin::signed(origin),
					value,
					gas_limit,
					storage_deposit_limit,
					Code::Upload(code.clone()),
					data.clone(),
					None,
					BumpNonce::No,
				);

				let returned_data = match result.result {
					Ok(return_value) => {
						if return_value.result.did_revert() {
							return Err(EthTransactError::Data(return_value.result.data));
						}
						return_value.result.data
					},
					Err(err) => {
						log::debug!(target: LOG_TARGET, "Failed to instantiate: {err:?}");
						return extract_error(err);
					},
				};

				let result = EthTransactInfo {
					gas_required: result.gas_required,
					storage_deposit: result.storage_deposit.charge_or_zero(),
					data: returned_data,
					eth_gas: Default::default(),
				};

				// Get the dispatch info of the call.
				let (gas_limit, storage_deposit_limit) = T::EthGasEncoder::as_encoded_values(
					result.gas_required,
					result.storage_deposit,
				);
				let dispatch_call: <T as Config>::RuntimeCall =
					crate::Call::<T>::eth_instantiate_with_code {
						value,
						gas_limit,
						storage_deposit_limit,
						code,
						data,
					}
					.into();
				(result, dispatch_call)
			},
		};

		let Ok(unsigned_tx) = tx.clone().try_into_unsigned() else {
			return Err(EthTransactError::Message("Invalid transaction".into()));
		};

		let eth_transact_call =
			crate::Call::<T>::eth_transact { payload: unsigned_tx.dummy_signed_payload() };
		let fee = tx_fee(eth_transact_call.into(), dispatch_call);
		let raw_gas = Self::evm_fee_to_gas(fee);
		let eth_gas =
			T::EthGasEncoder::encode(raw_gas, result.gas_required, result.storage_deposit);

		log::trace!(target: LOG_TARGET, "bare_eth_call: raw_gas: {raw_gas:?} eth_gas: {eth_gas:?}");
		result.eth_gas = eth_gas;
		Ok(result)
	}

	/// Get the balance with EVM decimals of the given `address`.
	///
	/// Returns the spendable balance excluding the existential deposit.
	pub fn evm_balance(address: &H160) -> U256 {
		let balance = AccountInfo::<T>::balance((*address).into());
		Self::convert_native_to_evm(balance)
	}

	/// Set the EVM balance of an account.
	///
	/// The account's total balance becomes the EVM value plus the existential deposit,
	/// consistent with `evm_balance` which returns the spendable balance excluding the existential
	/// deposit.
	pub fn set_evm_balance(address: &H160, evm_value: U256) -> Result<(), Error<T>> {
		let ed = T::Currency::minimum_balance();
		let balance_with_dust = BalanceWithDust::<BalanceOf<T>>::from_value::<T>(evm_value)
			.map_err(|_| <Error<T>>::BalanceConversionFailed)?;
		let (value, dust) = balance_with_dust.deconstruct();
		let account_id = T::AddressMapper::to_account_id(&address);
		T::Currency::set_balance(&account_id, ed.saturating_add(value));
		AccountInfoOf::<T>::mutate(address, |account| {
			account.as_mut().map(|a| a.dust = dust);
		});

		Ok(())
	}

	/// Get the nonce for the given `address`.
	pub fn evm_nonce(address: &H160) -> u32
	where
		T::Nonce: Into<u32>,
	{
		let account = T::AddressMapper::to_account_id(&address);
		System::<T>::account_nonce(account).into()
	}

	/// Convert a substrate fee into a gas value, using the fixed `GAS_PRICE`.
	/// The gas is calculated as `fee / GAS_PRICE`, rounded up to the nearest integer.
	pub fn evm_fee_to_gas(fee: BalanceOf<T>) -> U256 {
		let fee = Self::convert_native_to_evm(fee);
		let gas_price = GAS_PRICE.into();
		let (quotient, remainder) = fee.div_mod(gas_price);
		if remainder.is_zero() {
			quotient
		} else {
			quotient + U256::one()
		}
	}

	/// Convert a gas value into a substrate fee
	fn evm_gas_to_fee(gas: U256, gas_price: U256) -> Result<BalanceOf<T>, Error<T>> {
		let fee = gas.saturating_mul(gas_price);
		let value = BalanceWithDust::<BalanceOf<T>>::from_value::<T>(fee)?;
		Ok(value.into_rounded_balance())
	}

	/// Convert a weight to a gas value.
	pub fn evm_gas_from_weight(weight: Weight) -> U256 {
		let fee = T::WeightPrice::convert(weight);
		Self::evm_fee_to_gas(fee)
	}

	/// Get the block gas limit.
	pub fn evm_block_gas_limit() -> U256
	where
		<T as frame_system::Config>::RuntimeCall:
			Dispatchable<Info = frame_support::dispatch::DispatchInfo>,
		T: pallet_transaction_payment::Config,
		OnChargeTransactionBalanceOf<T>: Into<BalanceOf<T>>,
	{
		let max_block_weight = T::BlockWeights::get()
			.get(DispatchClass::Normal)
			.max_total
			.unwrap_or_else(|| T::BlockWeights::get().max_block);

		let length_fee = pallet_transaction_payment::Pallet::<T>::length_to_fee(
			5 * 1024 * 1024, // 5 MB
		);

		Self::evm_gas_from_weight(max_block_weight)
			.saturating_add(Self::evm_fee_to_gas(length_fee.into()))
	}

	/// Get the gas price.
	pub fn evm_gas_price() -> U256 {
		GAS_PRICE.into()
	}

	/// Build an EVM tracer from the given tracer type.
	pub fn evm_tracer(tracer_type: TracerType) -> Tracer<T>
	where
		T::Nonce: Into<u32>,
	{
		match tracer_type {
			TracerType::CallTracer(config) => CallTracer::new(
				config.unwrap_or_default(),
				Self::evm_gas_from_weight as fn(Weight) -> U256,
			)
			.into(),
			TracerType::PrestateTracer(config) =>
				PrestateTracer::new(config.unwrap_or_default()).into(),
		}
	}

	/// A generalized version of [`Self::upload_code`].
	///
	/// It is identical to [`Self::upload_code`] and only differs in the information it returns.
	pub fn bare_upload_code(
		origin: OriginFor<T>,
		code: Vec<u8>,
		storage_deposit_limit: BalanceOf<T>,
	) -> CodeUploadResult<BalanceOf<T>> {
		let origin = T::UploadOrigin::ensure_origin(origin)?;
		let (module, deposit) =
			Self::try_upload_pvm_code(origin, code, storage_deposit_limit, false)?;
		Ok(CodeUploadReturnValue { code_hash: *module.code_hash(), deposit })
	}

	/// Query storage of a specified contract under a specified key.
	pub fn get_storage(address: H160, key: [u8; 32]) -> GetStorageResult {
		let contract_info =
			AccountInfo::<T>::load_contract(&address).ok_or(ContractAccessError::DoesntExist)?;

		let maybe_value = contract_info.read(&Key::from_fixed(key));
		Ok(maybe_value)
	}

	/// Query storage of a specified contract under a specified variable-sized key.
	pub fn get_storage_var_key(address: H160, key: Vec<u8>) -> GetStorageResult {
		let contract_info =
			AccountInfo::<T>::load_contract(&address).ok_or(ContractAccessError::DoesntExist)?;

		let maybe_value = contract_info.read(
			&Key::try_from_var(key)
				.map_err(|_| ContractAccessError::KeyDecodingFailed)?
				.into(),
		);
		Ok(maybe_value)
	}

	/// Uploads new code and returns the Vm binary contract blob and deposit amount collected.
	fn try_upload_pvm_code(
		origin: T::AccountId,
		code: Vec<u8>,
		storage_deposit_limit: BalanceOf<T>,
		skip_transfer: bool,
	) -> Result<(ContractBlob<T>, BalanceOf<T>), DispatchError> {
		let mut module = ContractBlob::from_pvm_code(code, origin)?;
		let deposit = module.store_code(skip_transfer)?;
		ensure!(storage_deposit_limit >= deposit, <Error<T>>::StorageDepositLimitExhausted);
		Ok((module, deposit))
	}

	/// Run the supplied function `f` if no other instance of this pallet is on the stack.
	fn run_guarded<R, F: FnOnce() -> Result<R, ExecError>>(f: F) -> Result<R, ExecError> {
		executing_contract::using_once(&mut false, || {
			executing_contract::with(|f| {
				// Fail if already entered contract execution
				if *f {
					return Err(())
				}
				// We are entering contract execution
				*f = true;
				Ok(())
			})
				.expect("Returns `Ok` if called within `using_once`. It is syntactically obvious that this is the case; qed")
				.map_err(|_| <Error<T>>::ReenteredPallet.into())
				.map(|_| f())
				.and_then(|r| r)
		})
	}

	/// Convert a native balance to EVM balance.
	pub fn convert_native_to_evm(value: impl Into<BalanceWithDust<BalanceOf<T>>>) -> U256 {
		let (value, dust) = value.into().deconstruct();
		value
			.into()
			.saturating_mul(T::NativeToEthRatio::get().into())
			.saturating_add(dust.into())
	}
}

impl<T: Config> Pallet<T> {
	/// Pallet account, used to hold funds for contracts upload deposit.
	pub fn account_id() -> T::AccountId {
		use frame_support::PalletId;
		use sp_runtime::traits::AccountIdConversion;
		PalletId(*b"py/reviv").into_account_truncating()
	}

	/// Returns true if the evm value carries dust.
	fn has_dust(value: U256) -> bool {
		value % U256::from(<T>::NativeToEthRatio::get()) != U256::zero()
	}

	/// Returns true if the evm value carries balance.
	fn has_balance(value: U256) -> bool {
		value >= U256::from(<T>::NativeToEthRatio::get())
	}

	/// Return the existential deposit of [`Config::Currency`].
	fn min_balance() -> BalanceOf<T> {
		<T::Currency as Inspect<AccountIdOf<T>>>::minimum_balance()
	}

	/// Deposit a pallet revive event.
	fn deposit_event(event: Event<T>) {
		<frame_system::Pallet<T>>::deposit_event(<T as Config>::RuntimeEvent::from(event))
	}

	/// The address of the validator that produced the current block.
	pub fn block_author() -> Option<H160> {
		use frame_support::traits::FindAuthor;

		let digest = <frame_system::Pallet<T>>::digest();
		let pre_runtime_digests = digest.logs.iter().filter_map(|d| d.as_pre_runtime());

		let account_id = T::FindAuthor::find_author(pre_runtime_digests)?;
		Some(T::AddressMapper::to_address(&account_id))
	}

	/// Returns the code at `address`.
	///
	/// This takes pre-compiles into account.
	pub fn code(address: &H160) -> Vec<u8> {
		use precompiles::{All, Precompiles};
		if let Some(code) = <All<T>>::code(address.as_fixed_bytes()) {
			return code.into()
		}
		AccountInfo::<T>::load_contract(&address)
			.and_then(|contract| <PristineCode<T>>::get(contract.code_hash))
			.map(|code| code.into())
			.unwrap_or_default()
	}
}

/// The address used to call the runtime's pallets dispatchables
///
/// Note:
/// computed with PalletId(*b"py/paddr").into_account_truncating();
pub const RUNTIME_PALLETS_ADDR: H160 =
	H160(hex_literal::hex!("6d6f646c70792f70616464720000000000000000"));

// Set up a global reference to the boolean flag used for the re-entrancy guard.
environmental!(executing_contract: bool);

sp_api::decl_runtime_apis! {
	/// The API used to dry-run contract interactions.
	#[api_version(1)]
	pub trait ReviveApi<AccountId, Balance, Nonce, BlockNumber> where
		AccountId: Codec,
		Balance: Codec,
		Nonce: Codec,
		BlockNumber: Codec,
	{
		/// Returns the block gas limit.
		fn block_gas_limit() -> U256;

		/// Returns the free balance of the given `[H160]` address, using EVM decimals.
		fn balance(address: H160) -> U256;

		/// Returns the gas price.
		fn gas_price() -> U256;

		/// Returns the nonce of the given `[H160]` address.
		fn nonce(address: H160) -> Nonce;

		/// Perform a call from a specified account to a given contract.
		///
		/// See [`crate::Pallet::bare_call`].
		fn call(
			origin: AccountId,
			dest: H160,
			value: Balance,
			gas_limit: Option<Weight>,
			storage_deposit_limit: Option<Balance>,
			input_data: Vec<u8>,
		) -> ContractResult<ExecReturnValue, Balance>;

		/// Instantiate a new contract.
		///
		/// See `[crate::Pallet::bare_instantiate]`.
		fn instantiate(
			origin: AccountId,
			value: Balance,
			gas_limit: Option<Weight>,
			storage_deposit_limit: Option<Balance>,
			code: Code,
			data: Vec<u8>,
			salt: Option<[u8; 32]>,
		) -> ContractResult<InstantiateReturnValue, Balance>;


		/// Perform an Ethereum call.
		///
		/// See [`crate::Pallet::dry_run_eth_transact`]
		fn eth_transact(tx: GenericTransaction) -> Result<EthTransactInfo<Balance>, EthTransactError>;

		/// Upload new code without instantiating a contract from it.
		///
		/// See [`crate::Pallet::bare_upload_code`].
		fn upload_code(
			origin: AccountId,
			code: Vec<u8>,
			storage_deposit_limit: Option<Balance>,
		) -> CodeUploadResult<Balance>;

		/// Query a given storage key in a given contract.
		///
		/// Returns `Ok(Some(Vec<u8>))` if the storage value exists under the given key in the
		/// specified account and `Ok(None)` if it doesn't. If the account specified by the address
		/// doesn't exist, or doesn't have a contract then `Err` is returned.
		fn get_storage(
			address: H160,
			key: [u8; 32],
		) -> GetStorageResult;

		/// Query a given variable-sized storage key in a given contract.
		///
		/// Returns `Ok(Some(Vec<u8>))` if the storage value exists under the given key in the
		/// specified account and `Ok(None)` if it doesn't. If the account specified by the address
		/// doesn't exist, or doesn't have a contract then `Err` is returned.
		fn get_storage_var_key(
			address: H160,
			key: Vec<u8>,
		) -> GetStorageResult;

		/// Traces the execution of an entire block and returns call traces.
		///
		/// This is intended to be called through `state_call` to replay the block from the
		/// parent block.
		///
		/// See eth-rpc `debug_traceBlockByNumber` for usage.
		fn trace_block(
			block: Block,
			config: TracerType
		) -> Vec<(u32, Trace)>;

		/// Traces the execution of a specific transaction within a block.
		///
		/// This is intended to be called through `state_call` to replay the block from the
		/// parent hash up to the transaction.
		///
		/// See eth-rpc `debug_traceTransaction` for usage.
		fn trace_tx(
			block: Block,
			tx_index: u32,
			config: TracerType
		) -> Option<Trace>;

		/// Dry run and return the trace of the given call.
		///
		/// See eth-rpc `debug_traceCall` for usage.
		fn trace_call(tx: GenericTransaction, config: TracerType) -> Result<Trace, EthTransactError>;

		/// The address of the validator that produced the current block.
		fn block_author() -> Option<H160>;

		/// Get the H160 address associated to this account id
		fn address(account_id: AccountId) -> H160;

		/// The address used to call the runtime's pallets dispatchables
		fn runtime_pallets_address() -> H160;

		/// The code at the specified address taking pre-compiles into account.
		fn code(address: H160) -> Vec<u8>;
	}
}

/// This macro wraps substrate's `impl_runtime_apis!` and implements `pallet_revive` runtime APIs.
///
/// # Parameters
/// - `$Runtime`: The runtime type to implement the APIs for.
/// - `$Executive`: The Executive type of the runtime.
/// - `$EthExtra`: Type for additional Ethereum runtime extension.
/// - `$($rest:tt)*`: Remaining input to be forwarded to the underlying `impl_runtime_apis!`.
#[macro_export]
macro_rules! impl_runtime_apis_plus_revive {
	($Runtime: ty, $Executive: ty, $EthExtra: ty, $($rest:tt)*) => {

		impl_runtime_apis! {
			$($rest)*

			impl pallet_revive::ReviveApi<Block, AccountId, Balance, Nonce, BlockNumber> for $Runtime {
				fn balance(address: $crate::H160) -> $crate::U256 {
					$crate::Pallet::<Self>::evm_balance(&address)
				}

				fn block_author() -> Option<$crate::H160> {
					$crate::Pallet::<Self>::block_author()
				}

				fn block_gas_limit() -> $crate::U256 {
					$crate::Pallet::<Self>::evm_block_gas_limit()
				}

				fn gas_price() -> $crate::U256 {
					$crate::Pallet::<Self>::evm_gas_price()
				}

				fn nonce(address: $crate::H160) -> Nonce {
					use $crate::AddressMapper;
					let account = <Self as $crate::Config>::AddressMapper::to_account_id(&address);
					$crate::frame_system::Pallet::<Self>::account_nonce(account)
				}

				fn address(account_id: AccountId) -> $crate::H160 {
					use $crate::AddressMapper;
					<Self as $crate::Config>::AddressMapper::to_address(&account_id)
				}

				fn eth_transact(
					tx: $crate::evm::GenericTransaction,
				) -> Result<$crate::EthTransactInfo<Balance>, $crate::EthTransactError> {
					use $crate::{
						codec::Encode, evm::runtime::EthExtra, frame_support::traits::Get,
						sp_runtime::traits::TransactionExtension,
						sp_runtime::traits::Block as BlockT
					};

					let tx_fee = |call: <Self as $crate::frame_system::Config>::RuntimeCall, dispatch_call: <Self as $crate::frame_system::Config>::RuntimeCall| {
						use $crate::frame_support::dispatch::GetDispatchInfo;

						// Get the dispatch info of the actual call dispatched
						let mut dispatch_info = dispatch_call.get_dispatch_info();
						dispatch_info.extension_weight =
							<$EthExtra>::get_eth_extension(0, 0u32.into()).weight(&dispatch_call);

						// Build the extrinsic
						let uxt: <Block as BlockT>::Extrinsic =
							$crate::sp_runtime::generic::UncheckedExtrinsic::new_bare(call).into();

						// Compute the fee of the extrinsic
						$crate::pallet_transaction_payment::Pallet::<Self>::compute_fee(
							uxt.encoded_size() as u32,
							&dispatch_info,
							0u32.into(),
						)
					};

					let blockweights: $crate::BlockWeights =
						<Self as $crate::frame_system::Config>::BlockWeights::get();
					$crate::Pallet::<Self>::dry_run_eth_transact(tx, blockweights.max_block, tx_fee)
				}

				fn call(
					origin: AccountId,
					dest: $crate::H160,
					value: Balance,
					gas_limit: Option<$crate::Weight>,
					storage_deposit_limit: Option<Balance>,
					input_data: Vec<u8>,
				) -> $crate::ContractResult<$crate::ExecReturnValue, Balance> {
					use $crate::frame_support::traits::Get;
					let blockweights: $crate::BlockWeights =
						<Self as $crate::frame_system::Config>::BlockWeights::get();

					$crate::Pallet::<Self>::prepare_dry_run(&origin);
					$crate::Pallet::<Self>::bare_call(
						<Self as $crate::frame_system::Config>::RuntimeOrigin::signed(origin),
						dest,
						$crate::Pallet::<Self>::convert_native_to_evm(value),
						gas_limit.unwrap_or(blockweights.max_block),
						$crate::DepositLimit::Balance(storage_deposit_limit.unwrap_or(u128::MAX)),
						input_data,
					)
				}

				fn instantiate(
					origin: AccountId,
					value: Balance,
					gas_limit: Option<$crate::Weight>,
					storage_deposit_limit: Option<Balance>,
					code: $crate::Code,
					data: Vec<u8>,
					salt: Option<[u8; 32]>,
				) -> $crate::ContractResult<$crate::InstantiateReturnValue, Balance> {
					use $crate::frame_support::traits::Get;
					let blockweights: $crate::BlockWeights =
						<Self as $crate::frame_system::Config>::BlockWeights::get();

					$crate::Pallet::<Self>::prepare_dry_run(&origin);
					$crate::Pallet::<Self>::bare_instantiate(
						<Self as $crate::frame_system::Config>::RuntimeOrigin::signed(origin),
						$crate::Pallet::<Self>::convert_native_to_evm(value),
						gas_limit.unwrap_or(blockweights.max_block),
						$crate::DepositLimit::Balance(storage_deposit_limit.unwrap_or(u128::MAX)),
						code,
						data,
						salt,
						$crate::BumpNonce::Yes,
					)
				}

				fn upload_code(
					origin: AccountId,
					code: Vec<u8>,
					storage_deposit_limit: Option<Balance>,
				) -> $crate::CodeUploadResult<Balance> {
					let origin =
						<Self as $crate::frame_system::Config>::RuntimeOrigin::signed(origin);
					$crate::Pallet::<Self>::bare_upload_code(
						origin,
						code,
						storage_deposit_limit.unwrap_or(u128::MAX),
					)
				}

				fn get_storage_var_key(
					address: $crate::H160,
					key: Vec<u8>,
				) -> $crate::GetStorageResult {
					$crate::Pallet::<Self>::get_storage_var_key(address, key)
				}

				fn get_storage(address: $crate::H160, key: [u8; 32]) -> $crate::GetStorageResult {
					$crate::Pallet::<Self>::get_storage(address, key)
				}

				fn trace_block(
					block: Block,
					tracer_type: $crate::evm::TracerType,
				) -> Vec<(u32, $crate::evm::Trace)> {
					use $crate::{sp_runtime::traits::Block, tracing::trace};
					let mut tracer = $crate::Pallet::<Self>::evm_tracer(tracer_type);
					let mut traces = vec![];
					let (header, extrinsics) = block.deconstruct();
					<$Executive>::initialize_block(&header);
					for (index, ext) in extrinsics.into_iter().enumerate() {
						let t = tracer.as_tracing();
						let _ = trace(t, || <$Executive>::apply_extrinsic(ext));

						if let Some(tx_trace) = tracer.collect_trace() {
							traces.push((index as u32, tx_trace));
						}
					}

					traces
				}

				fn trace_tx(
					block: Block,
					tx_index: u32,
					tracer_type: $crate::evm::TracerType,
				) -> Option<$crate::evm::Trace> {
					use $crate::{sp_runtime::traits::Block, tracing::trace};

					let mut tracer = $crate::Pallet::<Self>::evm_tracer(tracer_type);
					let (header, extrinsics) = block.deconstruct();

					<$Executive>::initialize_block(&header);
					for (index, ext) in extrinsics.into_iter().enumerate() {
						if index as u32 == tx_index {
							let t = tracer.as_tracing();
							let _ = trace(t, || <$Executive>::apply_extrinsic(ext));
							break;
						} else {
							let _ = <$Executive>::apply_extrinsic(ext);
						}
					}

					tracer.collect_trace()
				}

				fn trace_call(
					tx: $crate::evm::GenericTransaction,
					tracer_type: $crate::evm::TracerType,
				) -> Result<$crate::evm::Trace, $crate::EthTransactError> {
					use $crate::tracing::trace;
					let mut tracer = $crate::Pallet::<Self>::evm_tracer(tracer_type);
					let t = tracer.as_tracing();

					t.watch_address(&tx.from.unwrap_or_default());
					t.watch_address(&$crate::Pallet::<Self>::block_author().unwrap_or_default());
					let result = trace(t, || Self::eth_transact(tx));

					if let Some(trace) = tracer.collect_trace() {
						Ok(trace)
					} else if let Err(err) = result {
						Err(err)
					} else {
						Ok(tracer.empty_trace())
					}
				}

				fn runtime_pallets_address() -> $crate::H160 {
					$crate::RUNTIME_PALLETS_ADDR
				}

				fn code(address: $crate::H160) -> Vec<u8> {
					$crate::Pallet::<Self>::code(&address)
				}
			}
		}
	};
}<|MERGE_RESOLUTION|>--- conflicted
+++ resolved
@@ -90,7 +90,6 @@
 	exec::{Key, MomentOf, Origin},
 	pallet::{genesis, *},
 	storage::{AccountInfo, ContractInfo},
-	vm::evm::U256Converter,
 };
 pub use codec;
 pub use frame_support::{self, dispatch::DispatchInfo, weights::Weight};
@@ -607,12 +606,6 @@
 			for genesis::Account { address, balance, nonce, contract_data } in &self.accounts {
 				let account_id = T::AddressMapper::to_account_id(address);
 
-<<<<<<< HEAD
-				log::debug!(target: LOG_TARGET, "Genesis account {address:?} with balance {value:?} and dust {dust:?}");
-				let _ =
-					T::Currency::set_balance(&account_id, value + T::Currency::minimum_balance());
-=======
->>>>>>> ae7177e0
 				frame_system::Account::<T>::mutate(&account_id, |info| {
 					info.nonce = (*nonce).into();
 				});
@@ -1384,7 +1377,6 @@
 				err == Error::<T>::StorageDepositLimitExhausted.into()
 			{
 				let balance = Self::evm_balance(&from);
-				log::debug!(target: LOG_TARGET, "insufficient funds: have {balance}, need at least {value} + gas * price (supplied gas {:?}) - {err:?}", tx.gas);
 				return Err(EthTransactError::Message(format!(
 					"insufficient funds for gas * price + value: address {from:?} have {balance} (supplied gas {})",
 					tx.gas.unwrap_or_default()
