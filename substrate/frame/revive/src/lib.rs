--- conflicted
+++ resolved
@@ -89,11 +89,7 @@
 	},
 	exec::{Key, MomentOf, Origin},
 	pallet::{genesis, *},
-<<<<<<< HEAD
-	vm::U256Converter,
-=======
 	storage::{AccountInfo, ContractInfo},
->>>>>>> 12b5b37b
 };
 pub use codec;
 pub use frame_support::{self, dispatch::DispatchInfo, weights::Weight};
@@ -573,16 +569,11 @@
 	pub struct GenesisConfig<T: Config> {
 		/// List of native Substrate accounts (typically `AccountId32`) to be mapped at genesis
 		/// block, enabling them to interact with smart contracts.
-<<<<<<< HEAD
-		pub mapped_accounts: Vec<T::AccountId>,
-		/// Account entries (both EOAs and contracts)
-=======
 		#[serde(default, skip_serializing_if = "Vec::is_empty")]
 		pub mapped_accounts: Vec<T::AccountId>,
 
 		/// Account entries (both EOAs and contracts)
 		#[serde(default, skip_serializing_if = "Vec::is_empty")]
->>>>>>> 12b5b37b
 		pub accounts: Vec<genesis::Account<T>>,
 	}
 
