--- conflicted
+++ resolved
@@ -19,12 +19,8 @@
 
 use crate::{
 	test_utils::{builder::Contract, ALICE},
-<<<<<<< HEAD
 	tests::{builder, Contracts, ExtBuilder, System, Test, Timestamp},
 	vm::evm::{BASE_FEE, DIFFICULTY},
-=======
-	tests::{builder, ExtBuilder, System, Test},
->>>>>>> bb14f1c6
 	Code, Config,
 };
 
@@ -58,7 +54,6 @@
 			);
 		});
 	}
-<<<<<<< HEAD
 }
 
 /// Tests that the blockauthor opcode works as expected.
@@ -166,7 +161,10 @@
 			let result = builder::bare_call(addr)
 				.data(BlockInfo::BlockInfoCalls::basefee(BlockInfo::basefeeCall {}).abi_encode())
 				.build_and_unwrap_result();
-			assert_eq!(U256::from_limbs(BASE_FEE.0), U256::from_be_bytes::<32>(result.data.try_into().unwrap()));
+			assert_eq!(
+				U256::from_limbs(BASE_FEE.0),
+				U256::from_be_bytes::<32>(result.data.try_into().unwrap())
+			);
 		});
 	}
 }
@@ -194,6 +192,4 @@
 			);
 		});
 	}
-=======
->>>>>>> bb14f1c6
 }