--- conflicted
+++ resolved
@@ -32,16 +32,11 @@
 
 #[test]
 fn keccak_256_works() {
-<<<<<<< HEAD
-	{
-  let fixture_type = FixtureType::Resolc;
-=======
 	for fixture_type in [FixtureType::Resolc, FixtureType::Solc]
 		// TODO remove take(1) once Solc supported
 		.into_iter()
 		.take(1)
 	{
->>>>>>> a829fab2
 		let (code, _) = compile_module_with_type("System", fixture_type).unwrap();
 		ExtBuilder::default().build().execute_with(|| {
 			let _ = <Test as Config>::Currency::set_balance(&ALICE, 100_000_000_000);
