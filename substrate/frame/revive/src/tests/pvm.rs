// This file is part of Substrate.

// Copyright (C) Parity Technologies (UK) Ltd.
// SPDX-License-Identifier: Apache-2.0

// Licensed under the Apache License, Version 2.0 (the "License");
// you may not use this file except in compliance with the License.
// You may obtain a copy of the License at
//
// 	http://www.apache.org/licenses/LICENSE-2.0
//
// Unless required by applicable law or agreed to in writing, software
// distributed under the License is distributed on an "AS IS" BASIS,
// WITHOUT WARRANTIES OR CONDITIONS OF ANY KIND, either express or implied.
// See the License for the specific language governing permissions and
// limitations under the License.

//! The pallet-revive PVM specific integration test suite.

use super::{
	precompiles,
	precompiles::{INoInfo, NoInfo},
};
use crate::{
	address::{create1, create2, AddressMapper},
	assert_refcount, assert_return_code,
	evm::{runtime::GAS_PRICE, CallTrace, CallTracer, CallType, GenericTransaction},
	exec::Key,
	limits,
	storage::DeletionQueueManager,
	test_utils::builder::Contract,
	tests::{
		builder, initialize_block, test_utils::*, Balances, CodeHashLockupDepositPercent,
		Contracts, DepositPerByte, DepositPerItem, ExtBuilder, InstantiateAccount, RuntimeCall,
		RuntimeEvent, RuntimeOrigin, System, Test, UploadAccount, DEPOSIT_PER_BYTE, *,
	},
	tracing::trace,
	weights::WeightInfo,
	AccountInfo, AccountInfoOf, BalanceWithDust, BumpNonce, Code, Config, ContractInfo,
	DeletionQueueCounter, DepositLimit, Error, EthTransactError, HoldReason, Pallet, PristineCode,
	StorageDeposit, H160,
};
use assert_matches::assert_matches;
use codec::Encode;
use frame_support::{
	assert_err, assert_err_ignore_postinfo, assert_noop, assert_ok,
	storage::child,
	traits::{
		fungible::{BalancedHold, Inspect, Mutate},
		tokens::Preservation,
		OnIdle, OnInitialize,
	},
	weights::{Weight, WeightMeter},
};
use frame_system::{EventRecord, Phase};
use pallet_revive_fixtures::compile_module;
use pallet_revive_uapi::{ReturnErrorCode as RuntimeReturnCode, ReturnFlags};
use pretty_assertions::{assert_eq, assert_ne};
use sp_core::{Get, U256};
use sp_io::hashing::blake2_256;
use sp_runtime::{testing::H256, traits::Zero, AccountId32, DispatchError, TokenError};

#[test]
fn transfer_with_dust_works() {
	struct TestCase {
		description: &'static str,
		from_balance: BalanceWithDust<u64>,
		to_balance: BalanceWithDust<u64>,
		amount: BalanceWithDust<u64>,
		expected_from_balance: BalanceWithDust<u64>,
		expected_to_balance: BalanceWithDust<u64>,
		total_issuance_diff: i64,
	}

	let plank: u32 = <Test as Config>::NativeToEthRatio::get();

	let test_cases = vec![
		TestCase {
			description: "without dust",
			from_balance: BalanceWithDust::new_unchecked::<Test>(100, 0),
			to_balance: BalanceWithDust::new_unchecked::<Test>(0, 0),
			amount: BalanceWithDust::new_unchecked::<Test>(1, 0),
			expected_from_balance: BalanceWithDust::new_unchecked::<Test>(99, 0),
			expected_to_balance: BalanceWithDust::new_unchecked::<Test>(1, 0),
			total_issuance_diff: 0,
		},
		TestCase {
			description: "with dust",
			from_balance: BalanceWithDust::new_unchecked::<Test>(100, 0),
			to_balance: BalanceWithDust::new_unchecked::<Test>(0, 0),
			amount: BalanceWithDust::new_unchecked::<Test>(1, 10),
			expected_from_balance: BalanceWithDust::new_unchecked::<Test>(98, plank - 10),
			expected_to_balance: BalanceWithDust::new_unchecked::<Test>(1, 10),
			total_issuance_diff: 1,
		},
		TestCase {
			description: "just dust",
			from_balance: BalanceWithDust::new_unchecked::<Test>(100, 0),
			to_balance: BalanceWithDust::new_unchecked::<Test>(0, 0),
			amount: BalanceWithDust::new_unchecked::<Test>(0, 10),
			expected_from_balance: BalanceWithDust::new_unchecked::<Test>(99, plank - 10),
			expected_to_balance: BalanceWithDust::new_unchecked::<Test>(0, 10),
			total_issuance_diff: 1,
		},
		TestCase {
			description: "with existing dust",
			from_balance: BalanceWithDust::new_unchecked::<Test>(100, 5),
			to_balance: BalanceWithDust::new_unchecked::<Test>(0, plank - 5),
			amount: BalanceWithDust::new_unchecked::<Test>(1, 10),
			expected_from_balance: BalanceWithDust::new_unchecked::<Test>(98, plank - 5),
			expected_to_balance: BalanceWithDust::new_unchecked::<Test>(2, 5),
			total_issuance_diff: 0,
		},
		TestCase {
			description: "with enough existing dust",
			from_balance: BalanceWithDust::new_unchecked::<Test>(100, 10),
			to_balance: BalanceWithDust::new_unchecked::<Test>(0, plank - 10),
			amount: BalanceWithDust::new_unchecked::<Test>(1, 10),
			expected_from_balance: BalanceWithDust::new_unchecked::<Test>(99, 0),
			expected_to_balance: BalanceWithDust::new_unchecked::<Test>(2, 0),
			total_issuance_diff: -1,
		},
		TestCase {
			description: "receiver dust less than 1 plank",
			from_balance: BalanceWithDust::new_unchecked::<Test>(100, plank / 10),
			to_balance: BalanceWithDust::new_unchecked::<Test>(0, plank / 2),
			amount: BalanceWithDust::new_unchecked::<Test>(1, plank / 10 * 3),
			expected_from_balance: BalanceWithDust::new_unchecked::<Test>(98, plank / 10 * 8),
			expected_to_balance: BalanceWithDust::new_unchecked::<Test>(1, plank / 10 * 8),
			total_issuance_diff: 1,
		},
	];

	for TestCase {
		description,
		from_balance,
		to_balance,
		amount,
		expected_from_balance,
		expected_to_balance,
		total_issuance_diff,
	} in test_cases.into_iter()
	{
		ExtBuilder::default().build().execute_with(|| {
			set_balance_with_dust(&ALICE_ADDR, from_balance);
			set_balance_with_dust(&BOB_ADDR, to_balance);

			let total_issuance = <Test as Config>::Currency::total_issuance();
			let evm_value = Pallet::<Test>::convert_native_to_evm(amount);

			let (value, dust) = amount.deconstruct();
			assert_eq!(Pallet::<Test>::has_dust(evm_value), !dust.is_zero());
			assert_eq!(Pallet::<Test>::has_balance(evm_value), !value.is_zero());

			let result =
				builder::bare_call(BOB_ADDR).evm_value(evm_value).build_and_unwrap_result();
			assert_eq!(result, Default::default(), "{description} tx failed");

			assert_eq!(
				Pallet::<Test>::evm_balance(&ALICE_ADDR),
				Pallet::<Test>::convert_native_to_evm(expected_from_balance),
				"{description}: invalid from balance"
			);

			assert_eq!(
				Pallet::<Test>::evm_balance(&BOB_ADDR),
				Pallet::<Test>::convert_native_to_evm(expected_to_balance),
				"{description}: invalid to balance"
			);

			assert_eq!(
				total_issuance as i64 - total_issuance_diff,
				<Test as Config>::Currency::total_issuance() as i64,
				"{description}: total issuance should match"
			);
		});
	}
}

#[test]
fn eth_call_transfer_with_dust_works() {
	let (binary, _) = compile_module("dummy").unwrap();
	ExtBuilder::default().existential_deposit(200).build().execute_with(|| {
		let _ = <Test as Config>::Currency::set_balance(&ALICE, 1_000_000);
		let Contract { addr, .. } =
			builder::bare_instantiate(Code::Upload(binary)).build_and_unwrap_contract();

		let balance =
			Pallet::<Test>::convert_native_to_evm(BalanceWithDust::new_unchecked::<Test>(100, 10));
		assert_ok!(builder::eth_call(addr).value(balance).build());

		assert_eq!(Pallet::<Test>::evm_balance(&addr), balance);
	});
}

#[test]
fn set_evm_balance_works() {
	let (binary, _) = compile_module("dummy").unwrap();
	ExtBuilder::default().existential_deposit(200).build().execute_with(|| {
		let _ = <Test as Config>::Currency::set_balance(&ALICE, 1_000_000);
		let Contract { addr, .. } =
			builder::bare_instantiate(Code::Upload(binary)).build_and_unwrap_contract();
		let native_with_dust = BalanceWithDust::new_unchecked::<Test>(100, 10);
		let evm_value = Pallet::<Test>::convert_native_to_evm(native_with_dust);

		assert_ok!(Pallet::<Test>::set_evm_balance(&addr, evm_value));

		assert_eq!(Pallet::<Test>::evm_balance(&addr), evm_value);
	});
}

#[test]
fn contract_call_transfer_with_dust_works() {
	let (binary_caller, _code_hash_caller) = compile_module("call_with_value").unwrap();
	let (binary_callee, _code_hash_callee) = compile_module("dummy").unwrap();
	ExtBuilder::default().existential_deposit(200).build().execute_with(|| {
		let _ = <Test as Config>::Currency::set_balance(&ALICE, 1_000_000);
		let Contract { addr: addr_caller, .. } =
			builder::bare_instantiate(Code::Upload(binary_caller))
				.native_value(200)
				.build_and_unwrap_contract();
		let Contract { addr: addr_callee, .. } =
			builder::bare_instantiate(Code::Upload(binary_callee)).build_and_unwrap_contract();

		let balance =
			Pallet::<Test>::convert_native_to_evm(BalanceWithDust::new_unchecked::<Test>(100, 10));
		assert_ok!(builder::call(addr_caller).data((balance, addr_callee).encode()).build());

		assert_eq!(Pallet::<Test>::evm_balance(&addr_callee), balance);
	});
}

#[test]
fn deposit_limit_enforced_on_plain_transfer() {
	ExtBuilder::default().existential_deposit(200).build().execute_with(|| {
		let _ = <Test as Config>::Currency::set_balance(&ALICE, 1_000_000);
		let _ = <Test as Config>::Currency::set_balance(&BOB, 1_000_000);

		// sending balance to a new account should fail when the limit is lower than the ed
		let result = builder::bare_call(CHARLIE_ADDR)
			.native_value(1)
			.storage_deposit_limit(190.into())
			.build();
		assert_err!(result.result, <Error<Test>>::StorageDepositLimitExhausted);
		assert_eq!(result.storage_deposit, StorageDeposit::Charge(0));
		assert_eq!(get_balance(&CHARLIE), 0);

		// works when the account is prefunded
		let result = builder::bare_call(BOB_ADDR)
			.native_value(1)
			.storage_deposit_limit(0.into())
			.build();
		assert_ok!(result.result);
		assert_eq!(result.storage_deposit, StorageDeposit::Charge(0));
		assert_eq!(get_balance(&BOB), 1_000_001);

		// also works allowing enough deposit
		let result = builder::bare_call(CHARLIE_ADDR)
			.native_value(1)
			.storage_deposit_limit(200.into())
			.build();
		assert_ok!(result.result);
		assert_eq!(result.storage_deposit, StorageDeposit::Charge(200));
		assert_eq!(get_balance(&CHARLIE), 201);
	});
}

#[test]
fn instantiate_and_call_and_deposit_event() {
	let (binary, code_hash) = compile_module("event_and_return_on_deploy").unwrap();

	ExtBuilder::default().existential_deposit(1).build().execute_with(|| {
		let _ = <Test as Config>::Currency::set_balance(&ALICE, 1_000_000);
		let min_balance = Contracts::min_balance();
		let value = 100;

		// We determine the storage deposit limit after uploading because it depends on ALICEs
		// free balance which is changed by uploading a module.
		assert_ok!(Contracts::upload_code(
			RuntimeOrigin::signed(ALICE),
			binary,
			deposit_limit::<Test>(),
		));

		// Drop previous events
		initialize_block(2);

		// Check at the end to get hash on error easily
		let Contract { addr, account_id } = builder::bare_instantiate(Code::Existing(code_hash))
			.native_value(value)
			.build_and_unwrap_contract();
		assert!(AccountInfoOf::<Test>::contains_key(&addr));

		let hold_balance = contract_base_deposit(&addr);

		assert_eq!(
			System::events(),
			vec![
				EventRecord {
					phase: Phase::Initialization,
					event: RuntimeEvent::System(frame_system::Event::NewAccount {
						account: account_id.clone()
					}),
					topics: vec![],
				},
				EventRecord {
					phase: Phase::Initialization,
					event: RuntimeEvent::Balances(pallet_balances::Event::Endowed {
						account: account_id.clone(),
						free_balance: min_balance,
					}),
					topics: vec![],
				},
				EventRecord {
					phase: Phase::Initialization,
					event: RuntimeEvent::Balances(pallet_balances::Event::Transfer {
						from: ALICE,
						to: account_id.clone(),
						amount: min_balance,
					}),
					topics: vec![],
				},
				EventRecord {
					phase: Phase::Initialization,
					event: RuntimeEvent::Balances(pallet_balances::Event::Transfer {
						from: ALICE,
						to: account_id.clone(),
						amount: value,
					}),
					topics: vec![],
				},
				EventRecord {
					phase: Phase::Initialization,
					event: RuntimeEvent::Contracts(crate::Event::ContractEmitted {
						contract: addr,
						data: vec![1, 2, 3, 4],
						topics: vec![H256::repeat_byte(42)],
					}),
					topics: vec![],
				},
				EventRecord {
					phase: Phase::Initialization,
					event: RuntimeEvent::Contracts(crate::Event::Instantiated {
						deployer: ALICE_ADDR,
						contract: addr
					}),
					topics: vec![],
				},
				EventRecord {
					phase: Phase::Initialization,
					event: RuntimeEvent::Balances(pallet_balances::Event::TransferAndHold {
						reason: <Test as Config>::RuntimeHoldReason::Contracts(
							HoldReason::StorageDepositReserve,
						),
						source: ALICE,
						dest: account_id.clone(),
						transferred: hold_balance,
					}),
					topics: vec![],
				},
			]
		);
	});
}

#[test]
fn create1_address_from_extrinsic() {
	let (binary, code_hash) = compile_module("dummy").unwrap();

	ExtBuilder::default().existential_deposit(1).build().execute_with(|| {
		let _ = <Test as Config>::Currency::set_balance(&ALICE, 1_000_000);

		assert_ok!(Contracts::upload_code(
			RuntimeOrigin::signed(ALICE),
			binary.clone(),
			deposit_limit::<Test>(),
		));

		assert_eq!(System::account_nonce(&ALICE), 0);
		System::inc_account_nonce(&ALICE);

		for nonce in 1..3 {
			let Contract { addr, .. } = builder::bare_instantiate(Code::Existing(code_hash))
				.salt(None)
				.build_and_unwrap_contract();
			assert!(AccountInfoOf::<Test>::contains_key(&addr));
			assert_eq!(
				addr,
				create1(&<Test as Config>::AddressMapper::to_address(&ALICE), nonce - 1)
			);
		}
		assert_eq!(System::account_nonce(&ALICE), 3);

		for nonce in 3..6 {
			let Contract { addr, .. } = builder::bare_instantiate(Code::Upload(binary.clone()))
				.salt(None)
				.build_and_unwrap_contract();
			assert!(AccountInfoOf::<Test>::contains_key(&addr));
			assert_eq!(
				addr,
				create1(&<Test as Config>::AddressMapper::to_address(&ALICE), nonce - 1)
			);
		}
		assert_eq!(System::account_nonce(&ALICE), 6);
	});
}

#[test]
fn deposit_event_max_value_limit() {
	let (binary, _code_hash) = compile_module("event_size").unwrap();

	ExtBuilder::default().existential_deposit(50).build().execute_with(|| {
		// Create
		let _ = <Test as Config>::Currency::set_balance(&ALICE, 1_000_000);
		let Contract { addr, .. } = builder::bare_instantiate(Code::Upload(binary))
			.native_value(30_000)
			.build_and_unwrap_contract();

		// Call contract with allowed storage value.
		assert_ok!(builder::call(addr)
			.gas_limit(GAS_LIMIT.set_ref_time(GAS_LIMIT.ref_time() * 2)) // we are copying a huge buffer,
			.data(limits::PAYLOAD_BYTES.encode())
			.build());

		// Call contract with too large a storage value.
		assert_err_ignore_postinfo!(
			builder::call(addr).data((limits::PAYLOAD_BYTES + 1).encode()).build(),
			Error::<Test>::ValueTooLarge,
		);
	});
}

// Fail out of fuel (ref_time weight) in the engine.
#[test]
fn run_out_of_fuel_engine() {
	let (binary, _code_hash) = compile_module("run_out_of_gas").unwrap();
	ExtBuilder::default().existential_deposit(50).build().execute_with(|| {
		let min_balance = Contracts::min_balance();
		let _ = <Test as Config>::Currency::set_balance(&ALICE, 1_000_000);

		let Contract { addr, .. } = builder::bare_instantiate(Code::Upload(binary))
			.native_value(100 * min_balance)
			.build_and_unwrap_contract();

		// Call the contract with a fixed gas limit. It must run out of gas because it just
		// loops forever.
		assert_err_ignore_postinfo!(
			builder::call(addr)
				.gas_limit(Weight::from_parts(10_000_000_000, u64::MAX))
				.build(),
			Error::<Test>::OutOfGas,
		);
	});
}

// Fail out of fuel (ref_time weight) in the host.
#[test]
fn run_out_of_fuel_host() {
	use crate::precompiles::Precompile;
	use alloy_core::sol_types::SolInterface;

	let precompile_addr = H160(NoInfo::<Test>::MATCHER.base_address());
	let input = INoInfo::INoInfoCalls::consumeMaxGas(INoInfo::consumeMaxGasCall {}).abi_encode();

	ExtBuilder::default().build().execute_with(|| {
		let _ = <Test as Config>::Currency::set_balance(&ALICE, 100_000_000_000);
		let result = builder::bare_call(precompile_addr).data(input).build().result;
		assert_err!(result, <Error<Test>>::OutOfGas);
	});
}

#[test]
fn gas_syncs_work() {
	let (code, _code_hash) = compile_module("caller_is_origin_n").unwrap();
	ExtBuilder::default().existential_deposit(200).build().execute_with(|| {
		let _ = <Test as Config>::Currency::set_balance(&ALICE, 1_000_000);
		let contract = builder::bare_instantiate(Code::Upload(code)).build_and_unwrap_contract();

		let result = builder::bare_call(contract.addr).data(0u32.encode()).build();
		assert_ok!(result.result);
		let engine_consumed_noop = result.gas_consumed.ref_time();

		let result = builder::bare_call(contract.addr).data(1u32.encode()).build();
		assert_ok!(result.result);
		let gas_consumed_once = result.gas_consumed.ref_time();
		let host_consumed_once = <Test as Config>::WeightInfo::seal_caller_is_origin().ref_time();
		let engine_consumed_once = gas_consumed_once - host_consumed_once - engine_consumed_noop;

		let result = builder::bare_call(contract.addr).data(2u32.encode()).build();
		assert_ok!(result.result);
		let gas_consumed_twice = result.gas_consumed.ref_time();
		let host_consumed_twice = host_consumed_once * 2;
		let engine_consumed_twice = gas_consumed_twice - host_consumed_twice - engine_consumed_noop;

		// Second contract just repeats first contract's instructions twice.
		// If runtime syncs gas with the engine properly, this should pass.
		assert_eq!(engine_consumed_twice, engine_consumed_once * 2);
	});
}

/// Check that contracts with the same account id have different trie ids.
/// Check the `Nonce` storage item for more information.
#[test]
fn instantiate_unique_trie_id() {
	let (binary, code_hash) = compile_module("self_destruct").unwrap();

	ExtBuilder::default().existential_deposit(500).build().execute_with(|| {
		let _ = <Test as Config>::Currency::set_balance(&ALICE, 1_000_000);
		Contracts::upload_code(
			RuntimeOrigin::signed(ALICE),
			binary.clone(),
			deposit_limit::<Test>(),
		)
		.unwrap();

		// Instantiate the contract and store its trie id for later comparison.
		let Contract { addr, .. } =
			builder::bare_instantiate(Code::Existing(code_hash)).build_and_unwrap_contract();
		let trie_id = get_contract(&addr).trie_id;

		// Try to instantiate it again without termination should yield an error.
		assert_err_ignore_postinfo!(
			builder::instantiate(code_hash).build(),
			<Error<Test>>::DuplicateContract,
		);

		// Terminate the contract.
		assert_ok!(builder::call(addr).build());

		// Re-Instantiate after termination.
		Contracts::upload_code(RuntimeOrigin::signed(ALICE), binary, deposit_limit::<Test>())
			.unwrap();
		assert_ok!(builder::instantiate(code_hash).build());

		// Trie ids shouldn't match or we might have a collision
		assert_ne!(trie_id, get_contract(&addr).trie_id);
	});
}

#[test]
fn storage_work() {
	let (code, _code_hash) = compile_module("storage").unwrap();

	ExtBuilder::default().build().execute_with(|| {
		let _ = <Test as Config>::Currency::set_balance(&ALICE, 1_000_000);
		let min_balance = Contracts::min_balance();
		let Contract { addr, .. } = builder::bare_instantiate(Code::Upload(code))
			.native_value(min_balance * 100)
			.build_and_unwrap_contract();

		builder::bare_call(addr).build_and_unwrap_result();
	});
}

#[test]
fn storage_max_value_limit() {
	let (binary, _code_hash) = compile_module("storage_size").unwrap();

	ExtBuilder::default().existential_deposit(50).build().execute_with(|| {
		// Create
		let _ = <Test as Config>::Currency::set_balance(&ALICE, 1_000_000);
		let Contract { addr, .. } = builder::bare_instantiate(Code::Upload(binary))
			.native_value(30_000)
			.build_and_unwrap_contract();
		get_contract(&addr);

		// Call contract with allowed storage value.
		assert_ok!(builder::call(addr)
			.gas_limit(GAS_LIMIT.set_ref_time(GAS_LIMIT.ref_time() * 2)) // we are copying a huge buffer
			.data(limits::PAYLOAD_BYTES.encode())
			.build());

		// Call contract with too large a storage value.
		assert_err_ignore_postinfo!(
			builder::call(addr).data((limits::PAYLOAD_BYTES + 1).encode()).build(),
			Error::<Test>::ValueTooLarge,
		);
	});
}

#[test]
fn clear_storage_on_zero_value() {
	let (code, _code_hash) = compile_module("clear_storage_on_zero_value").unwrap();

	ExtBuilder::default().build().execute_with(|| {
		let _ = <Test as Config>::Currency::set_balance(&ALICE, 1_000_000);
		let min_balance = Contracts::min_balance();
		let Contract { addr, .. } = builder::bare_instantiate(Code::Upload(code))
			.native_value(min_balance * 100)
			.build_and_unwrap_contract();

		builder::bare_call(addr).build_and_unwrap_result();
	});
}

#[test]
fn transient_storage_work() {
	let (code, _code_hash) = compile_module("transient_storage").unwrap();

	ExtBuilder::default().build().execute_with(|| {
		let _ = <Test as Config>::Currency::set_balance(&ALICE, 1_000_000);
		let min_balance = Contracts::min_balance();
		let Contract { addr, .. } = builder::bare_instantiate(Code::Upload(code))
			.native_value(min_balance * 100)
			.build_and_unwrap_contract();

		builder::bare_call(addr).build_and_unwrap_result();
	});
}

#[test]
fn transient_storage_limit_in_call() {
	let (binary_caller, _code_hash_caller) =
		compile_module("create_transient_storage_and_call").unwrap();
	let (binary_callee, _code_hash_callee) = compile_module("set_transient_storage").unwrap();
	ExtBuilder::default().build().execute_with(|| {
		let _ = <Test as Config>::Currency::set_balance(&ALICE, 1_000_000);

		// Create both contracts: Constructors do nothing.
		let Contract { addr: addr_caller, .. } =
			builder::bare_instantiate(Code::Upload(binary_caller)).build_and_unwrap_contract();
		let Contract { addr: addr_callee, .. } =
			builder::bare_instantiate(Code::Upload(binary_callee)).build_and_unwrap_contract();

		// Call contracts with storage values within the limit.
		// Caller and Callee contracts each set a transient storage value of size 100.
		assert_ok!(builder::call(addr_caller)
			.data((100u32, 100u32, &addr_callee).encode())
			.build(),);

		// Call a contract with a storage value that is too large.
		// Limit exceeded in the caller contract.
		assert_err_ignore_postinfo!(
			builder::call(addr_caller)
				.data((4u32 * 1024u32, 200u32, &addr_callee).encode())
				.build(),
			<Error<Test>>::OutOfTransientStorage,
		);

		// Call a contract with a storage value that is too large.
		// Limit exceeded in the callee contract.
		assert_err_ignore_postinfo!(
			builder::call(addr_caller)
				.data((50u32, 4 * 1024u32, &addr_callee).encode())
				.build(),
			<Error<Test>>::ContractTrapped
		);
	});
}

#[test]
fn deploy_and_call_other_contract() {
	let (caller_binary, _caller_code_hash) = compile_module("caller_contract").unwrap();
	let (callee_binary, callee_code_hash) = compile_module("return_with_data").unwrap();
	let code_load_weight = crate::vm::code_load_weight(callee_binary.len() as u32);

	ExtBuilder::default().existential_deposit(1).build().execute_with(|| {
		let min_balance = Contracts::min_balance();

		// Create
		let _ = <Test as Config>::Currency::set_balance(&ALICE, 1_000_000);
		let Contract { addr: caller_addr, account_id: caller_account } =
			builder::bare_instantiate(Code::Upload(caller_binary))
				.native_value(100_000)
				.build_and_unwrap_contract();

		let callee_addr = create2(
			&caller_addr,
			&callee_binary,
			&[0, 1, 34, 51, 68, 85, 102, 119], // hard coded in binary
			&[0u8; 32],
		);
		let callee_account = <Test as Config>::AddressMapper::to_account_id(&callee_addr);

		Contracts::upload_code(
			RuntimeOrigin::signed(ALICE),
			callee_binary,
			deposit_limit::<Test>(),
		)
		.unwrap();

		// Drop previous events
		initialize_block(2);

		// Call BOB contract, which attempts to instantiate and call the callee contract and
		// makes various assertions on the results from those calls.
		assert_ok!(builder::call(caller_addr)
			.data(
				(callee_code_hash, code_load_weight.ref_time(), code_load_weight.proof_size())
					.encode()
			)
			.build());

		assert_eq!(
			System::events(),
			vec![
				EventRecord {
					phase: Phase::Initialization,
					event: RuntimeEvent::System(frame_system::Event::NewAccount {
						account: callee_account.clone()
					}),
					topics: vec![],
				},
				EventRecord {
					phase: Phase::Initialization,
					event: RuntimeEvent::Balances(pallet_balances::Event::Endowed {
						account: callee_account.clone(),
						free_balance: min_balance,
					}),
					topics: vec![],
				},
				EventRecord {
					phase: Phase::Initialization,
					event: RuntimeEvent::Balances(pallet_balances::Event::Transfer {
						from: ALICE,
						to: callee_account.clone(),
						amount: min_balance,
					}),
					topics: vec![],
				},
				EventRecord {
					phase: Phase::Initialization,
					event: RuntimeEvent::Balances(pallet_balances::Event::Transfer {
						from: caller_account.clone(),
						to: callee_account.clone(),
						amount: 32768 // hardcoded in binary
					}),
					topics: vec![],
				},
				EventRecord {
					phase: Phase::Initialization,
					event: RuntimeEvent::Balances(pallet_balances::Event::Transfer {
						from: caller_account.clone(),
						to: callee_account.clone(),
						amount: 32768,
					}),
					topics: vec![],
				},
				EventRecord {
					phase: Phase::Initialization,
					event: RuntimeEvent::Balances(pallet_balances::Event::TransferAndHold {
						reason: <Test as Config>::RuntimeHoldReason::Contracts(
							HoldReason::StorageDepositReserve,
						),
						source: ALICE,
						dest: callee_account.clone(),
						transferred: 556,
					}),
					topics: vec![],
				},
			]
		);
	});
}

#[test]
fn delegate_call() {
	let (caller_binary, _caller_code_hash) = compile_module("delegate_call").unwrap();
	let (callee_binary, _callee_code_hash) = compile_module("delegate_call_lib").unwrap();

	ExtBuilder::default().existential_deposit(500).build().execute_with(|| {
		let _ = <Test as Config>::Currency::set_balance(&ALICE, 1_000_000);

		// Instantiate the 'caller'
		let Contract { addr: caller_addr, .. } =
			builder::bare_instantiate(Code::Upload(caller_binary))
				.native_value(300_000)
				.build_and_unwrap_contract();

		// Instantiate the 'callee'
		let Contract { addr: callee_addr, .. } =
			builder::bare_instantiate(Code::Upload(callee_binary))
				.native_value(100_000)
				.build_and_unwrap_contract();

		assert_ok!(builder::call(caller_addr)
			.value(1337)
			.data((callee_addr, u64::MAX, u64::MAX).encode())
			.build());
	});
}

#[test]
fn delegate_call_non_existant_is_noop() {
	let (caller_binary, _caller_code_hash) = compile_module("delegate_call_simple").unwrap();

	ExtBuilder::default().existential_deposit(500).build().execute_with(|| {
		let _ = <Test as Config>::Currency::set_balance(&ALICE, 1_000_000);

		// Instantiate the 'caller'
		let Contract { addr: caller_addr, .. } =
			builder::bare_instantiate(Code::Upload(caller_binary))
				.native_value(300_000)
				.build_and_unwrap_contract();

		assert_ok!(builder::call(caller_addr)
			.value(1337)
			.data((BOB_ADDR, u64::MAX, u64::MAX).encode())
			.build());

		assert_eq!(get_balance(&BOB_FALLBACK), 0);
	});
}

#[test]
fn delegate_call_with_weight_limit() {
	let (caller_binary, _caller_code_hash) = compile_module("delegate_call").unwrap();
	let (callee_binary, _callee_code_hash) = compile_module("delegate_call_lib").unwrap();

	ExtBuilder::default().existential_deposit(500).build().execute_with(|| {
		let _ = <Test as Config>::Currency::set_balance(&ALICE, 1_000_000);

		// Instantiate the 'caller'
		let Contract { addr: caller_addr, .. } =
			builder::bare_instantiate(Code::Upload(caller_binary))
				.native_value(300_000)
				.build_and_unwrap_contract();

		// Instantiate the 'callee'
		let Contract { addr: callee_addr, .. } =
			builder::bare_instantiate(Code::Upload(callee_binary))
				.native_value(100_000)
				.build_and_unwrap_contract();

		// fails, not enough weight
		assert_err!(
			builder::bare_call(caller_addr)
				.native_value(1337)
				.data((callee_addr, 100u64, 100u64).encode())
				.build()
				.result,
			Error::<Test>::ContractTrapped,
		);

		assert_ok!(builder::call(caller_addr)
			.value(1337)
			.data((callee_addr, 500_000_000u64, 100_000u64).encode())
			.build());
	});
}

#[test]
fn delegate_call_with_deposit_limit() {
	let (caller_binary, _caller_code_hash) = compile_module("delegate_call_deposit_limit").unwrap();
	let (callee_binary, _callee_code_hash) = compile_module("delegate_call_lib").unwrap();

	ExtBuilder::default().existential_deposit(500).build().execute_with(|| {
		let _ = <Test as Config>::Currency::set_balance(&ALICE, 1_000_000);

		// Instantiate the 'caller'
		let Contract { addr: caller_addr, .. } =
			builder::bare_instantiate(Code::Upload(caller_binary))
				.native_value(300_000)
				.build_and_unwrap_contract();

		// Instantiate the 'callee'
		let Contract { addr: callee_addr, .. } =
			builder::bare_instantiate(Code::Upload(callee_binary))
				.native_value(100_000)
				.build_and_unwrap_contract();

		// Delegate call will write 1 storage and deposit of 2 (1 item) + 32 (bytes) is required.
		// + 32 + 16 for blake2_128concat
		// Fails, not enough deposit
		let ret = builder::bare_call(caller_addr)
			.native_value(1337)
			.data((callee_addr, 81u64).encode())
			.build_and_unwrap_result();
		assert_return_code!(ret, RuntimeReturnCode::OutOfResources);

		assert_ok!(builder::call(caller_addr)
			.value(1337)
			.data((callee_addr, 82u64).encode())
			.build());
	});
}

#[test]
fn transfer_expendable_cannot_kill_account() {
	let (binary, _code_hash) = compile_module("dummy").unwrap();
	ExtBuilder::default().existential_deposit(200).build().execute_with(|| {
		let _ = <Test as Config>::Currency::set_balance(&ALICE, 1_000_000);

		// Instantiate the BOB contract.
		let Contract { addr, .. } = builder::bare_instantiate(Code::Upload(binary))
			.native_value(1_000)
			.build_and_unwrap_contract();

		// Check that the BOB contract has been instantiated.
		get_contract(&addr);

		let account = <Test as Config>::AddressMapper::to_account_id(&addr);
		let total_balance = <Test as Config>::Currency::total_balance(&account);

		assert_eq!(
			get_balance_on_hold(&HoldReason::StorageDepositReserve.into(), &account),
			contract_base_deposit(&addr)
		);

		// Some or the total balance is held, so it can't be transferred.
		assert_err!(
			<<Test as Config>::Currency as Mutate<AccountId32>>::transfer(
				&account,
				&ALICE,
				total_balance,
				Preservation::Expendable,
			),
			TokenError::FundsUnavailable,
		);

		assert_eq!(<Test as Config>::Currency::total_balance(&account), total_balance);
	});
}

#[test]
fn cannot_self_destruct_through_draining() {
	let (binary, _code_hash) = compile_module("drain").unwrap();
	ExtBuilder::default().existential_deposit(200).build().execute_with(|| {
		let _ = <Test as Config>::Currency::set_balance(&ALICE, 1_000_000);
		let value = 1_000;
		let min_balance = Contracts::min_balance();

		// Instantiate the BOB contract.
		let Contract { addr, .. } = builder::bare_instantiate(Code::Upload(binary))
			.native_value(value)
			.build_and_unwrap_contract();
		let account = <Test as Config>::AddressMapper::to_account_id(&addr);

		// Check that the BOB contract has been instantiated.
		get_contract(&addr);

		// Call BOB which makes it send all funds to the zero address
		// The contract code asserts that the transfer fails with the correct error code
		assert_ok!(builder::call(addr).build());

		// Make sure the account wasn't remove by sending all free balance away.
		assert_eq!(
			<Test as Config>::Currency::total_balance(&account),
			value + contract_base_deposit(&addr) + min_balance,
		);
	});
}

#[test]
fn cannot_self_destruct_through_storage_refund_after_price_change() {
	let (binary, _code_hash) = compile_module("store_call").unwrap();
	ExtBuilder::default().existential_deposit(200).build().execute_with(|| {
		let _ = <Test as Config>::Currency::set_balance(&ALICE, 1_000_000);
		let min_balance = Contracts::min_balance();

		// Instantiate the BOB contract.
		let contract = builder::bare_instantiate(Code::Upload(binary)).build_and_unwrap_contract();
		let info_deposit = contract_base_deposit(&contract.addr);

		// Check that the contract has been instantiated and has the minimum balance
		assert_eq!(get_contract(&contract.addr).total_deposit(), info_deposit);
		assert_eq!(get_contract(&contract.addr).extra_deposit(), 0);
		assert_eq!(
			<Test as Config>::Currency::total_balance(&contract.account_id),
			info_deposit + min_balance
		);

		// Create 100 (16 + 32 bytes for key for blake128 concat) bytes of storage with a
		// price of per byte and a single storage item of price 2
		assert_ok!(builder::call(contract.addr).data(100u32.to_le_bytes().to_vec()).build());
		assert_eq!(get_contract(&contract.addr).total_deposit(), info_deposit + 100 + 16 + 32 + 2);

		// Increase the byte price and trigger a refund. This should not have any influence
		// because the removal is pro rata and exactly those 100 bytes should have been
		// removed as we didn't delete the key.
		DEPOSIT_PER_BYTE.with(|c| *c.borrow_mut() = 500);
		assert_ok!(builder::call(contract.addr).data(0u32.to_le_bytes().to_vec()).build());

		// Make sure the account wasn't removed by the refund
		assert_eq!(
			<Test as Config>::Currency::total_balance(&contract.account_id),
			get_contract(&contract.addr).total_deposit() + min_balance,
		);
		// + 1 because due to fixed point arithmetic we can sometimes refund
		// one unit to little
		assert_eq!(get_contract(&contract.addr).extra_deposit(), 16 + 32 + 2 + 1);
	});
}

#[test]
fn cannot_self_destruct_while_live() {
	let (binary, _code_hash) = compile_module("self_destruct").unwrap();
	ExtBuilder::default().existential_deposit(50).build().execute_with(|| {
		let _ = <Test as Config>::Currency::set_balance(&ALICE, 1_000_000);

		// Instantiate the BOB contract.
		let Contract { addr, .. } = builder::bare_instantiate(Code::Upload(binary))
			.native_value(100_000)
			.build_and_unwrap_contract();

		// Check that the BOB contract has been instantiated.
		get_contract(&addr);

		// Call BOB with input data, forcing it make a recursive call to itself to
		// self-destruct, resulting in a trap.
		assert_err_ignore_postinfo!(
			builder::call(addr).data(vec![0]).build(),
			Error::<Test>::ContractTrapped,
		);

		// Check that BOB is still there.
		get_contract(&addr);
	});
}

#[test]
fn self_destruct_works() {
	let (binary, code_hash) = compile_module("self_destruct").unwrap();
	ExtBuilder::default().existential_deposit(1_000).build().execute_with(|| {
		let _ = <Test as Config>::Currency::set_balance(&ALICE, 1_000_000);
		let _ = <Test as Config>::Currency::set_balance(&DJANGO_FALLBACK, 1_000_000);
		let min_balance = Contracts::min_balance();

		// Instantiate the BOB contract.
		let contract = builder::bare_instantiate(Code::Upload(binary))
			.native_value(100_000)
			.build_and_unwrap_contract();

		let hold_balance = contract_base_deposit(&contract.addr);
		let upload_deposit = get_code_deposit(&code_hash);

		// Check that the BOB contract has been instantiated.
		let _ = get_contract(&contract.addr);

		// Drop all previous events
		initialize_block(2);

		// Call BOB without input data which triggers termination.
		assert_matches!(builder::call(contract.addr).build(), Ok(_));

		// Check that the code is gone
		assert!(PristineCode::<Test>::get(&code_hash).is_none());

		// Check that account is gone
		assert!(get_contract_checked(&contract.addr).is_none());
		assert_eq!(<Test as Config>::Currency::total_balance(&contract.account_id), 0);

		// Check that the beneficiary (django) got remaining balance.
		assert_eq!(
			<Test as Config>::Currency::free_balance(DJANGO_FALLBACK),
			1_000_000 + 100_000 + min_balance
		);

		// Check that the Alice is missing Django's benefit. Within ALICE's total balance
		// there's also the code upload deposit held.
		assert_eq!(
			<Test as Config>::Currency::total_balance(&ALICE),
			1_000_000 - (100_000 + min_balance)
		);

		pretty_assertions::assert_eq!(
			System::events(),
			vec![
				EventRecord {
					phase: Phase::Initialization,
					event: RuntimeEvent::Balances(pallet_balances::Event::TransferOnHold {
						reason: <Test as Config>::RuntimeHoldReason::Contracts(
							HoldReason::CodeUploadDepositReserve,
						),
						source: Pallet::<Test>::account_id(),
						dest: ALICE,
						amount: upload_deposit,
					}),
					topics: vec![],
				},
				EventRecord {
					phase: Phase::Initialization,
					event: RuntimeEvent::Balances(pallet_balances::Event::TransferOnHold {
						reason: <Test as Config>::RuntimeHoldReason::Contracts(
							HoldReason::StorageDepositReserve,
						),
						source: contract.account_id.clone(),
						dest: ALICE,
						amount: hold_balance,
					}),
					topics: vec![],
				},
				EventRecord {
					phase: Phase::Initialization,
					event: RuntimeEvent::System(frame_system::Event::KilledAccount {
						account: contract.account_id.clone()
					}),
					topics: vec![],
				},
				EventRecord {
					phase: Phase::Initialization,
					event: RuntimeEvent::Balances(pallet_balances::Event::Transfer {
						from: contract.account_id.clone(),
						to: DJANGO_FALLBACK,
						amount: 100_000 + min_balance,
					}),
					topics: vec![],
				},
			],
		);
	});
}

// This tests that one contract cannot prevent another from self-destructing by sending it
// additional funds after it has been drained.
#[test]
fn destroy_contract_and_transfer_funds() {
	let (callee_binary, callee_code_hash) = compile_module("self_destruct").unwrap();
	let (caller_binary, _caller_code_hash) = compile_module("destroy_and_transfer").unwrap();

	ExtBuilder::default().existential_deposit(50).build().execute_with(|| {
		// Create code hash for bob to instantiate
		let _ = <Test as Config>::Currency::set_balance(&ALICE, 1_000_000);
		Contracts::upload_code(
			RuntimeOrigin::signed(ALICE),
			callee_binary.clone(),
			deposit_limit::<Test>(),
		)
		.unwrap();

		// This deploys the BOB contract, which in turn deploys the CHARLIE contract during
		// construction.
		let Contract { addr: addr_bob, .. } =
			builder::bare_instantiate(Code::Upload(caller_binary))
				.native_value(200_000)
				.data(callee_code_hash.as_ref().to_vec())
				.build_and_unwrap_contract();

		// Check that the CHARLIE contract has been instantiated.
		let salt = [47; 32]; // hard coded in fixture.
		let addr_charlie = create2(&addr_bob, &callee_binary, &[], &salt);
		get_contract(&addr_charlie);

		// Call BOB, which calls CHARLIE, forcing CHARLIE to self-destruct.
		assert_ok!(builder::call(addr_bob).data(addr_charlie.encode()).build());

		// Check that CHARLIE has moved on to the great beyond (ie. died).
		assert!(get_contract_checked(&addr_charlie).is_none());
	});
}

#[test]
fn cannot_self_destruct_in_constructor() {
	let (binary, _) = compile_module("self_destructing_constructor").unwrap();
	ExtBuilder::default().existential_deposit(50).build().execute_with(|| {
		let _ = <Test as Config>::Currency::set_balance(&ALICE, 1_000_000);

		// Fail to instantiate the BOB because the constructor calls seal_terminate.
		assert_err_ignore_postinfo!(
			builder::instantiate_with_code(binary).value(100_000).build(),
			Error::<Test>::TerminatedInConstructor,
		);
	});
}

#[test]
fn crypto_hash_keccak_256() {
	let (binary, _code_hash) = compile_module("crypto_hash_keccak_256").unwrap();

	ExtBuilder::default().existential_deposit(50).build().execute_with(|| {
		let _ = <Test as Config>::Currency::set_balance(&ALICE, 1_000_000);

		// Instantiate the CRYPTO_HASH_KECCAK_256 contract.
		let Contract { addr, .. } = builder::bare_instantiate(Code::Upload(binary))
			.native_value(100_000)
			.build_and_unwrap_contract();
		// Perform the call.
		let input = b"_DEAD_BEEF";
		use sp_io::hashing::*;
		// Wraps a hash function into a more dynamic form usable for testing.
		macro_rules! dyn_hash_fn {
			($name:ident) => {
				Box::new(|input| $name(input).as_ref().to_vec().into_boxed_slice())
			};
		}
		// The hash function and its associated output byte lengths.
		let hash_fn: Box<dyn Fn(&[u8]) -> Box<[u8]>> = dyn_hash_fn!(keccak_256);
		let expected_size: usize = 32;
		// Test the hash function for the input: "_DEAD_BEEF"
		let result = builder::bare_call(addr).data(input.to_vec()).build_and_unwrap_result();
		assert!(!result.did_revert());
		let expected = hash_fn(input.as_ref());
		assert_eq!(&result.data[..expected_size], &*expected);
	})
}

#[test]
fn transfer_return_code() {
	let (binary, _code_hash) = compile_module("transfer_return_code").unwrap();
	ExtBuilder::default().existential_deposit(50).build().execute_with(|| {
		let min_balance = Contracts::min_balance();
		let _ = <Test as Config>::Currency::set_balance(&ALICE, 1000 * min_balance);

		let contract = builder::bare_instantiate(Code::Upload(binary))
			.native_value(min_balance * 100)
			.build_and_unwrap_contract();

		// Contract has only the minimal balance so any transfer will fail.
		<Test as Config>::Currency::set_balance(&contract.account_id, min_balance);
		let result = builder::bare_call(contract.addr).build_and_unwrap_result();
		assert_return_code!(result, RuntimeReturnCode::TransferFailed);
	});
}

#[test]
fn call_return_code() {
	let (caller_code, _caller_hash) = compile_module("call_return_code").unwrap();
	let (callee_code, _callee_hash) = compile_module("ok_trap_revert").unwrap();
	ExtBuilder::default().existential_deposit(50).build().execute_with(|| {
		let min_balance = Contracts::min_balance();
		let _ = <Test as Config>::Currency::set_balance(&ALICE, 1000 * min_balance);
		let _ = <Test as Config>::Currency::set_balance(&CHARLIE, 1000 * min_balance);

		let bob = builder::bare_instantiate(Code::Upload(caller_code))
			.native_value(min_balance * 100)
			.build_and_unwrap_contract();

		// BOB cannot pay the ed which is needed to pull DJANGO into existence
		// this does trap the caller instead of returning an error code
		// reasoning is that this error state does not exist on eth where
		// ed does not exist. We hide this fact from the contract.
		let result = builder::bare_call(bob.addr)
			.data((DJANGO_ADDR, u256_bytes(1)).encode())
			.origin(RuntimeOrigin::signed(BOB))
			.build();
		assert_err!(result.result, <Error<Test>>::StorageDepositNotEnoughFunds);

		// Contract calls into Django which is no valid contract
		// This will be a balance transfer into a new account
		// with more than the contract has which will make the transfer fail
		let value = Pallet::<Test>::convert_native_to_evm(min_balance * 200);
		let result = builder::bare_call(bob.addr)
			.data(
				AsRef::<[u8]>::as_ref(&DJANGO_ADDR)
					.iter()
					.chain(&value.to_little_endian())
					.cloned()
					.collect(),
			)
			.build_and_unwrap_result();
		assert_return_code!(result, RuntimeReturnCode::TransferFailed);

		// Sending below the minimum balance should result in success.
		// The ED is charged from the call origin.
		let alice_before = get_balance(&ALICE_FALLBACK);
		assert_eq!(get_balance(&DJANGO_FALLBACK), 0);

		let value = Pallet::<Test>::convert_native_to_evm(1u64);
		let result = builder::bare_call(bob.addr)
			.data(
				AsRef::<[u8]>::as_ref(&DJANGO_ADDR)
					.iter()
					.chain(&value.to_little_endian())
					.cloned()
					.collect(),
			)
			.build_and_unwrap_result();
		assert_return_code!(result, RuntimeReturnCode::Success);
		assert_eq!(get_balance(&DJANGO_FALLBACK), min_balance + 1);
		assert_eq!(get_balance(&ALICE_FALLBACK), alice_before - min_balance);

		let django = builder::bare_instantiate(Code::Upload(callee_code))
			.origin(RuntimeOrigin::signed(CHARLIE))
			.native_value(min_balance * 100)
			.build_and_unwrap_contract();

		// Sending more than the contract has will make the transfer fail.
		let value = Pallet::<Test>::convert_native_to_evm(min_balance * 300);
		let result = builder::bare_call(bob.addr)
			.data(
				AsRef::<[u8]>::as_ref(&django.addr)
					.iter()
					.chain(&value.to_little_endian())
					.chain(&0u32.to_le_bytes())
					.cloned()
					.collect(),
			)
			.build_and_unwrap_result();
		assert_return_code!(result, RuntimeReturnCode::TransferFailed);

		// Contract has enough balance but callee reverts because "1" is passed.
		<Test as Config>::Currency::set_balance(&bob.account_id, min_balance + 1000);
		let value = Pallet::<Test>::convert_native_to_evm(5u64);
		let result = builder::bare_call(bob.addr)
			.data(
				AsRef::<[u8]>::as_ref(&django.addr)
					.iter()
					.chain(&value.to_little_endian())
					.chain(&1u32.to_le_bytes())
					.cloned()
					.collect(),
			)
			.build_and_unwrap_result();
		assert_return_code!(result, RuntimeReturnCode::CalleeReverted);

		// Contract has enough balance but callee traps because "2" is passed.
		let result = builder::bare_call(bob.addr)
			.data(
				AsRef::<[u8]>::as_ref(&django.addr)
					.iter()
					.chain(&value.to_little_endian())
					.chain(&2u32.to_le_bytes())
					.cloned()
					.collect(),
			)
			.build_and_unwrap_result();
		assert_return_code!(result, RuntimeReturnCode::CalleeTrapped);
	});
}

#[test]
fn instantiate_return_code() {
	let (caller_code, _caller_hash) = compile_module("instantiate_return_code").unwrap();
	let (callee_code, callee_hash) = compile_module("ok_trap_revert").unwrap();
	ExtBuilder::default().existential_deposit(50).build().execute_with(|| {
		let min_balance = Contracts::min_balance();
		let _ = <Test as Config>::Currency::set_balance(&ALICE, 1000 * min_balance);
		let _ = <Test as Config>::Currency::set_balance(&CHARLIE, 1000 * min_balance);
		let callee_hash = callee_hash.as_ref().to_vec();

		assert_ok!(builder::instantiate_with_code(callee_code).value(min_balance * 100).build());

		let contract = builder::bare_instantiate(Code::Upload(caller_code))
			.native_value(min_balance * 100)
			.build_and_unwrap_contract();

		// bob cannot pay the ED to create the contract as he has no money
		// this traps the caller rather than returning an error
		let result = builder::bare_call(contract.addr)
			.data(callee_hash.iter().chain(&0u32.to_le_bytes()).cloned().collect())
			.origin(RuntimeOrigin::signed(BOB))
			.build();
		assert_err!(result.result, <Error<Test>>::StorageDepositNotEnoughFunds);

		// Contract has only the minimal balance so any transfer will fail.
		<Test as Config>::Currency::set_balance(&contract.account_id, min_balance);
		let result = builder::bare_call(contract.addr)
			.data(callee_hash.iter().chain(&0u32.to_le_bytes()).cloned().collect())
			.build_and_unwrap_result();
		assert_return_code!(result, RuntimeReturnCode::TransferFailed);

		// Contract has enough balance but the passed code hash is invalid
		<Test as Config>::Currency::set_balance(&contract.account_id, min_balance + 10_000);
		let result = builder::bare_call(contract.addr).data(vec![0; 36]).build();
		assert_err!(result.result, <Error<Test>>::CodeNotFound);

		// Contract has enough balance but callee reverts because "1" is passed.
		let result = builder::bare_call(contract.addr)
			.data(callee_hash.iter().chain(&1u32.to_le_bytes()).cloned().collect())
			.build_and_unwrap_result();
		assert_return_code!(result, RuntimeReturnCode::CalleeReverted);

		// Contract has enough balance but callee traps because "2" is passed.
		let result = builder::bare_call(contract.addr)
			.data(callee_hash.iter().chain(&2u32.to_le_bytes()).cloned().collect())
			.build_and_unwrap_result();
		assert_return_code!(result, RuntimeReturnCode::CalleeTrapped);

		// Contract instantiation succeeds
		let result = builder::bare_call(contract.addr)
			.data(callee_hash.iter().chain(&0u32.to_le_bytes()).cloned().collect())
			.build_and_unwrap_result();
		assert_return_code!(result, 0);

		// Contract instantiation fails because the same salt is being used again.
		let result = builder::bare_call(contract.addr)
			.data(callee_hash.iter().chain(&0u32.to_le_bytes()).cloned().collect())
			.build_and_unwrap_result();
		assert_return_code!(result, RuntimeReturnCode::DuplicateContractAddress);
	});
}

#[test]
fn lazy_removal_works() {
	let (code, _hash) = compile_module("self_destruct").unwrap();
	ExtBuilder::default().existential_deposit(50).build().execute_with(|| {
		let min_balance = Contracts::min_balance();
		let _ = <Test as Config>::Currency::set_balance(&ALICE, 1000 * min_balance);

		let contract = builder::bare_instantiate(Code::Upload(code))
			.native_value(min_balance * 100)
			.build_and_unwrap_contract();

		let info = get_contract(&contract.addr);
		let trie = &info.child_trie_info();

		// Put value into the contracts child trie
		child::put(trie, &[99], &42);

		// Terminate the contract
		assert_ok!(builder::call(contract.addr).build());

		// Contract info should be gone
		assert!(!<AccountInfoOf::<Test>>::contains_key(&contract.addr));

		// But value should be still there as the lazy removal did not run, yet.
		assert_matches!(child::get(trie, &[99]), Some(42));

		// Run the lazy removal
		Contracts::on_idle(System::block_number(), Weight::MAX);

		// Value should be gone now
		assert_matches!(child::get::<i32>(trie, &[99]), None);
	});
}

#[test]
fn lazy_batch_removal_works() {
	let (code, _hash) = compile_module("self_destruct").unwrap();
	ExtBuilder::default().existential_deposit(50).build().execute_with(|| {
		let min_balance = Contracts::min_balance();
		let _ = <Test as Config>::Currency::set_balance(&ALICE, 1000 * min_balance);
		let mut tries: Vec<child::ChildInfo> = vec![];

		for i in 0..3u8 {
			let contract = builder::bare_instantiate(Code::Upload(code.clone()))
				.native_value(min_balance * 100)
				.salt(Some([i; 32]))
				.build_and_unwrap_contract();

			let info = get_contract(&contract.addr);
			let trie = &info.child_trie_info();

			// Put value into the contracts child trie
			child::put(trie, &[99], &42);

			// Terminate the contract. Contract info should be gone, but value should be still
			// there as the lazy removal did not run, yet.
			assert_ok!(builder::call(contract.addr).build());

			assert!(!<AccountInfoOf::<Test>>::contains_key(&contract.addr));
			assert_matches!(child::get(trie, &[99]), Some(42));

			tries.push(trie.clone())
		}

		// Run single lazy removal
		Contracts::on_idle(System::block_number(), Weight::MAX);

		// The single lazy removal should have removed all queued tries
		for trie in tries.iter() {
			assert_matches!(child::get::<i32>(trie, &[99]), None);
		}
	});
}

#[test]
fn ref_time_left_api_works() {
	let (code, _) = compile_module("ref_time_left").unwrap();

	ExtBuilder::default().existential_deposit(100).build().execute_with(|| {
		let _ = <Test as Config>::Currency::set_balance(&ALICE, 1_000_000);

		// Create fixture: Constructor calls ref_time_left twice and asserts it to decrease
		let Contract { addr, .. } =
			builder::bare_instantiate(Code::Upload(code)).build_and_unwrap_contract();

		// Call the contract: It echoes back the ref_time returned by the ref_time_left API.
		let received = builder::bare_call(addr).build_and_unwrap_result();
		assert_eq!(received.flags, ReturnFlags::empty());

		let returned_value = u64::from_le_bytes(received.data[..8].try_into().unwrap());
		assert!(returned_value > 0);
		assert!(returned_value < GAS_LIMIT.ref_time());
	});
}

#[test]
fn lazy_removal_partial_remove_works() {
	let (code, _hash) = compile_module("self_destruct").unwrap();

	// We create a contract with some extra keys above the weight limit
	let extra_keys = 7u32;
	let mut meter = WeightMeter::with_limit(Weight::from_parts(5_000_000_000, 100 * 1024));
	let (weight_per_key, max_keys) = ContractInfo::<Test>::deletion_budget(&meter);
	let vals: Vec<_> = (0..max_keys + extra_keys)
		.map(|i| (blake2_256(&i.encode()), (i as u32), (i as u32).encode()))
		.collect();

	let mut ext = ExtBuilder::default().existential_deposit(50).build();

	let trie = ext.execute_with(|| {
		let min_balance = Contracts::min_balance();
		let _ = <Test as Config>::Currency::set_balance(&ALICE, 1000 * min_balance);

		let Contract { addr, .. } = builder::bare_instantiate(Code::Upload(code))
			.native_value(min_balance * 100)
			.build_and_unwrap_contract();

		let info = get_contract(&addr);

		// Put value into the contracts child trie
		for val in &vals {
			info.write(&Key::Fix(val.0), Some(val.2.clone()), None, false).unwrap();
		}
		AccountInfo::<Test>::insert_contract(&addr, info.clone());

		// Terminate the contract
		assert_ok!(builder::call(addr).build());

		// Contract info should be gone
		assert!(!<AccountInfoOf::<Test>>::contains_key(&addr));

		let trie = info.child_trie_info();

		// But value should be still there as the lazy removal did not run, yet.
		for val in &vals {
			assert_eq!(child::get::<u32>(&trie, &blake2_256(&val.0)), Some(val.1));
		}

		trie.clone()
	});

	// The lazy removal limit only applies to the backend but not to the overlay.
	// This commits all keys from the overlay to the backend.
	ext.commit_all().unwrap();

	ext.execute_with(|| {
		// Run the lazy removal
		ContractInfo::<Test>::process_deletion_queue_batch(&mut meter);

		// Weight should be exhausted because we could not even delete all keys
		assert!(!meter.can_consume(weight_per_key));

		let mut num_deleted = 0u32;
		let mut num_remaining = 0u32;

		for val in &vals {
			match child::get::<u32>(&trie, &blake2_256(&val.0)) {
				None => num_deleted += 1,
				Some(x) if x == val.1 => num_remaining += 1,
				Some(_) => panic!("Unexpected value in contract storage"),
			}
		}

		// All but one key is removed
		assert_eq!(num_deleted + num_remaining, vals.len() as u32);
		assert_eq!(num_deleted, max_keys);
		assert_eq!(num_remaining, extra_keys);
	});
}

#[test]
fn lazy_removal_does_no_run_on_low_remaining_weight() {
	let (code, _hash) = compile_module("self_destruct").unwrap();
	ExtBuilder::default().existential_deposit(50).build().execute_with(|| {
		let min_balance = Contracts::min_balance();
		let _ = <Test as Config>::Currency::set_balance(&ALICE, 1000 * min_balance);

		let Contract { addr, .. } = builder::bare_instantiate(Code::Upload(code))
			.native_value(min_balance * 100)
			.build_and_unwrap_contract();

		let info = get_contract(&addr);
		let trie = &info.child_trie_info();

		// Put value into the contracts child trie
		child::put(trie, &[99], &42);

		// Terminate the contract
		assert_ok!(builder::call(addr).build());

		// Contract info should be gone
		assert!(!<AccountInfoOf::<Test>>::contains_key(&addr));

		// But value should be still there as the lazy removal did not run, yet.
		assert_matches!(child::get(trie, &[99]), Some(42));

		// Assign a remaining weight which is too low for a successful deletion of the contract
		let low_remaining_weight =
			<<Test as Config>::WeightInfo as WeightInfo>::on_process_deletion_queue_batch();

		// Run the lazy removal
		Contracts::on_idle(System::block_number(), low_remaining_weight);

		// Value should still be there, since remaining weight was too low for removal
		assert_matches!(child::get::<i32>(trie, &[99]), Some(42));

		// Run the lazy removal while deletion_queue is not full
		Contracts::on_initialize(System::block_number());

		// Value should still be there, since deletion_queue was not full
		assert_matches!(child::get::<i32>(trie, &[99]), Some(42));

		// Run on_idle with max remaining weight, this should remove the value
		Contracts::on_idle(System::block_number(), Weight::MAX);

		// Value should be gone
		assert_matches!(child::get::<i32>(trie, &[99]), None);
	});
}

#[test]
fn lazy_removal_does_not_use_all_weight() {
	let (code, _hash) = compile_module("self_destruct").unwrap();

	let mut meter = WeightMeter::with_limit(Weight::from_parts(5_000_000_000, 100 * 1024));
	let mut ext = ExtBuilder::default().existential_deposit(50).build();

	let (trie, vals, weight_per_key) = ext.execute_with(|| {
		let min_balance = Contracts::min_balance();
		let _ = <Test as Config>::Currency::set_balance(&ALICE, 1000 * min_balance);

		let Contract { addr, .. } = builder::bare_instantiate(Code::Upload(code))
			.native_value(min_balance * 100)
			.build_and_unwrap_contract();

		let info = get_contract(&addr);
		let (weight_per_key, max_keys) = ContractInfo::<Test>::deletion_budget(&meter);
		assert!(max_keys > 0);

		// We create a contract with one less storage item than we can remove within the limit
		let vals: Vec<_> = (0..max_keys - 1)
			.map(|i| (blake2_256(&i.encode()), (i as u32), (i as u32).encode()))
			.collect();

		// Put value into the contracts child trie
		for val in &vals {
			info.write(&Key::Fix(val.0), Some(val.2.clone()), None, false).unwrap();
		}
		AccountInfo::<Test>::insert_contract(&addr, info.clone());

		// Terminate the contract
		assert_ok!(builder::call(addr).build());

		// Contract info should be gone
		assert!(!<AccountInfoOf::<Test>>::contains_key(&addr));

		let trie = info.child_trie_info();

		// But value should be still there as the lazy removal did not run, yet.
		for val in &vals {
			assert_eq!(child::get::<u32>(&trie, &blake2_256(&val.0)), Some(val.1));
		}

		(trie, vals, weight_per_key)
	});

	// The lazy removal limit only applies to the backend but not to the overlay.
	// This commits all keys from the overlay to the backend.
	ext.commit_all().unwrap();

	ext.execute_with(|| {
		// Run the lazy removal
		ContractInfo::<Test>::process_deletion_queue_batch(&mut meter);
		let base_weight =
			<<Test as Config>::WeightInfo as WeightInfo>::on_process_deletion_queue_batch();
		assert_eq!(meter.consumed(), weight_per_key.mul(vals.len() as _) + base_weight);

		// All the keys are removed
		for val in vals {
			assert_eq!(child::get::<u32>(&trie, &blake2_256(&val.0)), None);
		}
	});
}

#[test]
fn deletion_queue_ring_buffer_overflow() {
	let (code, _hash) = compile_module("self_destruct").unwrap();
	let mut ext = ExtBuilder::default().existential_deposit(50).build();

	// setup the deletion queue with custom counters
	ext.execute_with(|| {
		let queue = DeletionQueueManager::from_test_values(u32::MAX - 1, u32::MAX - 1);
		<DeletionQueueCounter<Test>>::set(queue);
	});

	// commit the changes to the storage
	ext.commit_all().unwrap();

	ext.execute_with(|| {
		let min_balance = Contracts::min_balance();
		let _ = <Test as Config>::Currency::set_balance(&ALICE, 1000 * min_balance);
		let mut tries: Vec<child::ChildInfo> = vec![];

		// add 3 contracts to the deletion queue
		for i in 0..3u8 {
			let Contract { addr, .. } = builder::bare_instantiate(Code::Upload(code.clone()))
				.native_value(min_balance * 100)
				.salt(Some([i; 32]))
				.build_and_unwrap_contract();

			let info = get_contract(&addr);
			let trie = &info.child_trie_info();

			// Put value into the contracts child trie
			child::put(trie, &[99], &42);

			// Terminate the contract. Contract info should be gone, but value should be still
			// there as the lazy removal did not run, yet.
			assert_ok!(builder::call(addr).build());

			assert!(!<AccountInfoOf::<Test>>::contains_key(&addr));
			assert_matches!(child::get(trie, &[99]), Some(42));

			tries.push(trie.clone())
		}

		// Run single lazy removal
		Contracts::on_idle(System::block_number(), Weight::MAX);

		// The single lazy removal should have removed all queued tries
		for trie in tries.iter() {
			assert_matches!(child::get::<i32>(trie, &[99]), None);
		}

		// insert and delete counter values should go from u32::MAX - 1 to 1
		assert_eq!(<DeletionQueueCounter<Test>>::get().as_test_tuple(), (1, 1));
	})
}
#[test]
fn refcounter() {
	let (binary, code_hash) = compile_module("self_destruct").unwrap();
	ExtBuilder::default().existential_deposit(50).build().execute_with(|| {
		let _ = <Test as Config>::Currency::set_balance(&ALICE, 1_000_000);
		let min_balance = Contracts::min_balance();

		// Create two contracts with the same code and check that they do in fact share it.
		let Contract { addr: addr0, .. } = builder::bare_instantiate(Code::Upload(binary.clone()))
			.native_value(min_balance * 100)
			.salt(Some([0; 32]))
			.build_and_unwrap_contract();
		let Contract { addr: addr1, .. } = builder::bare_instantiate(Code::Upload(binary.clone()))
			.native_value(min_balance * 100)
			.salt(Some([1; 32]))
			.build_and_unwrap_contract();
		assert_refcount!(code_hash, 2);

		// Sharing should also work with the usual instantiate call
		let Contract { addr: addr2, .. } = builder::bare_instantiate(Code::Existing(code_hash))
			.native_value(min_balance * 100)
			.salt(Some([2; 32]))
			.build_and_unwrap_contract();
		assert_refcount!(code_hash, 3);

		// Terminating one contract should decrement the refcount
		assert_ok!(builder::call(addr0).build());
		assert_refcount!(code_hash, 2);

		// remove another one
		assert_ok!(builder::call(addr1).build());
		assert_refcount!(code_hash, 1);

		// Pristine code should still be there
		PristineCode::<Test>::get(code_hash).unwrap();

		// remove the last contract
		assert_ok!(builder::call(addr2).build());
		assert!(PristineCode::<Test>::get(&code_hash).is_none());
	});
}

#[test]
fn gas_estimation_for_subcalls() {
	let (caller_code, _caller_hash) = compile_module("call_with_limit").unwrap();
	let (dummy_code, _callee_hash) = compile_module("dummy").unwrap();
	ExtBuilder::default().existential_deposit(50).build().execute_with(|| {
		let min_balance = Contracts::min_balance();
		let _ = <Test as Config>::Currency::set_balance(&ALICE, 2_000 * min_balance);

		let Contract { addr: addr_caller, .. } =
			builder::bare_instantiate(Code::Upload(caller_code))
				.native_value(min_balance * 100)
				.build_and_unwrap_contract();

		let Contract { addr: addr_dummy, .. } = builder::bare_instantiate(Code::Upload(dummy_code))
			.native_value(min_balance * 100)
			.build_and_unwrap_contract();

		// Run the test for all of those weight limits for the subcall
		let weights = [
			Weight::MAX,
			GAS_LIMIT,
			GAS_LIMIT * 2,
			GAS_LIMIT / 5,
			Weight::from_parts(u64::MAX, GAS_LIMIT.proof_size()),
			Weight::from_parts(GAS_LIMIT.ref_time(), u64::MAX),
		];

		let (sub_addr, sub_input) = (addr_dummy.as_ref(), vec![]);

		for weight in weights {
			let input: Vec<u8> = sub_addr
				.iter()
				.cloned()
				.chain(weight.ref_time().to_le_bytes())
				.chain(weight.proof_size().to_le_bytes())
				.chain(sub_input.clone())
				.collect();

			// Call in order to determine the gas that is required for this call
			let result_orig = builder::bare_call(addr_caller).data(input.clone()).build();
			assert_ok!(&result_orig.result);
			assert_eq!(result_orig.gas_required, result_orig.gas_consumed);

			// Make the same call using the estimated gas. Should succeed.
			let result = builder::bare_call(addr_caller)
				.gas_limit(result_orig.gas_required)
				.storage_deposit_limit(result_orig.storage_deposit.charge_or_zero().into())
				.data(input.clone())
				.build();
			assert_ok!(&result.result);

			// Check that it fails with too little ref_time
			let result = builder::bare_call(addr_caller)
				.gas_limit(result_orig.gas_required.sub_ref_time(1))
				.storage_deposit_limit(result_orig.storage_deposit.charge_or_zero().into())
				.data(input.clone())
				.build();
			assert_err!(result.result, <Error<Test>>::OutOfGas);

			// Check that it fails with too little proof_size
			let result = builder::bare_call(addr_caller)
				.gas_limit(result_orig.gas_required.sub_proof_size(1))
				.storage_deposit_limit(result_orig.storage_deposit.charge_or_zero().into())
				.data(input.clone())
				.build();
			assert_err!(result.result, <Error<Test>>::OutOfGas);
		}
	});
}

#[test]
fn call_runtime_reentrancy_guarded() {
	use crate::precompiles::Precompile;
	use alloy_core::sol_types::SolInterface;
	use precompiles::{INoInfo, NoInfo};

	let precompile_addr = H160(NoInfo::<Test>::MATCHER.base_address());

	let (callee_code, _callee_hash) = compile_module("dummy").unwrap();
	ExtBuilder::default().existential_deposit(50).build().execute_with(|| {
		let min_balance = Contracts::min_balance();
		let _ = <Test as Config>::Currency::set_balance(&ALICE, 1000 * min_balance);
		let _ = <Test as Config>::Currency::set_balance(&CHARLIE, 1000 * min_balance);

		let Contract { addr: addr_callee, .. } =
			builder::bare_instantiate(Code::Upload(callee_code))
				.native_value(min_balance * 100)
				.salt(Some([1; 32]))
				.build_and_unwrap_contract();

		// Call pallet_revive call() dispatchable
		let call = RuntimeCall::Contracts(crate::Call::call {
			dest: addr_callee,
			value: 0,
			gas_limit: GAS_LIMIT / 3,
			storage_deposit_limit: deposit_limit::<Test>(),
			data: vec![],
		})
		.encode();

		// Call runtime to re-enter back to contracts engine by
		// calling dummy contract
		let result = builder::bare_call(precompile_addr)
			.data(
				INoInfo::INoInfoCalls::callRuntime(INoInfo::callRuntimeCall { call: call.into() })
					.abi_encode(),
			)
			.build();
		// Call to runtime should fail because of the re-entrancy guard
		assert_err!(result.result, <Error<Test>>::ReenteredPallet);
	});
}

#[test]
fn sr25519_verify() {
	let (binary, _code_hash) = compile_module("sr25519_verify").unwrap();

	ExtBuilder::default().existential_deposit(50).build().execute_with(|| {
		let _ = <Test as Config>::Currency::set_balance(&ALICE, 1_000_000);

		// Instantiate the sr25519_verify contract.
		let Contract { addr, .. } = builder::bare_instantiate(Code::Upload(binary))
			.native_value(100_000)
			.build_and_unwrap_contract();

		let call_with = |message: &[u8; 11]| {
			// Alice's signature for "hello world"
			#[rustfmt::skip]
			let signature: [u8; 64] = [
				184, 49, 74, 238, 78, 165, 102, 252, 22, 92, 156, 176, 124, 118, 168, 116, 247,
				99, 0, 94, 2, 45, 9, 170, 73, 222, 182, 74, 60, 32, 75, 64, 98, 174, 69, 55, 83,
				85, 180, 98, 208, 75, 231, 57, 205, 62, 4, 105, 26, 136, 172, 17, 123, 99, 90, 255,
				228, 54, 115, 63, 30, 207, 205, 131,
			];

			// Alice's public key
			#[rustfmt::skip]
			let public_key: [u8; 32] = [
				212, 53, 147, 199, 21, 253, 211, 28, 97, 20, 26, 189, 4, 169, 159, 214, 130, 44,
				133, 88, 133, 76, 205, 227, 154, 86, 132, 231, 165, 109, 162, 125,
			];

			let mut params = vec![];
			params.extend_from_slice(&signature);
			params.extend_from_slice(&public_key);
			params.extend_from_slice(message);

			builder::bare_call(addr).data(params).build_and_unwrap_result()
		};

		// verification should succeed for "hello world"
		assert_return_code!(call_with(&b"hello world"), RuntimeReturnCode::Success);

		// verification should fail for other messages
		assert_return_code!(call_with(&b"hello worlD"), RuntimeReturnCode::Sr25519VerifyFailed);
	});
}

#[test]
fn upload_code_works() {
	let (binary, code_hash) = compile_module("dummy").unwrap();

	ExtBuilder::default().existential_deposit(100).build().execute_with(|| {
		let _ = <Test as Config>::Currency::set_balance(&ALICE, 1_000_000);

		// Drop previous events
		initialize_block(2);

		assert!(!PristineCode::<Test>::contains_key(&code_hash));
		assert_ok!(Contracts::upload_code(RuntimeOrigin::signed(ALICE), binary, 1_000,));
		// Ensure the contract was stored and get expected deposit amount to be reserved.
		expected_deposit(ensure_stored(code_hash));
	});
}

#[test]
fn upload_code_limit_too_low() {
	let (binary, _code_hash) = compile_module("dummy").unwrap();
	let deposit_expected = expected_deposit(binary.len());
	let deposit_insufficient = deposit_expected.saturating_sub(1);

	ExtBuilder::default().existential_deposit(100).build().execute_with(|| {
		let _ = <Test as Config>::Currency::set_balance(&ALICE, 1_000_000);

		// Drop previous events
		initialize_block(2);

		assert_noop!(
			Contracts::upload_code(RuntimeOrigin::signed(ALICE), binary, deposit_insufficient,),
			<Error<Test>>::StorageDepositLimitExhausted,
		);

		assert_eq!(System::events(), vec![]);
	});
}

#[test]
fn upload_code_not_enough_balance() {
	let (binary, _code_hash) = compile_module("dummy").unwrap();
	let deposit_expected = expected_deposit(binary.len());
	let deposit_insufficient = deposit_expected.saturating_sub(1);

	ExtBuilder::default().existential_deposit(100).build().execute_with(|| {
		let _ = <Test as Config>::Currency::set_balance(&ALICE, deposit_insufficient);

		// Drop previous events
		initialize_block(2);

		assert_noop!(
			Contracts::upload_code(RuntimeOrigin::signed(ALICE), binary, 1_000,),
			<Error<Test>>::StorageDepositNotEnoughFunds,
		);

		assert_eq!(System::events(), vec![]);
	});
}

#[test]
fn remove_code_works() {
	let (binary, code_hash) = compile_module("dummy").unwrap();

	ExtBuilder::default().existential_deposit(100).build().execute_with(|| {
		let _ = <Test as Config>::Currency::set_balance(&ALICE, 1_000_000);

		// Drop previous events
		initialize_block(2);

		assert_ok!(Contracts::upload_code(RuntimeOrigin::signed(ALICE), binary, 1_000,));
		// Ensure the contract was stored and get expected deposit amount to be reserved.
		expected_deposit(ensure_stored(code_hash));
		assert_ok!(Contracts::remove_code(RuntimeOrigin::signed(ALICE), code_hash));
	});
}
#[test]
fn remove_code_wrong_origin() {
	let (binary, code_hash) = compile_module("dummy").unwrap();

	ExtBuilder::default().existential_deposit(100).build().execute_with(|| {
		let _ = <Test as Config>::Currency::set_balance(&ALICE, 1_000_000);

		// Drop previous events
		initialize_block(2);

		assert_ok!(Contracts::upload_code(RuntimeOrigin::signed(ALICE), binary, 1_000,));
		// Ensure the contract was stored and get expected deposit amount to be reserved.
		expected_deposit(ensure_stored(code_hash));

		assert_noop!(
			Contracts::remove_code(RuntimeOrigin::signed(BOB), code_hash),
			sp_runtime::traits::BadOrigin,
		);
	});
}

#[test]
fn remove_code_in_use() {
	let (binary, code_hash) = compile_module("dummy").unwrap();

	ExtBuilder::default().existential_deposit(100).build().execute_with(|| {
		let _ = <Test as Config>::Currency::set_balance(&ALICE, 1_000_000);

		assert_ok!(builder::instantiate_with_code(binary).build());

		// Drop previous events
		initialize_block(2);

		assert_noop!(
			Contracts::remove_code(RuntimeOrigin::signed(ALICE), code_hash),
			<Error<Test>>::CodeInUse,
		);

		assert_eq!(System::events(), vec![]);
	});
}

#[test]
fn remove_code_not_found() {
	let (_binary, code_hash) = compile_module("dummy").unwrap();

	ExtBuilder::default().existential_deposit(100).build().execute_with(|| {
		let _ = <Test as Config>::Currency::set_balance(&ALICE, 1_000_000);

		// Drop previous events
		initialize_block(2);

		assert_noop!(
			Contracts::remove_code(RuntimeOrigin::signed(ALICE), code_hash),
			<Error<Test>>::CodeNotFound,
		);

		assert_eq!(System::events(), vec![]);
	});
}

#[test]
fn instantiate_with_zero_balance_works() {
	let (binary, code_hash) = compile_module("dummy").unwrap();
	ExtBuilder::default().existential_deposit(200).build().execute_with(|| {
		let _ = <Test as Config>::Currency::set_balance(&ALICE, 1_000_000);
		let min_balance = Contracts::min_balance();

		// Drop previous events
		initialize_block(2);

		// Instantiate the BOB contract.
		let Contract { addr, account_id } =
			builder::bare_instantiate(Code::Upload(binary)).build_and_unwrap_contract();

		// Ensure the contract was stored and get expected deposit amount to be reserved.
		expected_deposit(ensure_stored(code_hash));

		// Make sure the account exists even though no free balance was send
		assert_eq!(<Test as Config>::Currency::free_balance(&account_id), min_balance);
		assert_eq!(
			<Test as Config>::Currency::total_balance(&account_id),
			min_balance + contract_base_deposit(&addr)
		);

		assert_eq!(
			System::events(),
			vec![
				EventRecord {
					phase: Phase::Initialization,
					event: RuntimeEvent::Balances(pallet_balances::Event::TransferAndHold {
						source: ALICE,
						dest: Pallet::<Test>::account_id(),
						transferred: 777,
						reason: <Test as Config>::RuntimeHoldReason::Contracts(
							HoldReason::CodeUploadDepositReserve,
						),
<<<<<<< HEAD
						who: ALICE,
						amount: 777,
=======
>>>>>>> 6060499f
					}),
					topics: vec![],
				},
				EventRecord {
					phase: Phase::Initialization,
					event: RuntimeEvent::System(frame_system::Event::NewAccount {
						account: account_id.clone(),
					}),
					topics: vec![],
				},
				EventRecord {
					phase: Phase::Initialization,
					event: RuntimeEvent::Balances(pallet_balances::Event::Endowed {
						account: account_id.clone(),
						free_balance: min_balance,
					}),
					topics: vec![],
				},
				EventRecord {
					phase: Phase::Initialization,
					event: RuntimeEvent::Balances(pallet_balances::Event::Transfer {
						from: ALICE,
						to: account_id.clone(),
						amount: min_balance,
					}),
					topics: vec![],
				},
				EventRecord {
					phase: Phase::Initialization,
					event: RuntimeEvent::Contracts(crate::Event::Instantiated {
						deployer: ALICE_ADDR,
						contract: addr,
					}),
					topics: vec![],
				},
				EventRecord {
					phase: Phase::Initialization,
					event: RuntimeEvent::Balances(pallet_balances::Event::TransferAndHold {
						reason: <Test as Config>::RuntimeHoldReason::Contracts(
							HoldReason::StorageDepositReserve,
						),
						source: ALICE,
						dest: account_id,
						transferred: 337,
					}),
					topics: vec![],
				},
			]
		);
	});
}

#[test]
fn instantiate_with_below_existential_deposit_works() {
	let (binary, code_hash) = compile_module("dummy").unwrap();
	ExtBuilder::default().existential_deposit(200).build().execute_with(|| {
		let _ = <Test as Config>::Currency::set_balance(&ALICE, 1_000_000);
		let min_balance = Contracts::min_balance();
		let value = 50;

		// Drop previous events
		initialize_block(2);

		// Instantiate the BOB contract.
		let Contract { addr, account_id } = builder::bare_instantiate(Code::Upload(binary))
			.native_value(value)
			.build_and_unwrap_contract();

		// Ensure the contract was stored and get expected deposit amount to be reserved.
		expected_deposit(ensure_stored(code_hash));
		// Make sure the account exists even though not enough free balance was send
		assert_eq!(<Test as Config>::Currency::free_balance(&account_id), min_balance + value);
		assert_eq!(
			<Test as Config>::Currency::total_balance(&account_id),
			min_balance + value + contract_base_deposit(&addr)
		);

		assert_eq!(
			System::events(),
			vec![
				EventRecord {
					phase: Phase::Initialization,
					event: RuntimeEvent::Balances(pallet_balances::Event::TransferAndHold {
						source: ALICE,
						dest: Pallet::<Test>::account_id(),
						transferred: 777,
						reason: <Test as Config>::RuntimeHoldReason::Contracts(
							HoldReason::CodeUploadDepositReserve,
						),
<<<<<<< HEAD
						who: ALICE,
						amount: 777,
=======
>>>>>>> 6060499f
					}),
					topics: vec![],
				},
				EventRecord {
					phase: Phase::Initialization,
					event: RuntimeEvent::System(frame_system::Event::NewAccount {
						account: account_id.clone()
					}),
					topics: vec![],
				},
				EventRecord {
					phase: Phase::Initialization,
					event: RuntimeEvent::Balances(pallet_balances::Event::Endowed {
						account: account_id.clone(),
						free_balance: min_balance,
					}),
					topics: vec![],
				},
				EventRecord {
					phase: Phase::Initialization,
					event: RuntimeEvent::Balances(pallet_balances::Event::Transfer {
						from: ALICE,
						to: account_id.clone(),
						amount: min_balance,
					}),
					topics: vec![],
				},
				EventRecord {
					phase: Phase::Initialization,
					event: RuntimeEvent::Balances(pallet_balances::Event::Transfer {
						from: ALICE,
						to: account_id.clone(),
						amount: 50,
					}),
					topics: vec![],
				},
				EventRecord {
					phase: Phase::Initialization,
					event: RuntimeEvent::Contracts(crate::Event::Instantiated {
						deployer: ALICE_ADDR,
						contract: addr,
					}),
					topics: vec![],
				},
				EventRecord {
					phase: Phase::Initialization,
					event: RuntimeEvent::Balances(pallet_balances::Event::TransferAndHold {
						reason: <Test as Config>::RuntimeHoldReason::Contracts(
							HoldReason::StorageDepositReserve,
						),
						source: ALICE,
						dest: account_id.clone(),
						transferred: 337,
					}),
					topics: vec![],
				},
			]
		);
	});
}

#[test]
fn storage_deposit_works() {
	let (binary, _code_hash) = compile_module("multi_store").unwrap();
	ExtBuilder::default().existential_deposit(200).build().execute_with(|| {
		let _ = <Test as Config>::Currency::set_balance(&ALICE, 1_000_000);

		let Contract { addr, account_id } =
			builder::bare_instantiate(Code::Upload(binary)).build_and_unwrap_contract();

		let mut deposit = contract_base_deposit(&addr);

		// Drop previous events
		initialize_block(2);

		// Create storage
		assert_ok!(builder::call(addr).value(42).data((50u32, 20u32).encode()).build());
		// 4 is for creating 2 storage items
		// 48 is for each of the keys
		let charged0 = 4 + 50 + 20 + 48 + 48;
		deposit += charged0;
		assert_eq!(get_contract(&addr).total_deposit(), deposit);

		// Add more storage (but also remove some)
		assert_ok!(builder::call(addr).data((100u32, 10u32).encode()).build());
		let charged1 = 50 - 10;
		deposit += charged1;
		assert_eq!(get_contract(&addr).total_deposit(), deposit);

		// Remove more storage (but also add some)
		assert_ok!(builder::call(addr).data((10u32, 20u32).encode()).build());
		// -1 for numeric instability
		let refunded0 = 90 - 10 - 1;
		deposit -= refunded0;
		assert_eq!(get_contract(&addr).total_deposit(), deposit);

		assert_eq!(
			System::events(),
			vec![
				EventRecord {
					phase: Phase::Initialization,
					event: RuntimeEvent::Balances(pallet_balances::Event::Transfer {
						from: ALICE,
						to: account_id.clone(),
						amount: 42,
					}),
					topics: vec![],
				},
				EventRecord {
					phase: Phase::Initialization,
					event: RuntimeEvent::Balances(pallet_balances::Event::TransferAndHold {
						reason: <Test as Config>::RuntimeHoldReason::Contracts(
							HoldReason::StorageDepositReserve,
						),
						source: ALICE,
						dest: account_id.clone(),
						transferred: charged0,
					}),
					topics: vec![],
				},
				EventRecord {
					phase: Phase::Initialization,
					event: RuntimeEvent::Balances(pallet_balances::Event::TransferAndHold {
						reason: <Test as Config>::RuntimeHoldReason::Contracts(
							HoldReason::StorageDepositReserve,
						),
						source: ALICE,
						dest: account_id.clone(),
						transferred: charged1,
					}),
					topics: vec![],
				},
				EventRecord {
					phase: Phase::Initialization,
					event: RuntimeEvent::Balances(pallet_balances::Event::TransferOnHold {
						reason: <Test as Config>::RuntimeHoldReason::Contracts(
							HoldReason::StorageDepositReserve,
						),
						source: account_id.clone(),
						dest: ALICE,
						amount: refunded0,
					}),
					topics: vec![],
				},
			]
		);
	});
}

#[test]
fn storage_deposit_callee_works() {
	let (binary_caller, _code_hash_caller) = compile_module("call").unwrap();
	let (binary_callee, _code_hash_callee) = compile_module("store_call").unwrap();
	ExtBuilder::default().existential_deposit(200).build().execute_with(|| {
		let _ = <Test as Config>::Currency::set_balance(&ALICE, 1_000_000);

		// Create both contracts: Constructors do nothing.
		let Contract { addr: addr_caller, .. } =
			builder::bare_instantiate(Code::Upload(binary_caller)).build_and_unwrap_contract();
		let Contract { addr: addr_callee, .. } =
			builder::bare_instantiate(Code::Upload(binary_callee)).build_and_unwrap_contract();

		assert_ok!(builder::call(addr_caller).data((100u32, &addr_callee).encode()).build());

		let callee = get_contract(&addr_callee);
		let deposit = DepositPerByte::get() * 100 + DepositPerItem::get() * 1 + 48;

		assert_eq!(Pallet::<Test>::evm_balance(&addr_caller), U256::zero());
		assert_eq!(callee.total_deposit(), deposit + contract_base_deposit(&addr_callee));
	});
}

#[test]
fn set_code_extrinsic() {
	let (binary, code_hash) = compile_module("dummy").unwrap();
	let (new_binary, new_code_hash) = compile_module("crypto_hash_keccak_256").unwrap();

	assert_ne!(code_hash, new_code_hash);

	ExtBuilder::default().existential_deposit(100).build().execute_with(|| {
		let _ = <Test as Config>::Currency::set_balance(&ALICE, 1_000_000);

		let Contract { addr, .. } =
			builder::bare_instantiate(Code::Upload(binary)).build_and_unwrap_contract();

		assert_ok!(Contracts::upload_code(
			RuntimeOrigin::signed(ALICE),
			new_binary,
			deposit_limit::<Test>(),
		));

		// Drop previous events
		initialize_block(2);

		assert_eq!(get_contract(&addr).code_hash, code_hash);
		assert_refcount!(&code_hash, 1);
		assert_refcount!(&new_code_hash, 0);

		// only root can execute this extrinsic
		assert_noop!(
			Contracts::set_code(RuntimeOrigin::signed(ALICE), addr, new_code_hash),
			sp_runtime::traits::BadOrigin,
		);
		assert_eq!(get_contract(&addr).code_hash, code_hash);
		assert_refcount!(&code_hash, 1);
		assert_refcount!(&new_code_hash, 0);
		assert_eq!(System::events(), vec![]);

		// contract must exist
		assert_noop!(
			Contracts::set_code(RuntimeOrigin::root(), BOB_ADDR, new_code_hash),
			<Error<Test>>::ContractNotFound,
		);
		assert_eq!(get_contract(&addr).code_hash, code_hash);
		assert_refcount!(&code_hash, 1);
		assert_refcount!(&new_code_hash, 0);
		assert_eq!(System::events(), vec![]);

		// new code hash must exist
		assert_noop!(
			Contracts::set_code(RuntimeOrigin::root(), addr, Default::default()),
			<Error<Test>>::CodeNotFound,
		);
		assert_eq!(get_contract(&addr).code_hash, code_hash);
		assert_refcount!(&code_hash, 1);
		assert_refcount!(&new_code_hash, 0);
		assert_eq!(System::events(), vec![]);

		// successful call
		assert_ok!(Contracts::set_code(RuntimeOrigin::root(), addr, new_code_hash));
		assert_eq!(get_contract(&addr).code_hash, new_code_hash);
		assert!(PristineCode::<Test>::get(&code_hash).is_none());
		assert_refcount!(&new_code_hash, 1);
	});
}

#[test]
fn slash_cannot_kill_account() {
	let (binary, _code_hash) = compile_module("dummy").unwrap();
	ExtBuilder::default().existential_deposit(200).build().execute_with(|| {
		let value = 700;
		let _ = <Test as Config>::Currency::set_balance(&ALICE, 1_000_000);
		let min_balance = Contracts::min_balance();

		let Contract { addr, account_id } = builder::bare_instantiate(Code::Upload(binary))
			.native_value(value)
			.build_and_unwrap_contract();

		// Drop previous events
		initialize_block(2);

		let info_deposit = contract_base_deposit(&addr);

		assert_eq!(
			get_balance_on_hold(&HoldReason::StorageDepositReserve.into(), &account_id),
			info_deposit
		);

		assert_eq!(
			<Test as Config>::Currency::total_balance(&account_id),
			info_deposit + value + min_balance
		);

		// Try to destroy the account of the contract by slashing the total balance.
		// The account does not get destroyed because slashing only affects the balance held
		// under certain `reason`. Slashing can for example happen if the contract takes part
		// in staking.
		let _ = <Test as Config>::Currency::slash(
			&HoldReason::StorageDepositReserve.into(),
			&account_id,
			<Test as Config>::Currency::total_balance(&account_id),
		);

		// Slashing only removed the balance held.
		assert_eq!(<Test as Config>::Currency::total_balance(&account_id), value + min_balance);
	});
}

#[test]
fn contract_reverted() {
	let (binary, code_hash) = compile_module("return_with_data").unwrap();

	ExtBuilder::default().existential_deposit(100).build().execute_with(|| {
		let _ = <Test as Config>::Currency::set_balance(&ALICE, 1_000_000);
		let flags = ReturnFlags::REVERT;
		let buffer = [4u8, 8, 15, 16, 23, 42];
		let input = (flags.bits(), buffer).encode();

		// We just upload the code for later use
		assert_ok!(Contracts::upload_code(
			RuntimeOrigin::signed(ALICE),
			binary.clone(),
			deposit_limit::<Test>(),
		));

		// Calling extrinsic: revert leads to an error
		assert_err_ignore_postinfo!(
			builder::instantiate(code_hash).data(input.clone()).build(),
			<Error<Test>>::ContractReverted,
		);

		// Calling extrinsic: revert leads to an error
		assert_err_ignore_postinfo!(
			builder::instantiate_with_code(binary).data(input.clone()).build(),
			<Error<Test>>::ContractReverted,
		);

		// Calling directly: revert leads to success but the flags indicate the error
		// This is just a different way of transporting the error that allows the read out
		// the `data` which is only there on success. Obviously, the contract isn't
		// instantiated.
		let result = builder::bare_instantiate(Code::Existing(code_hash))
			.data(input.clone())
			.build_and_unwrap_result();
		assert_eq!(result.result.flags, flags);
		assert_eq!(result.result.data, buffer);
		assert!(!<AccountInfoOf<Test>>::contains_key(result.addr));

		// Pass empty flags and therefore successfully instantiate the contract for later use.
		let Contract { addr, .. } = builder::bare_instantiate(Code::Existing(code_hash))
			.data(ReturnFlags::empty().bits().encode())
			.build_and_unwrap_contract();

		// Calling extrinsic: revert leads to an error
		assert_err_ignore_postinfo!(
			builder::call(addr).data(input.clone()).build(),
			<Error<Test>>::ContractReverted,
		);

		// Calling directly: revert leads to success but the flags indicate the error
		let result = builder::bare_call(addr).data(input).build_and_unwrap_result();
		assert_eq!(result.flags, flags);
		assert_eq!(result.data, buffer);
	});
}

#[test]
fn set_code_hash() {
	let (binary, _) = compile_module("set_code_hash").unwrap();
	let (new_binary, new_code_hash) = compile_module("new_set_code_hash_contract").unwrap();

	ExtBuilder::default().existential_deposit(100).build().execute_with(|| {
		let _ = <Test as Config>::Currency::set_balance(&ALICE, 1_000_000);

		// Instantiate the 'caller'
		let Contract { addr: contract_addr, .. } = builder::bare_instantiate(Code::Upload(binary))
			.native_value(300_000)
			.build_and_unwrap_contract();
		// upload new code
		assert_ok!(Contracts::upload_code(
			RuntimeOrigin::signed(ALICE),
			new_binary.clone(),
			deposit_limit::<Test>(),
		));

		System::reset_events();

		// First call sets new code_hash and returns 1
		let result = builder::bare_call(contract_addr)
			.data(new_code_hash.as_ref().to_vec())
			.build_and_unwrap_result();
		assert_return_code!(result, 1);

		// Second calls new contract code that returns 2
		let result = builder::bare_call(contract_addr).build_and_unwrap_result();
		assert_return_code!(result, 2);
	});
}

#[test]
fn storage_deposit_limit_is_enforced() {
	let (binary, _code_hash) = compile_module("store_call").unwrap();
	ExtBuilder::default().existential_deposit(200).build().execute_with(|| {
		let _ = <Test as Config>::Currency::set_balance(&ALICE, 1_000_000);
		let min_balance = Contracts::min_balance();

		// Setting insufficient storage_deposit should fail.
		assert_err!(
			builder::bare_instantiate(Code::Upload(binary.clone()))
				// expected deposit is 2 * ed + 3 for the call
				.storage_deposit_limit((2 * min_balance + 3 - 1).into())
				.build()
				.result,
			<Error<Test>>::StorageDepositLimitExhausted,
		);

		// Instantiate the BOB contract.
		let Contract { addr, account_id } =
			builder::bare_instantiate(Code::Upload(binary)).build_and_unwrap_contract();

		let info_deposit = contract_base_deposit(&addr);
		// Check that the BOB contract has been instantiated and has the minimum balance
		assert_eq!(get_contract(&addr).total_deposit(), info_deposit);
		assert_eq!(
			<Test as Config>::Currency::total_balance(&account_id),
			info_deposit + min_balance
		);

		// Create 1 byte of storage with a price of per byte,
		// setting insufficient deposit limit, as it requires 3 Balance:
		// 2 for the item added + 1 (value) + 48 (key)
		assert_err_ignore_postinfo!(
			builder::call(addr)
				.storage_deposit_limit(50)
				.data(1u32.to_le_bytes().to_vec())
				.build(),
			<Error<Test>>::StorageDepositLimitExhausted,
		);

		// now with enough limit
		assert_ok!(builder::call(addr)
			.storage_deposit_limit(51)
			.data(1u32.to_le_bytes().to_vec())
			.build());

		// Use 4 more bytes of the storage for the same item, which requires 4 Balance.
		// Should fail as DefaultDepositLimit is 3 and hence isn't enough.
		assert_err_ignore_postinfo!(
			builder::call(addr)
				.storage_deposit_limit(3)
				.data(5u32.to_le_bytes().to_vec())
				.build(),
			<Error<Test>>::StorageDepositLimitExhausted,
		);
	});
}

#[test]
fn deposit_limit_in_nested_calls() {
	let (binary_caller, _code_hash_caller) = compile_module("create_storage_and_call").unwrap();
	let (binary_callee, _code_hash_callee) = compile_module("store_call").unwrap();
	ExtBuilder::default().existential_deposit(200).build().execute_with(|| {
		let _ = <Test as Config>::Currency::set_balance(&ALICE, 1_000_000);

		// Create both contracts: Constructors do nothing.
		let Contract { addr: addr_caller, .. } =
			builder::bare_instantiate(Code::Upload(binary_caller)).build_and_unwrap_contract();
		let Contract { addr: addr_callee, .. } =
			builder::bare_instantiate(Code::Upload(binary_callee)).build_and_unwrap_contract();

		// Create 100 bytes of storage with a price of per byte
		// This is 100 Balance + 2 Balance for the item
		// 48 for the key
		assert_ok!(builder::call(addr_callee)
			.storage_deposit_limit(102 + 48)
			.data(100u32.to_le_bytes().to_vec())
			.build());

		// We do not remove any storage but add a storage item of 12 bytes in the caller
		// contract. This would cost 12 + 2 + 72 = 86 Balance.
		// The nested call doesn't get a special limit, which is set by passing `u64::MAX` to it.
		// This should fail as the specified parent's limit is less than the cost: 13 <
		// 14.
		assert_err_ignore_postinfo!(
			builder::call(addr_caller)
				.storage_deposit_limit(85)
				.data((100u32, &addr_callee, U256::MAX).encode())
				.build(),
			<Error<Test>>::StorageDepositLimitExhausted,
		);

		// Now we specify the parent's limit high enough to cover the caller's storage
		// additions. However, we use a single byte more in the callee, hence the storage
		// deposit should be 87 Balance.
		// The nested call doesn't get a special limit, which is set by passing `u64::MAX` to it.
		// This should fail as the specified parent's limit is less than the cost: 86 < 87
		assert_err_ignore_postinfo!(
			builder::call(addr_caller)
				.storage_deposit_limit(86)
				.data((101u32, &addr_callee, &U256::MAX).encode())
				.build(),
			<Error<Test>>::StorageDepositLimitExhausted,
		);

		// The parents storage deposit limit doesn't matter as the sub calls limit
		// is enforced eagerly. However, we set a special deposit limit of 1 Balance for the
		// nested call. This should fail as callee adds up 2 bytes to the storage, meaning
		// that the nested call should have a deposit limit of at least 2 Balance. The
		// sub-call should be rolled back, which is covered by the next test case.
		let ret = builder::bare_call(addr_caller)
			.storage_deposit_limit(DepositLimit::Balance(u64::MAX))
			.data((102u32, &addr_callee, U256::from(1u64)).encode())
			.build_and_unwrap_result();
		assert_return_code!(ret, RuntimeReturnCode::OutOfResources);

		// Refund in the callee contract but not enough to cover the Balance required by the
		// caller. Note that if previous sub-call wouldn't roll back, this call would pass
		// making the test case fail. We don't set a special limit for the nested call here.
		assert_err_ignore_postinfo!(
			builder::call(addr_caller)
				.storage_deposit_limit(0)
				.data((87u32, &addr_callee, &U256::MAX.to_little_endian()).encode())
				.build(),
			<Error<Test>>::StorageDepositLimitExhausted,
		);

		let _ = <Test as Config>::Currency::set_balance(&ALICE, 511);

		// Require more than the sender's balance.
		// Limit the sub call to little balance so it should fail in there
		let ret = builder::bare_call(addr_caller)
			.data((416, &addr_callee, U256::from(1u64)).encode())
			.build_and_unwrap_result();
		assert_return_code!(ret, RuntimeReturnCode::OutOfResources);

		// Free up enough storage in the callee so that the caller can create a new item
		// We set the special deposit limit of 1 Balance for the nested call, which isn't
		// enforced as callee frees up storage. This should pass.
		assert_ok!(builder::call(addr_caller)
			.storage_deposit_limit(1)
			.data((0u32, &addr_callee, U256::from(1u64)).encode())
			.build());
	});
}

#[test]
fn deposit_limit_in_nested_instantiate() {
	let (binary_caller, _code_hash_caller) =
		compile_module("create_storage_and_instantiate").unwrap();
	let (binary_callee, code_hash_callee) = compile_module("store_deploy").unwrap();
	const ED: u64 = 5;
	ExtBuilder::default().existential_deposit(ED).build().execute_with(|| {
		let _ = <Test as Config>::Currency::set_balance(&ALICE, 1_000_000);
		let _ = <Test as Config>::Currency::set_balance(&BOB, 1_000_000);
		// Create caller contract
		let Contract { addr: addr_caller, account_id: caller_id } =
			builder::bare_instantiate(Code::Upload(binary_caller))
				.native_value(10_000) // this balance is later passed to the deployed contract
				.build_and_unwrap_contract();
		// Deploy a contract to get its occupied storage size
		let Contract { addr, .. } = builder::bare_instantiate(Code::Upload(binary_callee))
			.data(vec![0, 0, 0, 0])
			.build_and_unwrap_contract();

		// This is the deposit we expect to be charged just for instantiatiting the callee.
		//
		// - callee_info_len + 2 for storing the new contract info
		// - the deposit for depending on a code hash
		// - ED for deployed contract account
		// - 2 for the storage item of 0 bytes being created in the callee constructor
		// - 48 for the key
		let callee_min_deposit = {
			let callee_info_len =
				AccountInfo::<Test>::load_contract(&addr).unwrap().encoded_size() as u64;
			let code_deposit = lockup_deposit(&code_hash_callee);
			callee_info_len + code_deposit + 2 + ED + 2 + 48
		};

		// The parent just stores an item of the passed size so at least
		// we need to pay for the item itself.
		let caller_min_deposit = callee_min_deposit + 2 + 48;

		// Fail in callee.
		//
		// We still fail in the sub call because we enforce limits on return from a contract.
		// Sub calls return first to they are checked first.
		let ret = builder::bare_call(addr_caller)
			.origin(RuntimeOrigin::signed(BOB))
			.storage_deposit_limit(DepositLimit::Balance(0))
			.data((&code_hash_callee, 100u32, &U256::MAX.to_little_endian()).encode())
			.build_and_unwrap_result();
		assert_return_code!(ret, RuntimeReturnCode::OutOfResources);
		// The charges made on instantiation should be rolled back.
		assert_eq!(<Test as Config>::Currency::free_balance(&BOB), 1_000_000);

		// Fail in the caller.
		//
		// For that we need to supply enough storage deposit so that the sub call
		// succeeds but the parent call runs out of storage.
		let ret = builder::bare_call(addr_caller)
			.origin(RuntimeOrigin::signed(BOB))
			.storage_deposit_limit(DepositLimit::Balance(callee_min_deposit))
			.data((&code_hash_callee, 0u32, &U256::MAX.to_little_endian()).encode())
			.build();
		assert_err!(ret.result, <Error<Test>>::StorageDepositLimitExhausted);
		// The charges made on the instantiation should be rolled back.
		assert_eq!(<Test as Config>::Currency::free_balance(&BOB), 1_000_000);

		// Fail in the callee with bytes.
		//
		// Same as above but stores one byte in both caller and callee.
		let ret = builder::bare_call(addr_caller)
			.origin(RuntimeOrigin::signed(BOB))
			.storage_deposit_limit(DepositLimit::Balance(caller_min_deposit + 1))
			.data((&code_hash_callee, 1u32, U256::from(callee_min_deposit)).encode())
			.build_and_unwrap_result();
		assert_return_code!(ret, RuntimeReturnCode::OutOfResources);
		// The charges made on the instantiation should be rolled back.
		assert_eq!(<Test as Config>::Currency::free_balance(&BOB), 1_000_000);

		// Fail in the caller with bytes.
		//
		// Same as above but stores one byte in both caller and callee.
		let ret = builder::bare_call(addr_caller)
			.origin(RuntimeOrigin::signed(BOB))
			.storage_deposit_limit(DepositLimit::Balance(callee_min_deposit + 1))
			.data((&code_hash_callee, 1u32, U256::from(callee_min_deposit + 1)).encode())
			.build();
		assert_err!(ret.result, <Error<Test>>::StorageDepositLimitExhausted);
		// The charges made on the instantiation should be rolled back.
		assert_eq!(<Test as Config>::Currency::free_balance(&BOB), 1_000_000);

		// Set enough deposit limit for the child instantiate. This should succeed.
		let result = builder::bare_call(addr_caller)
			.origin(RuntimeOrigin::signed(BOB))
			.storage_deposit_limit((caller_min_deposit + 2).into())
			.data((&code_hash_callee, 1u32, U256::from(callee_min_deposit + 1)).encode())
			.build();

		let returned = result.result.unwrap();
		assert!(!returned.did_revert());

		// All balance of the caller except ED has been transferred to the callee.
		// No deposit has been taken from it.
		assert_eq!(<Test as Config>::Currency::free_balance(&caller_id), ED);
		// Get address of the deployed contract.
		let addr_callee = H160::from_slice(&returned.data[0..20]);
		let callee_account_id = <Test as Config>::AddressMapper::to_account_id(&addr_callee);
		// 10_000 should be sent to callee from the caller contract, plus ED to be sent from the
		// origin.
		assert_eq!(<Test as Config>::Currency::free_balance(&callee_account_id), 10_000 + ED);
		// The origin should be charged with what the outer call consumed
		assert_eq!(
			<Test as Config>::Currency::free_balance(&BOB),
			1_000_000 - (caller_min_deposit + 2),
		);
		assert_eq!(result.storage_deposit.charge_or_zero(), (caller_min_deposit + 2))
	});
}

#[test]
fn deposit_limit_honors_liquidity_restrictions() {
	let (binary, _code_hash) = compile_module("store_call").unwrap();
	ExtBuilder::default().existential_deposit(200).build().execute_with(|| {
		let min_balance = Contracts::min_balance();
		let _ = <Test as Config>::Currency::set_balance(&ALICE, 1_000_000);
		let _ = <Test as Config>::Currency::set_balance(&BOB, min_balance);

		// Instantiate the BOB contract.
		let Contract { addr, account_id } =
			builder::bare_instantiate(Code::Upload(binary)).build_and_unwrap_contract();

		let info_deposit = contract_base_deposit(&addr);
		// Check that the contract has been instantiated and has the minimum balance
		assert_eq!(get_contract(&addr).total_deposit(), info_deposit);
		assert_eq!(
			<Test as Config>::Currency::total_balance(&account_id),
			info_deposit + min_balance
		);

		assert_err_ignore_postinfo!(
			builder::call(addr)
				.origin(RuntimeOrigin::signed(BOB))
				.storage_deposit_limit(10_000)
				.data(100u32.to_le_bytes().to_vec())
				.build(),
			<Error<Test>>::StorageDepositNotEnoughFunds,
		);
	});
}

#[test]
fn deposit_limit_honors_existential_deposit() {
	let (binary, _code_hash) = compile_module("store_call").unwrap();
	ExtBuilder::default().existential_deposit(200).build().execute_with(|| {
		let _ = <Test as Config>::Currency::set_balance(&ALICE, 1_000_000);
		let _ = <Test as Config>::Currency::set_balance(&BOB, 300);
		let min_balance = Contracts::min_balance();

		// Instantiate the BOB contract.
		let Contract { addr, account_id } =
			builder::bare_instantiate(Code::Upload(binary)).build_and_unwrap_contract();

		let info_deposit = contract_base_deposit(&addr);

		// Check that the contract has been instantiated and has the minimum balance
		assert_eq!(get_contract(&addr).total_deposit(), info_deposit);
		assert_eq!(
			<Test as Config>::Currency::total_balance(&account_id),
			min_balance + info_deposit
		);

		// check that the deposit can't bring the account below the existential deposit
		assert_err_ignore_postinfo!(
			builder::call(addr)
				.origin(RuntimeOrigin::signed(BOB))
				.storage_deposit_limit(10_000)
				.data(100u32.to_le_bytes().to_vec())
				.build(),
			<Error<Test>>::StorageDepositNotEnoughFunds,
		);
		assert_eq!(<Test as Config>::Currency::free_balance(&BOB), 300);
	});
}

#[test]
fn native_dependency_deposit_works() {
	let (binary, code_hash) = compile_module("set_code_hash").unwrap();
	let (dummy_binary, dummy_code_hash) = compile_module("dummy").unwrap();

	// Test with both existing and uploaded code
	for code in [Code::Upload(binary.clone()), Code::Existing(code_hash)] {
		ExtBuilder::default().build().execute_with(|| {
			let _ = Balances::set_balance(&ALICE, 1_000_000);
			let lockup_deposit_percent = CodeHashLockupDepositPercent::get();

			// Upload the dummy contract,
			Contracts::upload_code(
				RuntimeOrigin::signed(ALICE),
				dummy_binary.clone(),
				deposit_limit::<Test>(),
			)
			.unwrap();

			// Upload `set_code_hash` contracts if using Code::Existing.
			let add_upload_deposit = match code {
				Code::Existing(_) => {
					Contracts::upload_code(
						RuntimeOrigin::signed(ALICE),
						binary.clone(),
						deposit_limit::<Test>(),
					)
					.unwrap();
					false
				},
				Code::Upload(_) => true,
			};

			// Instantiate the set_code_hash contract.
			let res = builder::bare_instantiate(code).build();

			let addr = res.result.unwrap().addr;
			let account_id = <Test as Config>::AddressMapper::to_account_id(&addr);
			let base_deposit = contract_base_deposit(&addr);
			let upload_deposit = get_code_deposit(&code_hash);
			let extra_deposit = add_upload_deposit.then(|| upload_deposit).unwrap_or_default();

			assert_eq!(
				res.storage_deposit.charge_or_zero(),
				extra_deposit + base_deposit + Contracts::min_balance()
			);

			// call set_code_hash
			builder::bare_call(addr)
				.data(dummy_code_hash.encode())
				.build_and_unwrap_result();

			// Check updated storage_deposit due to code size changes
			let deposit_diff = lockup_deposit_percent.mul_ceil(upload_deposit) -
				lockup_deposit_percent.mul_ceil(get_code_deposit(&dummy_code_hash));
			let new_base_deposit = contract_base_deposit(&addr);
			assert_ne!(deposit_diff, 0);
			assert_eq!(base_deposit - new_base_deposit, deposit_diff);

			assert_eq!(
				get_balance_on_hold(&HoldReason::StorageDepositReserve.into(), &account_id),
				new_base_deposit
			);
		});
	}
}

#[test]
fn block_hash_works() {
	let (code, _) = compile_module("block_hash").unwrap();

	ExtBuilder::default().existential_deposit(1).build().execute_with(|| {
		let _ = <Test as Config>::Currency::set_balance(&ALICE, 1_000_000);

		let Contract { addr, .. } =
			builder::bare_instantiate(Code::Upload(code)).build_and_unwrap_contract();

		// The genesis config sets to the block number to 1
		let block_hash = [1; 32];
		frame_system::BlockHash::<Test>::insert(
			&crate::BlockNumberFor::<Test>::from(0u32),
			<Test as frame_system::Config>::Hash::from(&block_hash),
		);
		assert_ok!(builder::call(addr)
			.data((U256::zero(), H256::from(block_hash)).encode())
			.build());

		// A block number out of range returns the zero value
		assert_ok!(builder::call(addr).data((U256::from(1), H256::zero()).encode()).build());
	});
}

#[test]
fn block_author_works() {
	let (code, _) = compile_module("block_author").unwrap();

	ExtBuilder::default().existential_deposit(1).build().execute_with(|| {
		let _ = <Test as Config>::Currency::set_balance(&ALICE, 1_000_000);

		let Contract { addr, .. } =
			builder::bare_instantiate(Code::Upload(code)).build_and_unwrap_contract();

		// The fixture asserts the input to match the find_author API method output.
		assert_ok!(builder::call(addr).data(EVE_ADDR.encode()).build());
	});
}

#[test]
fn root_cannot_upload_code() {
	let (binary, _) = compile_module("dummy").unwrap();

	ExtBuilder::default().build().execute_with(|| {
		assert_noop!(
			Contracts::upload_code(RuntimeOrigin::root(), binary, deposit_limit::<Test>()),
			DispatchError::BadOrigin,
		);
	});
}

#[test]
fn root_cannot_remove_code() {
	let (_, code_hash) = compile_module("dummy").unwrap();

	ExtBuilder::default().build().execute_with(|| {
		assert_noop!(
			Contracts::remove_code(RuntimeOrigin::root(), code_hash),
			DispatchError::BadOrigin,
		);
	});
}

#[test]
fn signed_cannot_set_code() {
	let (_, code_hash) = compile_module("dummy").unwrap();

	ExtBuilder::default().build().execute_with(|| {
		assert_noop!(
			Contracts::set_code(RuntimeOrigin::signed(ALICE), BOB_ADDR, code_hash),
			DispatchError::BadOrigin,
		);
	});
}

#[test]
fn none_cannot_call_code() {
	ExtBuilder::default().build().execute_with(|| {
		assert_err_ignore_postinfo!(
			builder::call(BOB_ADDR).origin(RuntimeOrigin::none()).build(),
			DispatchError::BadOrigin,
		);
	});
}

#[test]
fn root_can_call() {
	let (binary, _) = compile_module("dummy").unwrap();

	ExtBuilder::default().existential_deposit(100).build().execute_with(|| {
		let _ = <Test as Config>::Currency::set_balance(&ALICE, 1_000_000);

		let Contract { addr, .. } =
			builder::bare_instantiate(Code::Upload(binary)).build_and_unwrap_contract();

		// Call the contract.
		assert_ok!(builder::call(addr).origin(RuntimeOrigin::root()).build());
	});
}

#[test]
fn root_cannot_instantiate_with_code() {
	let (binary, _) = compile_module("dummy").unwrap();

	ExtBuilder::default().build().execute_with(|| {
		assert_err_ignore_postinfo!(
			builder::instantiate_with_code(binary).origin(RuntimeOrigin::root()).build(),
			DispatchError::BadOrigin
		);
	});
}

#[test]
fn root_cannot_instantiate() {
	let (_, code_hash) = compile_module("dummy").unwrap();

	ExtBuilder::default().build().execute_with(|| {
		assert_err_ignore_postinfo!(
			builder::instantiate(code_hash).origin(RuntimeOrigin::root()).build(),
			DispatchError::BadOrigin
		);
	});
}

#[test]
fn only_upload_origin_can_upload() {
	let (binary, _) = compile_module("dummy").unwrap();
	UploadAccount::set(Some(ALICE));
	ExtBuilder::default().build().execute_with(|| {
		let _ = Balances::set_balance(&ALICE, 1_000_000);
		let _ = Balances::set_balance(&BOB, 1_000_000);

		assert_err!(
			Contracts::upload_code(RuntimeOrigin::root(), binary.clone(), deposit_limit::<Test>(),),
			DispatchError::BadOrigin
		);

		assert_err!(
			Contracts::upload_code(
				RuntimeOrigin::signed(BOB),
				binary.clone(),
				deposit_limit::<Test>(),
			),
			DispatchError::BadOrigin
		);

		// Only alice is allowed to upload contract code.
		assert_ok!(Contracts::upload_code(
			RuntimeOrigin::signed(ALICE),
			binary.clone(),
			deposit_limit::<Test>(),
		));
	});
}

#[test]
fn only_instantiation_origin_can_instantiate() {
	let (code, code_hash) = compile_module("dummy").unwrap();
	InstantiateAccount::set(Some(ALICE));
	ExtBuilder::default().build().execute_with(|| {
		let _ = Balances::set_balance(&ALICE, 1_000_000);
		let _ = Balances::set_balance(&BOB, 1_000_000);

		assert_err_ignore_postinfo!(
			builder::instantiate_with_code(code.clone())
				.origin(RuntimeOrigin::root())
				.build(),
			DispatchError::BadOrigin
		);

		assert_err_ignore_postinfo!(
			builder::instantiate_with_code(code.clone())
				.origin(RuntimeOrigin::signed(BOB))
				.build(),
			DispatchError::BadOrigin
		);

		// Only Alice can instantiate
		assert_ok!(builder::instantiate_with_code(code).build());

		// Bob cannot instantiate with either `instantiate_with_code` or `instantiate`.
		assert_err_ignore_postinfo!(
			builder::instantiate(code_hash).origin(RuntimeOrigin::signed(BOB)).build(),
			DispatchError::BadOrigin
		);
	});
}

#[test]
fn balance_of_api() {
	let (binary, _code_hash) = compile_module("balance_of").unwrap();
	ExtBuilder::default().existential_deposit(200).build().execute_with(|| {
		let _ = Balances::set_balance(&ALICE, 1_000_000);
		let _ = Balances::set_balance(&ALICE_FALLBACK, 1_000_000);

		let Contract { addr, .. } =
			builder::bare_instantiate(Code::Upload(binary.to_vec())).build_and_unwrap_contract();

		// The fixture asserts a non-zero returned free balance of the account;
		// The ALICE_FALLBACK account is endowed;
		// Hence we should not revert
		assert_ok!(builder::call(addr).data(ALICE_ADDR.0.to_vec()).build());

		// The fixture asserts a non-zero returned free balance of the account;
		// The ETH_BOB account is not endowed;
		// Hence we should revert
		assert_err_ignore_postinfo!(
			builder::call(addr).data(BOB_ADDR.0.to_vec()).build(),
			<Error<Test>>::ContractTrapped
		);
	});
}

#[test]
fn balance_api_returns_free_balance() {
	let (binary, _code_hash) = compile_module("balance").unwrap();
	ExtBuilder::default().existential_deposit(200).build().execute_with(|| {
		let _ = <Test as Config>::Currency::set_balance(&ALICE, 1_000_000);

		// Instantiate the BOB contract without any extra balance.
		let Contract { addr, .. } =
			builder::bare_instantiate(Code::Upload(binary.to_vec())).build_and_unwrap_contract();

		let value = 0;
		// Call BOB which makes it call the balance runtime API.
		// The contract code asserts that the returned balance is 0.
		assert_ok!(builder::call(addr).value(value).build());

		let value = 1;
		// Calling with value will trap the contract.
		assert_err_ignore_postinfo!(
			builder::call(addr).value(value).build(),
			<Error<Test>>::ContractTrapped
		);
	});
}

#[test]
fn call_depth_is_enforced() {
	let (binary, _code_hash) = compile_module("recurse").unwrap();
	ExtBuilder::default().existential_deposit(200).build().execute_with(|| {
		let _ = <Test as Config>::Currency::set_balance(&ALICE, 1_000_000);

		let extra_recursions = 1024;

		let Contract { addr, .. } =
			builder::bare_instantiate(Code::Upload(binary.to_vec())).build_and_unwrap_contract();

		// takes the number of recursions
		// returns the number of left over recursions
		assert_eq!(
			u32::from_le_bytes(
				builder::bare_call(addr)
					.data((limits::CALL_STACK_DEPTH + extra_recursions).encode())
					.build_and_unwrap_result()
					.data
					.try_into()
					.unwrap()
			),
			// + 1 because when the call depth is reached the caller contract is trapped without
			// the ability to return any data. hence the last call frame is untracked.
			extra_recursions + 1,
		);
	});
}

#[test]
fn gas_consumed_is_linear_for_nested_calls() {
	let (code, _code_hash) = compile_module("recurse").unwrap();
	ExtBuilder::default().existential_deposit(200).build().execute_with(|| {
		let _ = <Test as Config>::Currency::set_balance(&ALICE, 1_000_000);

		let Contract { addr, .. } =
			builder::bare_instantiate(Code::Upload(code)).build_and_unwrap_contract();

		let [gas_0, gas_1, gas_2, gas_max] = {
			[0u32, 1u32, 2u32, limits::CALL_STACK_DEPTH]
				.iter()
				.map(|i| {
					let result = builder::bare_call(addr).data(i.encode()).build();
					assert_eq!(
						u32::from_le_bytes(result.result.unwrap().data.try_into().unwrap()),
						0
					);
					result.gas_consumed
				})
				.collect::<Vec<_>>()
				.try_into()
				.unwrap()
		};

		let gas_per_recursion = gas_2.checked_sub(&gas_1).unwrap();
		assert_eq!(gas_max, gas_0 + gas_per_recursion * limits::CALL_STACK_DEPTH as u64);
	});
}

#[test]
fn read_only_call_cannot_store() {
	let (binary_caller, _code_hash_caller) = compile_module("read_only_call").unwrap();
	let (binary_callee, _code_hash_callee) = compile_module("store_call").unwrap();
	ExtBuilder::default().existential_deposit(200).build().execute_with(|| {
		let _ = <Test as Config>::Currency::set_balance(&ALICE, 1_000_000);

		// Create both contracts: Constructors do nothing.
		let Contract { addr: addr_caller, .. } =
			builder::bare_instantiate(Code::Upload(binary_caller)).build_and_unwrap_contract();
		let Contract { addr: addr_callee, .. } =
			builder::bare_instantiate(Code::Upload(binary_callee)).build_and_unwrap_contract();

		// Read-only call fails when modifying storage.
		assert_err_ignore_postinfo!(
			builder::call(addr_caller).data((&addr_callee, 100u32).encode()).build(),
			<Error<Test>>::ContractTrapped
		);
	});
}

#[test]
fn read_only_call_cannot_transfer() {
	let (binary_caller, _code_hash_caller) = compile_module("call_with_flags_and_value").unwrap();
	let (binary_callee, _code_hash_callee) = compile_module("dummy").unwrap();
	ExtBuilder::default().existential_deposit(200).build().execute_with(|| {
		let _ = <Test as Config>::Currency::set_balance(&ALICE, 1_000_000);

		// Create both contracts: Constructors do nothing.
		let Contract { addr: addr_caller, .. } =
			builder::bare_instantiate(Code::Upload(binary_caller)).build_and_unwrap_contract();
		let Contract { addr: addr_callee, .. } =
			builder::bare_instantiate(Code::Upload(binary_callee)).build_and_unwrap_contract();

		// Read-only call fails when a non-zero value is set.
		assert_err_ignore_postinfo!(
			builder::call(addr_caller)
				.data(
					(addr_callee, pallet_revive_uapi::CallFlags::READ_ONLY.bits(), 100u64).encode()
				)
				.build(),
			<Error<Test>>::StateChangeDenied
		);
	});
}

#[test]
fn read_only_subsequent_call_cannot_store() {
	let (binary_read_only_caller, _code_hash_caller) = compile_module("read_only_call").unwrap();
	let (binary_caller, _code_hash_caller) = compile_module("call_with_flags_and_value").unwrap();
	let (binary_callee, _code_hash_callee) = compile_module("store_call").unwrap();
	ExtBuilder::default().existential_deposit(200).build().execute_with(|| {
		let _ = <Test as Config>::Currency::set_balance(&ALICE, 1_000_000);

		// Create contracts: Constructors do nothing.
		let Contract { addr: addr_caller, .. } =
			builder::bare_instantiate(Code::Upload(binary_read_only_caller))
				.build_and_unwrap_contract();
		let Contract { addr: addr_subsequent_caller, .. } =
			builder::bare_instantiate(Code::Upload(binary_caller)).build_and_unwrap_contract();
		let Contract { addr: addr_callee, .. } =
			builder::bare_instantiate(Code::Upload(binary_callee)).build_and_unwrap_contract();

		// Subsequent call input.
		let input = (&addr_callee, pallet_revive_uapi::CallFlags::empty().bits(), 0u64, 100u32);

		// Read-only call fails when modifying storage.
		assert_err_ignore_postinfo!(
			builder::call(addr_caller)
				.data((&addr_subsequent_caller, input).encode())
				.build(),
			<Error<Test>>::ContractTrapped
		);
	});
}

#[test]
fn read_only_call_works() {
	let (binary_caller, _code_hash_caller) = compile_module("read_only_call").unwrap();
	let (binary_callee, _code_hash_callee) = compile_module("dummy").unwrap();
	ExtBuilder::default().existential_deposit(200).build().execute_with(|| {
		let _ = <Test as Config>::Currency::set_balance(&ALICE, 1_000_000);

		// Create both contracts: Constructors do nothing.
		let Contract { addr: addr_caller, .. } =
			builder::bare_instantiate(Code::Upload(binary_caller)).build_and_unwrap_contract();
		let Contract { addr: addr_callee, .. } =
			builder::bare_instantiate(Code::Upload(binary_callee)).build_and_unwrap_contract();

		assert_ok!(builder::call(addr_caller).data(addr_callee.encode()).build());
	});
}

#[test]
fn create1_with_value_works() {
	let (code, code_hash) = compile_module("create1_with_value").unwrap();
	let value = 42;
	ExtBuilder::default().existential_deposit(200).build().execute_with(|| {
		let _ = <Test as Config>::Currency::set_balance(&ALICE, 1_000_000);

		// Create the contract: Constructor does nothing.
		let Contract { addr, .. } =
			builder::bare_instantiate(Code::Upload(code)).build_and_unwrap_contract();

		// Call the contract: Deploys itself using create1 and the expected value
		assert_ok!(builder::call(addr).value(value).data(code_hash.encode()).build());

		// We should see the expected balance at the expected account
		let address = crate::address::create1(&addr, 1);
		let account_id = <Test as Config>::AddressMapper::to_account_id(&address);
		let usable_balance = <Test as Config>::Currency::usable_balance(&account_id);
		assert_eq!(usable_balance, value);
	});
}

#[test]
fn gas_price_api_works() {
	let (code, _) = compile_module("gas_price").unwrap();

	ExtBuilder::default().existential_deposit(100).build().execute_with(|| {
		let _ = <Test as Config>::Currency::set_balance(&ALICE, 1_000_000);

		// Create fixture: Constructor does nothing
		let Contract { addr, .. } =
			builder::bare_instantiate(Code::Upload(code)).build_and_unwrap_contract();

		// Call the contract: It echoes back the value returned by the gas price API.
		let received = builder::bare_call(addr).build_and_unwrap_result();
		assert_eq!(received.flags, ReturnFlags::empty());
		assert_eq!(u64::from_le_bytes(received.data[..].try_into().unwrap()), u64::from(GAS_PRICE));
	});
}

#[test]
fn base_fee_api_works() {
	let (code, _) = compile_module("base_fee").unwrap();

	ExtBuilder::default().existential_deposit(100).build().execute_with(|| {
		let _ = <Test as Config>::Currency::set_balance(&ALICE, 1_000_000);

		// Create fixture: Constructor does nothing
		let Contract { addr, .. } =
			builder::bare_instantiate(Code::Upload(code)).build_and_unwrap_contract();

		// Call the contract: It echoes back the value returned by the base fee API.
		let received = builder::bare_call(addr).build_and_unwrap_result();
		assert_eq!(received.flags, ReturnFlags::empty());
		assert_eq!(U256::from_little_endian(received.data[..].try_into().unwrap()), U256::zero());
	});
}

#[test]
fn call_data_size_api_works() {
	let (code, _) = compile_module("call_data_size").unwrap();

	ExtBuilder::default().existential_deposit(100).build().execute_with(|| {
		let _ = <Test as Config>::Currency::set_balance(&ALICE, 1_000_000);

		// Create fixture: Constructor does nothing
		let Contract { addr, .. } =
			builder::bare_instantiate(Code::Upload(code)).build_and_unwrap_contract();

		// Call the contract: It echoes back the value returned by the call data size API.
		let received = builder::bare_call(addr).build_and_unwrap_result();
		assert_eq!(received.flags, ReturnFlags::empty());
		assert_eq!(u64::from_le_bytes(received.data.try_into().unwrap()), 0);

		let received = builder::bare_call(addr).data(vec![1; 256]).build_and_unwrap_result();
		assert_eq!(received.flags, ReturnFlags::empty());
		assert_eq!(u64::from_le_bytes(received.data.try_into().unwrap()), 256);
	});
}

#[test]
fn call_data_copy_api_works() {
	let (code, _) = compile_module("call_data_copy").unwrap();

	ExtBuilder::default().existential_deposit(100).build().execute_with(|| {
		let _ = <Test as Config>::Currency::set_balance(&ALICE, 1_000_000);

		// Create fixture: Constructor does nothing
		let Contract { addr, .. } =
			builder::bare_instantiate(Code::Upload(code)).build_and_unwrap_contract();

		// Call fixture: Expects an input of [255; 32] and executes tests.
		assert_ok!(builder::call(addr).data(vec![255; 32]).build());
	});
}

#[test]
fn static_data_limit_is_enforced() {
	let (oom_rw_trailing, _) = compile_module("oom_rw_trailing").unwrap();
	let (oom_rw_included, _) = compile_module("oom_rw_included").unwrap();
	let (oom_ro, _) = compile_module("oom_ro").unwrap();

	ExtBuilder::default().build().execute_with(|| {
		let _ = Balances::set_balance(&ALICE, 1_000_000);

		assert_err!(
			Contracts::upload_code(
				RuntimeOrigin::signed(ALICE),
				oom_rw_trailing,
				deposit_limit::<Test>(),
			),
			<Error<Test>>::StaticMemoryTooLarge
		);

		assert_err!(
			Contracts::upload_code(
				RuntimeOrigin::signed(ALICE),
				oom_rw_included,
				deposit_limit::<Test>(),
			),
			<Error<Test>>::BlobTooLarge
		);

		assert_err!(
			Contracts::upload_code(RuntimeOrigin::signed(ALICE), oom_ro, deposit_limit::<Test>(),),
			<Error<Test>>::BlobTooLarge
		);
	});
}

#[test]
fn call_diverging_out_len_works() {
	let (code, _) = compile_module("call_diverging_out_len").unwrap();

	ExtBuilder::default().existential_deposit(100).build().execute_with(|| {
		let _ = <Test as Config>::Currency::set_balance(&ALICE, 1_000_000);

		// Create the contract: Constructor does nothing
		let Contract { addr, .. } =
			builder::bare_instantiate(Code::Upload(code)).build_and_unwrap_contract();

		// Call the contract: It will issue calls and deploys, asserting on
		// correct output if the supplied output length was smaller than
		// than what the callee returned.
		assert_ok!(builder::call(addr).build());
	});
}

#[test]
fn chain_id_works() {
	let (code, _) = compile_module("chain_id").unwrap();

	ExtBuilder::default().existential_deposit(100).build().execute_with(|| {
		let _ = <Test as Config>::Currency::set_balance(&ALICE, 1_000_000);

		let chain_id = U256::from(<Test as Config>::ChainId::get());
		let received = builder::bare_instantiate(Code::Upload(code)).build_and_unwrap_result();
		assert_eq!(received.result.data, chain_id.encode());
	});
}

#[test]
fn call_data_load_api_works() {
	let (code, _) = compile_module("call_data_load").unwrap();

	ExtBuilder::default().existential_deposit(100).build().execute_with(|| {
		let _ = <Test as Config>::Currency::set_balance(&ALICE, 1_000_000);

		// Create fixture: Constructor does nothing
		let Contract { addr, .. } =
			builder::bare_instantiate(Code::Upload(code)).build_and_unwrap_contract();

		// Call the contract: It reads a byte for the offset and then returns
		// what call data load returned using this byte as the offset.
		let input = (3u8, U256::max_value(), U256::max_value()).encode();
		let received = builder::bare_call(addr).data(input).build().result.unwrap();
		assert_eq!(received.flags, ReturnFlags::empty());
		assert_eq!(U256::from_little_endian(&received.data), U256::max_value());

		// Edge case
		let input = (2u8, U256::from(255).to_big_endian()).encode();
		let received = builder::bare_call(addr).data(input).build().result.unwrap();
		assert_eq!(received.flags, ReturnFlags::empty());
		assert_eq!(U256::from_little_endian(&received.data), U256::from(65280));

		// Edge case
		let received = builder::bare_call(addr).data(vec![1]).build().result.unwrap();
		assert_eq!(received.flags, ReturnFlags::empty());
		assert_eq!(U256::from_little_endian(&received.data), U256::zero());

		// OOB case
		let input = (42u8).encode();
		let received = builder::bare_call(addr).data(input).build().result.unwrap();
		assert_eq!(received.flags, ReturnFlags::empty());
		assert_eq!(U256::from_little_endian(&received.data), U256::zero());

		// No calldata should return the zero value
		let received = builder::bare_call(addr).build().result.unwrap();
		assert_eq!(received.flags, ReturnFlags::empty());
		assert_eq!(U256::from_little_endian(&received.data), U256::zero());
	});
}

#[test]
fn return_data_api_works() {
	let (code_return_data_api, _) = compile_module("return_data_api").unwrap();
	let (code_return_with_data, hash_return_with_data) =
		compile_module("return_with_data").unwrap();

	ExtBuilder::default().existential_deposit(100).build().execute_with(|| {
		let _ = <Test as Config>::Currency::set_balance(&ALICE, 1_000_000);

		// Upload the io echoing fixture for later use
		assert_ok!(Contracts::upload_code(
			RuntimeOrigin::signed(ALICE),
			code_return_with_data,
			deposit_limit::<Test>(),
		));

		// Create fixture: Constructor does nothing
		let Contract { addr, .. } = builder::bare_instantiate(Code::Upload(code_return_data_api))
			.build_and_unwrap_contract();

		// Call the contract: It will issue calls and deploys, asserting on
		assert_ok!(builder::call(addr)
			.value(10 * 1024)
			.data(hash_return_with_data.encode())
			.build());
	});
}

#[test]
fn immutable_data_works() {
	let (code, _) = compile_module("immutable_data").unwrap();

	ExtBuilder::default().existential_deposit(100).build().execute_with(|| {
		let _ = <Test as Config>::Currency::set_balance(&ALICE, 1_000_000);

		let data = [0xfe; 8];

		// Create fixture: Constructor sets the immtuable data
		let Contract { addr, .. } = builder::bare_instantiate(Code::Upload(code))
			.data(data.to_vec())
			.build_and_unwrap_contract();

		let contract = get_contract(&addr);
		let account = <Test as Config>::AddressMapper::to_account_id(&addr);
		let actual_deposit =
			get_balance_on_hold(&HoldReason::StorageDepositReserve.into(), &account);

		assert_eq!(contract.immutable_data_len(), data.len() as u32);

		// Storing immmutable data charges storage deposit; verify it explicitly.
		assert_eq!(actual_deposit, contract_base_deposit(&addr));

		// make sure it is also recorded in the base deposit
		assert_eq!(
			get_balance_on_hold(&HoldReason::StorageDepositReserve.into(), &account),
			contract.storage_base_deposit(),
		);

		// Call the contract: Asserts the input to equal the immutable data
		assert_ok!(builder::call(addr).data(data.to_vec()).build());
	});
}

#[test]
fn sbrk_cannot_be_deployed() {
	let (code, _) = compile_module("sbrk").unwrap();

	ExtBuilder::default().build().execute_with(|| {
		let _ = Balances::set_balance(&ALICE, 1_000_000);

		assert_err!(
			Contracts::upload_code(
				RuntimeOrigin::signed(ALICE),
				code.clone(),
				deposit_limit::<Test>(),
			),
			<Error<Test>>::InvalidInstruction
		);

		assert_err!(
			builder::bare_instantiate(Code::Upload(code)).build().result,
			<Error<Test>>::InvalidInstruction
		);
	});
}

#[test]
fn overweight_basic_block_cannot_be_deployed() {
	let (code, _) = compile_module("basic_block").unwrap();

	ExtBuilder::default().build().execute_with(|| {
		let _ = Balances::set_balance(&ALICE, 1_000_000);

		assert_err!(
			Contracts::upload_code(
				RuntimeOrigin::signed(ALICE),
				code.clone(),
				deposit_limit::<Test>(),
			),
			<Error<Test>>::BasicBlockTooLarge
		);

		assert_err!(
			builder::bare_instantiate(Code::Upload(code)).build().result,
			<Error<Test>>::BasicBlockTooLarge
		);
	});
}

#[test]
fn origin_api_works() {
	let (code, _) = compile_module("origin").unwrap();

	ExtBuilder::default().existential_deposit(100).build().execute_with(|| {
		let _ = <Test as Config>::Currency::set_balance(&ALICE, 1_000_000);

		// Create fixture: Constructor does nothing
		let Contract { addr, .. } =
			builder::bare_instantiate(Code::Upload(code)).build_and_unwrap_contract();

		// Call the contract: Asserts the origin API to work as expected
		assert_ok!(builder::call(addr).build());
	});
}

#[test]
fn code_hash_works() {
	use crate::precompiles::{Precompile, EVM_REVERT};
	use precompiles::NoInfo;

	let builtin_precompile = H160(NoInfo::<Test>::MATCHER.base_address());
	let primitive_precompile = H160::from_low_u64_be(1);

	let (code_hash_code, self_code_hash) = compile_module("code_hash").unwrap();
	let (dummy_code, code_hash) = compile_module("dummy").unwrap();

	ExtBuilder::default().existential_deposit(1).build().execute_with(|| {
		let _ = <Test as Config>::Currency::set_balance(&ALICE, 1_000_000);

		let Contract { addr, .. } =
			builder::bare_instantiate(Code::Upload(code_hash_code)).build_and_unwrap_contract();
		let Contract { addr: dummy_addr, .. } =
			builder::bare_instantiate(Code::Upload(dummy_code)).build_and_unwrap_contract();

		// code hash of dummy contract
		assert_ok!(builder::call(addr).data((dummy_addr, code_hash).encode()).build());
		// code hash of itself
		assert_ok!(builder::call(addr).data((addr, self_code_hash).encode()).build());
		// code hash of primitive pre-compile (exist but have no bytecode)
		assert_ok!(builder::call(addr)
			.data((primitive_precompile, crate::exec::EMPTY_CODE_HASH).encode())
			.build());
		// code hash of normal pre-compile (do have a bytecode)
		assert_ok!(builder::call(addr)
			.data((builtin_precompile, sp_io::hashing::keccak_256(&EVM_REVERT)).encode())
			.build());

		// EOA doesn't exists
		assert_err!(
			builder::bare_call(addr)
				.data((BOB_ADDR, crate::exec::EMPTY_CODE_HASH).encode())
				.build()
				.result,
			Error::<Test>::ContractTrapped
		);
		// non-existing will return zero
		assert_ok!(builder::call(addr).data((BOB_ADDR, H256::zero()).encode()).build());

		// create EOA
		let _ = <Test as Config>::Currency::set_balance(
			&<Test as Config>::AddressMapper::to_account_id(&BOB_ADDR),
			1_000_000,
		);

		// EOA returns empty code hash
		assert_ok!(builder::call(addr)
			.data((BOB_ADDR, crate::exec::EMPTY_CODE_HASH).encode())
			.build());
	});
}

#[test]
fn code_size_works() {
	let (tester_code, _) = compile_module("extcodesize").unwrap();
	let tester_code_len = tester_code.len() as u64;

	let (dummy_code, _) = compile_module("dummy").unwrap();
	let dummy_code_len = dummy_code.len() as u64;

	ExtBuilder::default().existential_deposit(1).build().execute_with(|| {
		let _ = <Test as Config>::Currency::set_balance(&ALICE, 1_000_000);

		let Contract { addr: tester_addr, .. } =
			builder::bare_instantiate(Code::Upload(tester_code)).build_and_unwrap_contract();
		let Contract { addr: dummy_addr, .. } =
			builder::bare_instantiate(Code::Upload(dummy_code)).build_and_unwrap_contract();

		// code size of another contract address
		assert_ok!(builder::call(tester_addr).data((dummy_addr, dummy_code_len).encode()).build());

		// code size of own contract address
		assert_ok!(builder::call(tester_addr)
			.data((tester_addr, tester_code_len).encode())
			.build());

		// code size of non contract accounts
		assert_ok!(builder::call(tester_addr).data(([8u8; 20], 0u64).encode()).build());
	});
}

#[test]
fn origin_must_be_mapped() {
	let (code, hash) = compile_module("dummy").unwrap();

	ExtBuilder::default().existential_deposit(100).build().execute_with(|| {
		<Test as Config>::Currency::set_balance(&ALICE, 1_000_000);
		<Test as Config>::Currency::set_balance(&EVE, 1_000_000);

		let eve = RuntimeOrigin::signed(EVE);

		// alice can instantiate as she doesn't need a mapping
		let Contract { addr, .. } =
			builder::bare_instantiate(Code::Upload(code)).build_and_unwrap_contract();

		// without a mapping eve can neither call nor instantiate
		assert_err!(
			builder::bare_call(addr).origin(eve.clone()).build().result,
			<Error<Test>>::AccountUnmapped
		);
		assert_err!(
			builder::bare_instantiate(Code::Existing(hash))
				.origin(eve.clone())
				.build()
				.result,
			<Error<Test>>::AccountUnmapped
		);

		// after mapping eve is usable as an origin
		<Pallet<Test>>::map_account(eve.clone()).unwrap();
		assert_ok!(builder::bare_call(addr).origin(eve.clone()).build().result);
		assert_ok!(builder::bare_instantiate(Code::Existing(hash)).origin(eve).build().result);
	});
}

#[test]
fn mapped_address_works() {
	let (code, _) = compile_module("terminate_and_send_to_argument").unwrap();

	ExtBuilder::default().existential_deposit(100).build().execute_with(|| {
		<Test as Config>::Currency::set_balance(&ALICE, 1_000_000);

		// without a mapping everything will be send to the fallback account
		let Contract { addr, .. } =
			builder::bare_instantiate(Code::Upload(code.clone())).build_and_unwrap_contract();
		assert_eq!(<Test as Config>::Currency::total_balance(&EVE_FALLBACK), 0);
		builder::bare_call(addr).data(EVE_ADDR.encode()).build_and_unwrap_result();
		assert_eq!(<Test as Config>::Currency::total_balance(&EVE_FALLBACK), 100);

		// after mapping it will be sent to the real eve account
		let Contract { addr, .. } =
			builder::bare_instantiate(Code::Upload(code)).build_and_unwrap_contract();
		// need some balance to pay for the map deposit
		<Test as Config>::Currency::set_balance(&EVE, 1_000);
		<Pallet<Test>>::map_account(RuntimeOrigin::signed(EVE)).unwrap();
		builder::bare_call(addr).data(EVE_ADDR.encode()).build_and_unwrap_result();
		assert_eq!(<Test as Config>::Currency::total_balance(&EVE_FALLBACK), 100);
		assert_eq!(<Test as Config>::Currency::total_balance(&EVE), 1_100);
	});
}

#[test]
fn recovery_works() {
	let (code, _) = compile_module("terminate_and_send_to_argument").unwrap();

	ExtBuilder::default().existential_deposit(100).build().execute_with(|| {
		<Test as Config>::Currency::set_balance(&ALICE, 1_000_000);

		// eve puts her AccountId20 as argument to terminate but forgot to register
		// her AccountId32 first so now the funds are trapped in her fallback account
		let Contract { addr, .. } =
			builder::bare_instantiate(Code::Upload(code.clone())).build_and_unwrap_contract();
		assert_eq!(<Test as Config>::Currency::total_balance(&EVE), 0);
		assert_eq!(<Test as Config>::Currency::total_balance(&EVE_FALLBACK), 0);
		builder::bare_call(addr).data(EVE_ADDR.encode()).build_and_unwrap_result();
		assert_eq!(<Test as Config>::Currency::total_balance(&EVE_FALLBACK), 100);
		assert_eq!(<Test as Config>::Currency::total_balance(&EVE), 0);

		let call = RuntimeCall::Balances(pallet_balances::Call::transfer_all {
			dest: EVE,
			keep_alive: false,
		});

		// she now uses the recovery function to move all funds from the fallback
		// account to her real account
		<Pallet<Test>>::dispatch_as_fallback_account(RuntimeOrigin::signed(EVE), Box::new(call))
			.unwrap();
		assert_eq!(<Test as Config>::Currency::total_balance(&EVE_FALLBACK), 0);
		assert_eq!(<Test as Config>::Currency::total_balance(&EVE), 100);
	});
}

#[test]
fn skip_transfer_works() {
	let (code_caller, _) = compile_module("call").unwrap();
	let (code, _) = compile_module("store_call").unwrap();

	ExtBuilder::default().existential_deposit(100).build().execute_with(|| {
		<Test as Config>::Currency::set_balance(&ALICE, 1_000_000);
		<Test as Config>::Currency::set_balance(&BOB, 0);

		// when gas is some (transfers enabled): bob has no money: fail
		assert_err!(
			Pallet::<Test>::dry_run_eth_transact(
				GenericTransaction {
					from: Some(BOB_ADDR),
					input: code.clone().into(),
					gas: Some(1u32.into()),
					..Default::default()
				},
				Weight::MAX,
				|_, _| 0u64,
			),
			EthTransactError::Message(format!(
				"insufficient funds for gas * price + value: address {BOB_ADDR:?} have 0 (supplied gas 1)"
			))
		);

		// no gas specified (all transfers are skipped): even without money bob can deploy
		assert_ok!(Pallet::<Test>::dry_run_eth_transact(
			GenericTransaction {
				from: Some(BOB_ADDR),
				input: code.clone().into(),
				..Default::default()
			},
			Weight::MAX,
			|_, _| 0u64,
		));

		let Contract { addr, .. } =
			builder::bare_instantiate(Code::Upload(code)).build_and_unwrap_contract();

		let Contract { addr: caller_addr, .. } =
			builder::bare_instantiate(Code::Upload(code_caller)).build_and_unwrap_contract();

		// call directly: fails with enabled transfers
		assert_err!(
			Pallet::<Test>::dry_run_eth_transact(
				GenericTransaction {
					from: Some(BOB_ADDR),
					to: Some(addr),
					input: 0u32.encode().into(),
					gas: Some(1u32.into()),
					..Default::default()
				},
				Weight::MAX,
				|_, _| 0u64,
			),
			EthTransactError::Message(format!(
				"insufficient funds for gas * price + value: address {BOB_ADDR:?} have 0 (supplied gas 1)"
			))
		);

		// fails to call through other contract
		// we didn't roll back the storage changes done by the previous
		// call. So the item already exists. We simply increase the size of
		// the storage item to incur some deposits (which bob can't pay).
		assert!(Pallet::<Test>::dry_run_eth_transact(
			GenericTransaction {
				from: Some(BOB_ADDR),
				to: Some(caller_addr),
				input: (1u32, &addr).encode().into(),
				gas: Some(1u32.into()),
				..Default::default()
			},
			Weight::MAX,
			|_, _| 0u64,
		)
		.is_err(),);

		// works when no gas is specified (skip transfer)
		assert_ok!(Pallet::<Test>::dry_run_eth_transact(
			GenericTransaction {
				from: Some(BOB_ADDR),
				to: Some(addr),
				input: 2u32.encode().into(),
				..Default::default()
			},
			Weight::MAX,
			|_, _| 0u64,
		));

		// call through contract works when transfers are skipped
		assert_ok!(Pallet::<Test>::dry_run_eth_transact(
			GenericTransaction {
				from: Some(BOB_ADDR),
				to: Some(caller_addr),
				input: (3u32, &addr).encode().into(),
				..Default::default()
			},
			Weight::MAX,
			|_, _| 0u64,
		));

		// works with transfers enabled if we don't incur a storage cost
		// we shrink the item so its actually a refund
		assert_ok!(Pallet::<Test>::dry_run_eth_transact(
			GenericTransaction {
				from: Some(BOB_ADDR),
				to: Some(caller_addr),
				input: (2u32, &addr).encode().into(),
				gas: Some(1u32.into()),
				..Default::default()
			},
			Weight::MAX,
			|_, _| 0u64,
		));

		// fails when trying to increase the storage item size
		assert!(Pallet::<Test>::dry_run_eth_transact(
			GenericTransaction {
				from: Some(BOB_ADDR),
				to: Some(caller_addr),
				input: (3u32, &addr).encode().into(),
				gas: Some(1u32.into()),
				..Default::default()
			},
			Weight::MAX,
			|_, _| 0u64,
		)
		.is_err());
	});
}

#[test]
fn gas_limit_api_works() {
	let (code, _) = compile_module("gas_limit").unwrap();

	ExtBuilder::default().existential_deposit(100).build().execute_with(|| {
		let _ = <Test as Config>::Currency::set_balance(&ALICE, 1_000_000);

		// Create fixture: Constructor does nothing
		let Contract { addr, .. } =
			builder::bare_instantiate(Code::Upload(code)).build_and_unwrap_contract();

		// Call the contract: It echoes back the value returned by the gas limit API.
		let received = builder::bare_call(addr).build_and_unwrap_result();
		assert_eq!(received.flags, ReturnFlags::empty());
		assert_eq!(
			u64::from_le_bytes(received.data[..].try_into().unwrap()),
			<Test as frame_system::Config>::BlockWeights::get().max_block.ref_time()
		);
	});
}

#[test]
fn unknown_syscall_rejected() {
	let (code, _) = compile_module("unknown_syscall").unwrap();

	ExtBuilder::default().existential_deposit(100).build().execute_with(|| {
		<Test as Config>::Currency::set_balance(&ALICE, 1_000_000);

		assert_err!(
			builder::bare_instantiate(Code::Upload(code)).build().result,
			<Error<Test>>::CodeRejected,
		)
	});
}

#[test]
fn unstable_interface_rejected() {
	let (code, _) = compile_module("unstable_interface").unwrap();

	ExtBuilder::default().existential_deposit(100).build().execute_with(|| {
		<Test as Config>::Currency::set_balance(&ALICE, 1_000_000);

		Test::set_unstable_interface(false);
		assert_err!(
			builder::bare_instantiate(Code::Upload(code.clone())).build().result,
			<Error<Test>>::CodeRejected,
		);

		Test::set_unstable_interface(true);
		assert_ok!(builder::bare_instantiate(Code::Upload(code)).build().result);
	});
}

#[test]
fn tracing_works_for_transfers() {
	ExtBuilder::default().build().execute_with(|| {
		let _ = <Test as Config>::Currency::set_balance(&ALICE, 100_000_000);
		let mut tracer = CallTracer::new(Default::default(), |_| U256::zero());
		trace(&mut tracer, || {
			builder::bare_call(BOB_ADDR).evm_value(10.into()).build_and_unwrap_result();
		});

		let trace = tracer.collect_trace();
		assert_eq!(
			trace,
			Some(CallTrace {
				from: ALICE_ADDR,
				to: BOB_ADDR,
				value: Some(U256::from(10)),
				call_type: CallType::Call,
				..Default::default()
			})
		)
	});
}

#[test]
fn call_tracing_works() {
	use crate::evm::*;
	use CallType::*;
	let (code, _code_hash) = compile_module("tracing").unwrap();
	let (binary_callee, _) = compile_module("tracing_callee").unwrap();
	ExtBuilder::default().existential_deposit(200).build().execute_with(|| {
		let _ = <Test as Config>::Currency::set_balance(&ALICE, 100_000_000);

		let Contract { addr: addr_callee, .. } =
			builder::bare_instantiate(Code::Upload(binary_callee)).build_and_unwrap_contract();

		let Contract { addr, .. } =
			builder::bare_instantiate(Code::Upload(code)).evm_value(10_000_000.into()).build_and_unwrap_contract();


		let tracer_configs = vec![
			 CallTracerConfig{ with_logs: false, only_top_call: false},
			 CallTracerConfig{ with_logs: false, only_top_call: false},
			 CallTracerConfig{ with_logs: false, only_top_call: true},
		];

		// Verify that the first trace report the same weight reported by bare_call
		// TODO: fix tracing ( https://github.com/paritytech/polkadot-sdk/issues/8362 )
		/*
		let mut tracer = CallTracer::new(false, |w| w);
		let gas_used = trace(&mut tracer, || {
			builder::bare_call(addr).data((3u32, addr_callee).encode()).build().gas_consumed
		});
		let trace = tracer.collect_trace().unwrap();
		assert_eq!(&trace.gas_used, &gas_used);
		*/

		// Discarding gas usage, check that traces reported are correct
		for config in tracer_configs {
			let logs = if config.with_logs {
				vec![
					CallLog {
						address: addr,
						topics: Default::default(),
						data: b"before".to_vec().into(),
						position: 0,
					},
					CallLog {
						address: addr,
						topics: Default::default(),
						data: b"after".to_vec().into(),
						position: 1,
					},
				]
			} else {
				vec![]
			};

			let calls = if config.only_top_call {
				vec![]
			} else {
				vec![
						CallTrace {
							from: addr,
							to: addr_callee,
							input: 2u32.encode().into(),
							output: hex_literal::hex!(
										"08c379a00000000000000000000000000000000000000000000000000000000000000020000000000000000000000000000000000000000000000000000000000000001a546869732066756e6374696f6e20616c77617973206661696c73000000000000"
									).to_vec().into(),
							revert_reason: Some("revert: This function always fails".to_string()),
							error: Some("execution reverted".to_string()),
							call_type: Call,
							value: Some(U256::from(0)),
							..Default::default()
						},
						CallTrace {
							from: addr,
							to: addr,
							input: (2u32, addr_callee).encode().into(),
							call_type: Call,
							logs: logs.clone(),
							value: Some(U256::from(0)),
							calls: vec![
								CallTrace {
									from: addr,
									to: addr_callee,
									input: 1u32.encode().into(),
									output: Default::default(),
									error: Some("ContractTrapped".to_string()),
									call_type: Call,
									value: Some(U256::from(0)),
									..Default::default()
								},
								CallTrace {
									from: addr,
									to: addr,
									input: (1u32, addr_callee).encode().into(),
									call_type: Call,
									logs: logs.clone(),
									value: Some(U256::from(0)),
									calls: vec![
										CallTrace {
											from: addr,
											to: addr_callee,
											input: 0u32.encode().into(),
											output: 0u32.to_le_bytes().to_vec().into(),
											call_type: Call,
											value: Some(U256::from(0)),
											..Default::default()
										},
										CallTrace {
											from: addr,
											to: addr,
											input: (0u32, addr_callee).encode().into(),
											call_type: Call,
											value: Some(U256::from(0)),
											calls: vec![
												CallTrace {
													from: addr,
													to: BOB_ADDR,
													value: Some(U256::from(100)),
													call_type: CallType::Call,
													..Default::default()
												}
											],
											..Default::default()
										},
									],
									..Default::default()
								},
							],
							..Default::default()
						},
					]
			};

			let mut tracer = CallTracer::new(config, |_| U256::zero());
			trace(&mut tracer, || {
				builder::bare_call(addr).data((3u32, addr_callee).encode()).build()
			});

			let trace = tracer.collect_trace();
			let expected_trace = CallTrace {
					from: ALICE_ADDR,
					to: addr,
					input: (3u32, addr_callee).encode().into(),
					call_type: Call,
					logs: logs.clone(),
					value: Some(U256::from(0)),
					calls: calls,
					..Default::default()
				};

			assert_eq!(
				trace,
				expected_trace.into(),
			);
		}
	});
}

#[test]
fn create_call_tracing_works() {
	use crate::evm::*;
	let (code, code_hash) = compile_module("create2_with_value").unwrap();
	ExtBuilder::default().existential_deposit(200).build().execute_with(|| {
		let _ = <Test as Config>::Currency::set_balance(&ALICE, 100_000_000);

		let mut tracer = CallTracer::new(Default::default(), |_| U256::zero());

		let Contract { addr, .. } = trace(&mut tracer, || {
			builder::bare_instantiate(Code::Upload(code.clone()))
				.evm_value(100.into())
				.salt(None)
				.build_and_unwrap_contract()
		});

		let call_trace = tracer.collect_trace().unwrap();
		assert_eq!(
			call_trace,
			CallTrace {
				from: ALICE_ADDR,
				to: addr,
				value: Some(100.into()),
				input: Bytes(code.clone()),
				call_type: CallType::Create,
				..Default::default()
			}
		);

		let mut tracer = CallTracer::new(Default::default(), |_| U256::zero());
		let data = b"garbage";
		let input = (code_hash, data).encode();
		trace(&mut tracer, || {
			assert_ok!(builder::call(addr).data(input.clone()).build());
		});

		let call_trace = tracer.collect_trace().unwrap();
		let child_addr = crate::address::create2(&addr, &code, data, &[1u8; 32]);

		assert_eq!(
			call_trace,
			CallTrace {
				from: ALICE_ADDR,
				to: addr,
				value: Some(0.into()),
				input: input.clone().into(),
				calls: vec![CallTrace {
					from: addr,
					input: input.clone().into(),
					to: child_addr,
					value: Some(0.into()),
					call_type: CallType::Create2,
					..Default::default()
				},],
				..Default::default()
			}
		);
	});
}

#[test]
fn prestate_tracing_works() {
	use crate::evm::*;
	use alloc::collections::BTreeMap;

	let (dummy_code, _) = compile_module("dummy").unwrap();
	let (code, _) = compile_module("tracing").unwrap();
	let (callee_code, _) = compile_module("tracing_callee").unwrap();
	ExtBuilder::default().existential_deposit(200).build().execute_with(|| {
		let _ = <Test as Config>::Currency::set_balance(&ALICE, 100_000_000);

		let Contract { addr: addr_callee, .. } =
			builder::bare_instantiate(Code::Upload(callee_code.clone()))
				.build_and_unwrap_contract();

		let Contract { addr, .. } = builder::bare_instantiate(Code::Upload(code.clone()))
			.native_value(10)
			.build_and_unwrap_contract();

		// redact balance so that tests are resilient to weight changes
		let alice_redacted_balance = Some(U256::from(1));

		let test_cases: Vec<(Box<dyn FnOnce()>, _, _)> = vec![
			(
				Box::new(|| {
					builder::bare_call(addr)
						.data((3u32, addr_callee).encode())
						.build_and_unwrap_result();
				}),
				PrestateTracerConfig {
					diff_mode: false,
					disable_storage: false,
					disable_code: false,
				},
				PrestateTrace::Prestate(BTreeMap::from([
					(
						ALICE_ADDR,
						PrestateTraceInfo {
							balance: alice_redacted_balance,
							nonce: Some(2),
							..Default::default()
						},
					),
					(
						BOB_ADDR,
						PrestateTraceInfo { balance: Some(U256::from(0u64)), ..Default::default() },
					),
					(
						addr_callee,
						PrestateTraceInfo {
							balance: Some(U256::from(0u64)),
							code: Some(Bytes(callee_code.clone())),
							nonce: Some(1),
							..Default::default()
						},
					),
					(
						addr,
						PrestateTraceInfo {
							balance: Some(U256::from(10_000_000u64)),
							code: Some(Bytes(code.clone())),
							nonce: Some(1),
							..Default::default()
						},
					),
				])),
			),
			(
				Box::new(|| {
					builder::bare_call(addr)
						.data((3u32, addr_callee).encode())
						.build_and_unwrap_result();
				}),
				PrestateTracerConfig {
					diff_mode: true,
					disable_storage: false,
					disable_code: false,
				},
				PrestateTrace::DiffMode {
					pre: BTreeMap::from([
						(
							BOB_ADDR,
							PrestateTraceInfo {
								balance: Some(U256::from(100u64)),
								..Default::default()
							},
						),
						(
							addr,
							PrestateTraceInfo {
								balance: Some(U256::from(9_999_900u64)),
								code: Some(Bytes(code.clone())),
								nonce: Some(1),
								..Default::default()
							},
						),
					]),
					post: BTreeMap::from([
						(
							BOB_ADDR,
							PrestateTraceInfo {
								balance: Some(U256::from(200u64)),
								..Default::default()
							},
						),
						(
							addr,
							PrestateTraceInfo {
								balance: Some(U256::from(9_999_800u64)),
								..Default::default()
							},
						),
					]),
				},
			),
			(
				Box::new(|| {
					builder::bare_instantiate(Code::Upload(dummy_code.clone()))
						.salt(None)
						.build_and_unwrap_result();
				}),
				PrestateTracerConfig {
					diff_mode: true,
					disable_storage: false,
					disable_code: false,
				},
				PrestateTrace::DiffMode {
					pre: BTreeMap::from([(
						ALICE_ADDR,
						PrestateTraceInfo {
							balance: alice_redacted_balance,
							nonce: Some(2),
							..Default::default()
						},
					)]),
					post: BTreeMap::from([
						(
							ALICE_ADDR,
							PrestateTraceInfo {
								balance: alice_redacted_balance,
								nonce: Some(3),
								..Default::default()
							},
						),
						(
							create1(&ALICE_ADDR, 1),
							PrestateTraceInfo {
								code: Some(dummy_code.clone().into()),
								balance: Some(U256::from(0)),
								nonce: Some(1),
								..Default::default()
							},
						),
					]),
				},
			),
		];

		for (exec_call, config, expected_trace) in test_cases.into_iter() {
			let mut tracer = PrestateTracer::<Test>::new(config);
			trace(&mut tracer, || {
				exec_call();
			});

			let mut trace = tracer.collect_trace();

			// redact alice balance
			match trace {
				PrestateTrace::DiffMode { ref mut pre, ref mut post } => {
					pre.get_mut(&ALICE_ADDR).map(|info| {
						info.balance = alice_redacted_balance;
					});
					post.get_mut(&ALICE_ADDR).map(|info| {
						info.balance = alice_redacted_balance;
					});
				},
				PrestateTrace::Prestate(ref mut pre) => {
					pre.get_mut(&ALICE_ADDR).map(|info| {
						info.balance = alice_redacted_balance;
					});
				},
			}

			assert_eq!(trace, expected_trace);
		}
	});
}

#[test]
fn unknown_precompiles_revert() {
	let (code, _code_hash) = compile_module("read_only_call").unwrap();

	ExtBuilder::default().build().execute_with(|| {
		let _ = <Test as Config>::Currency::set_balance(&ALICE, 100_000_000_000);
		let Contract { addr, .. } =
			builder::bare_instantiate(Code::Upload(code)).build_and_unwrap_contract();

		let cases: Vec<(H160, Box<dyn FnOnce(_)>)> = vec![(
			H160::from_low_u64_be(0x0a),
			Box::new(|result| {
				assert_err!(result, <Error<Test>>::UnsupportedPrecompileAddress);
			}),
		)];

		for (callee_addr, assert_result) in cases {
			let result =
				builder::bare_call(addr).data((callee_addr, [0u8; 0]).encode()).build().result;
			assert_result(result);
		}
	});
}

#[test]
fn pure_precompile_works() {
	use hex_literal::hex;

	let cases = vec![
		(
			"ECRecover",
			H160::from_low_u64_be(1),
			hex!("18c547e4f7b0f325ad1e56f57e26c745b09a3e503d86e00e5255ff7f715d3d1c000000000000000000000000000000000000000000000000000000000000001c73b1693892219d736caba55bdb67216e485557ea6b6af75f37096c9aa6a5a75feeb940b1d03b21e36b0e47e79769f095fe2ab855bd91e3a38756b7d75a9c4549").to_vec(),
			hex!("000000000000000000000000a94f5374fce5edbc8e2a8697c15331677e6ebf0b").to_vec(),
		),
		(
			"Sha256",
			H160::from_low_u64_be(2),
			hex!("ec07171c4f0f0e2b").to_vec(),
			hex!("d0591ea667763c69a5f5a3bae657368ea63318b2c9c8349cccaf507e3cbd7c7a").to_vec(),
		),
		(
			"Ripemd160",
			H160::from_low_u64_be(3),
			hex!("ec07171c4f0f0e2b").to_vec(),
			hex!("000000000000000000000000a9c5ebaf7589fd8acfd542c3a008956de84fbeb7").to_vec(),
		),
		(
			"Identity",
			H160::from_low_u64_be(4),
			[42u8; 128].to_vec(),
			[42u8; 128].to_vec(),
		),
		(
			"Modexp",
			H160::from_low_u64_be(5),
			hex!("00000000000000000000000000000000000000000000000000000000000000010000000000000000000000000000000000000000000000000000000000000020000000000000000000000000000000000000000000000000000000000000002003fffffffffffffffffffffffffffffffffffffffffffffffffffffffefffffc2efffffffffffffffffffffffffffffffffffffffffffffffffffffffefffffc2f").to_vec(),
			hex!("0000000000000000000000000000000000000000000000000000000000000001").to_vec(),
		),
		(
			"Bn128Add",
			H160::from_low_u64_be(6),
			hex!("18b18acfb4c2c30276db5411368e7185b311dd124691610c5d3b74034e093dc9063c909c4720840cb5134cb9f59fa749755796819658d32efc0d288198f3726607c2b7f58a84bd6145f00c9c2bc0bb1a187f20ff2c92963a88019e7c6a014eed06614e20c147e940f2d70da3f74c9a17df361706a4485c742bd6788478fa17d7").to_vec(),
			hex!("2243525c5efd4b9c3d3c45ac0ca3fe4dd85e830a4ce6b65fa1eeaee202839703301d1d33be6da8e509df21cc35964723180eed7532537db9ae5e7d48f195c915").to_vec(),
		),
		(
			"Bn128Mul",
			H160::from_low_u64_be(7),
			hex!("2bd3e6d0f3b142924f5ca7b49ce5b9d54c4703d7ae5648e61d02268b1a0a9fb721611ce0a6af85915e2f1d70300909ce2e49dfad4a4619c8390cae66cefdb20400000000000000000000000000000000000000000000000011138ce750fa15c2").to_vec(),
			hex!("070a8d6a982153cae4be29d434e8faef8a47b274a053f5a4ee2a6c9c13c31e5c031b8ce914eba3a9ffb989f9cdd5b0f01943074bf4f0f315690ec3cec6981afc").to_vec(),
		),
		(
			"Bn128Pairing",
			H160::from_low_u64_be(8),
			hex!("1c76476f4def4bb94541d57ebba1193381ffa7aa76ada664dd31c16024c43f593034dd2920f673e204fee2811c678745fc819b55d3e9d294e45c9b03a76aef41209dd15ebff5d46c4bd888e51a93cf99a7329636c63514396b4a452003a35bf704bf11ca01483bfa8b34b43561848d28905960114c8ac04049af4b6315a416782bb8324af6cfc93537a2ad1a445cfd0ca2a71acd7ac41fadbf933c2a51be344d120a2a4cf30c1bf9845f20c6fe39e07ea2cce61f0c9bb048165fe5e4de877550111e129f1cf1097710d41c4ac70fcdfa5ba2023c6ff1cbeac322de49d1b6df7c2032c61a830e3c17286de9462bf242fca2883585b93870a73853face6a6bf411198e9393920d483a7260bfb731fb5d25f1aa493335a9e71297e485b7aef312c21800deef121f1e76426a00665e5c4479674322d4f75edadd46debd5cd992f6ed090689d0585ff075ec9e99ad690c3395bc4b313370b38ef355acdadcd122975b12c85ea5db8c6deb4aab71808dcb408fe3d1e7690c43d37b4ce6cc0166fa7daa").to_vec(),
			hex!("0000000000000000000000000000000000000000000000000000000000000001").to_vec(),
		),
		(
			"Blake2F",
			H160::from_low_u64_be(9),
			hex!("0000000048c9bdf267e6096a3ba7ca8485ae67bb2bf894fe72f36e3cf1361d5f3af54fa5d182e6ad7f520e511f6c3e2b8c68059b6bbd41fbabd9831f79217e1319cde05b61626300000000000000000000000000000000000000000000000000000000000000000000000000000000000000000000000000000000000000000000000000000000000000000000000000000000000000000000000000000000000000000000000000000000000000000000000000000000000000000000000000000000000300000000000000000000000000000001").to_vec(),
			hex!("08c9bcf367e6096a3ba7ca8485ae67bb2bf894fe72f36e3cf1361d5f3af54fa5d282e6ad7f520e511f6c3e2b8c68059b9442be0454267ce079217e1319cde05b").to_vec(),
		),
	];

	for (description, precompile_addr, input, output) in cases {
		let (code, _code_hash) = compile_module("call_and_return").unwrap();
		ExtBuilder::default().build().execute_with(|| {
			let _ = <Test as Config>::Currency::set_balance(&ALICE, 100_000_000_000);
			let Contract { addr, .. } = builder::bare_instantiate(Code::Upload(code))
				.native_value(1_000)
				.build_and_unwrap_contract();

			let result = builder::bare_call(addr)
				.data(
					(&precompile_addr, 100u64)
						.encode()
						.into_iter()
						.chain(input)
						.collect::<Vec<_>>(),
				)
				.build_and_unwrap_result();

			assert_eq!(
				Pallet::<Test>::evm_balance(&precompile_addr),
				U256::from(100),
				"{description}: unexpected balance"
			);
			assert_eq!(
				alloy_core::hex::encode(result.data),
				alloy_core::hex::encode(output),
				"{description} Unexpected output for precompile: {precompile_addr:?}",
			);
			assert_eq!(result.flags, ReturnFlags::empty());
		});
	}
}

#[test]
fn precompiles_work() {
	use crate::precompiles::Precompile;
	use alloy_core::sol_types::{Panic, PanicKind, Revert, SolError, SolInterface, SolValue};
	use precompiles::{INoInfo, NoInfo};

	let precompile_addr = H160(NoInfo::<Test>::MATCHER.base_address());

	let cases = vec![
		(
			INoInfo::INoInfoCalls::identity(INoInfo::identityCall { number: 42u64.into() })
				.abi_encode(),
			42u64.abi_encode(),
			RuntimeReturnCode::Success,
		),
		(
			INoInfo::INoInfoCalls::reverts(INoInfo::revertsCall { error: "panic".to_string() })
				.abi_encode(),
			Revert::from("panic").abi_encode(),
			RuntimeReturnCode::CalleeReverted,
		),
		(
			INoInfo::INoInfoCalls::panics(INoInfo::panicsCall {}).abi_encode(),
			Panic::from(PanicKind::Assert).abi_encode(),
			RuntimeReturnCode::CalleeReverted,
		),
		(
			INoInfo::INoInfoCalls::errors(INoInfo::errorsCall {}).abi_encode(),
			Vec::new(),
			RuntimeReturnCode::CalleeTrapped,
		),
		// passing non decodeable input reverts with solidity panic
		(
			b"invalid".to_vec(),
			Panic::from(PanicKind::ResourceError).abi_encode(),
			RuntimeReturnCode::CalleeReverted,
		),
		(
			INoInfo::INoInfoCalls::passData(INoInfo::passDataCall {
				inputLen: limits::CALLDATA_BYTES,
			})
			.abi_encode(),
			Vec::new(),
			RuntimeReturnCode::Success,
		),
		(
			INoInfo::INoInfoCalls::passData(INoInfo::passDataCall {
				inputLen: limits::CALLDATA_BYTES + 1,
			})
			.abi_encode(),
			Vec::new(),
			RuntimeReturnCode::CalleeTrapped,
		),
		(
			INoInfo::INoInfoCalls::returnData(INoInfo::returnDataCall {
				returnLen: limits::CALLDATA_BYTES - 4,
			})
			.abi_encode(),
			vec![42u8; limits::CALLDATA_BYTES as usize - 4],
			RuntimeReturnCode::Success,
		),
		(
			INoInfo::INoInfoCalls::returnData(INoInfo::returnDataCall {
				returnLen: limits::CALLDATA_BYTES + 1,
			})
			.abi_encode(),
			vec![],
			RuntimeReturnCode::CalleeTrapped,
		),
	];

	for (input, output, error_code) in cases {
		let (code, _code_hash) = compile_module("call_and_returncode").unwrap();
		ExtBuilder::default().build().execute_with(|| {
			let id = <Test as Config>::AddressMapper::to_account_id(&precompile_addr);
			let _ = <Test as Config>::Currency::set_balance(&ALICE, 100_000_000_000);
			let Contract { addr, .. } = builder::bare_instantiate(Code::Upload(code))
				.native_value(1000)
				.build_and_unwrap_contract();

			let result = builder::bare_call(addr)
				.data(
					(&precompile_addr, 0u64).encode().into_iter().chain(input).collect::<Vec<_>>(),
				)
				.build_and_unwrap_result();

			// no account or contract info should be created for a NoInfo pre-compile
			assert!(get_contract_checked(&precompile_addr).is_none());
			assert!(!System::account_exists(&id));
			assert_eq!(Pallet::<Test>::evm_balance(&precompile_addr), U256::zero());

			assert_eq!(result.flags, ReturnFlags::empty());
			assert_eq!(u32::from_le_bytes(result.data[..4].try_into().unwrap()), error_code as u32);
			assert_eq!(
				&result.data[4..],
				&output,
				"Unexpected output for precompile: {precompile_addr:?}",
			);
		});
	}
}

#[test]
fn precompiles_with_info_creates_contract() {
	use crate::precompiles::Precompile;
	use alloy_core::sol_types::SolInterface;
	use precompiles::{IWithInfo, WithInfo};

	let precompile_addr = H160(WithInfo::<Test>::MATCHER.base_address());

	let cases = vec![(
		IWithInfo::IWithInfoCalls::dummy(IWithInfo::dummyCall {}).abi_encode(),
		Vec::<u8>::new(),
		RuntimeReturnCode::Success,
	)];

	for (input, output, error_code) in cases {
		let (code, _code_hash) = compile_module("call_and_returncode").unwrap();
		ExtBuilder::default().build().execute_with(|| {
			let id = <Test as Config>::AddressMapper::to_account_id(&precompile_addr);
			let _ = <Test as Config>::Currency::set_balance(&ALICE, 100_000_000_000);
			let Contract { addr, .. } = builder::bare_instantiate(Code::Upload(code))
				.native_value(1000)
				.build_and_unwrap_contract();

			let result = builder::bare_call(addr)
				.data(
					(&precompile_addr, 0u64).encode().into_iter().chain(input).collect::<Vec<_>>(),
				)
				.build_and_unwrap_result();

			// a pre-compile with contract info should create an account on first call
			assert!(get_contract_checked(&precompile_addr).is_some());
			assert!(System::account_exists(&id));
			assert_eq!(Pallet::<Test>::evm_balance(&precompile_addr), U256::from(0));

			assert_eq!(result.flags, ReturnFlags::empty());
			assert_eq!(u32::from_le_bytes(result.data[..4].try_into().unwrap()), error_code as u32);
			assert_eq!(
				&result.data[4..],
				&output,
				"Unexpected output for precompile: {precompile_addr:?}",
			);
		});
	}
}

#[test]
fn bump_nonce_once_works() {
	let (code, hash) = compile_module("dummy").unwrap();

	ExtBuilder::default().existential_deposit(100).build().execute_with(|| {
		let _ = <Test as Config>::Currency::set_balance(&ALICE, 1_000_000);
		frame_system::Account::<Test>::mutate(&ALICE, |account| account.nonce = 1);

		let _ = <Test as Config>::Currency::set_balance(&BOB, 1_000_000);
		frame_system::Account::<Test>::mutate(&BOB, |account| account.nonce = 1);

		builder::bare_instantiate(Code::Upload(code.clone()))
			.origin(RuntimeOrigin::signed(ALICE))
			.bump_nonce(BumpNonce::Yes)
			.salt(None)
			.build_and_unwrap_result();
		assert_eq!(System::account_nonce(&ALICE), 2);

		// instantiate again is ok
		let result = builder::bare_instantiate(Code::Existing(hash))
			.origin(RuntimeOrigin::signed(ALICE))
			.bump_nonce(BumpNonce::Yes)
			.salt(None)
			.build()
			.result;
		assert!(result.is_ok());

		builder::bare_instantiate(Code::Upload(code.clone()))
			.origin(RuntimeOrigin::signed(BOB))
			.bump_nonce(BumpNonce::No)
			.salt(None)
			.build_and_unwrap_result();
		assert_eq!(System::account_nonce(&BOB), 1);

		// instantiate again should fail
		let err = builder::bare_instantiate(Code::Upload(code))
			.origin(RuntimeOrigin::signed(BOB))
			.bump_nonce(BumpNonce::No)
			.salt(None)
			.build()
			.result
			.unwrap_err();

		assert_eq!(err, <Error<Test>>::DuplicateContract.into());
	});
}

#[test]
fn code_size_for_precompiles_works() {
	use crate::precompiles::Precompile;
	use precompiles::NoInfo;

	let builtin_precompile = H160(NoInfo::<Test>::MATCHER.base_address());
	let primitive_precompile = H160::from_low_u64_be(1);

	let (code, _code_hash) = compile_module("extcodesize").unwrap();
	ExtBuilder::default().build().execute_with(|| {
		let _ = <Test as Config>::Currency::set_balance(&ALICE, 100_000_000_000);
		let Contract { addr, .. } = builder::bare_instantiate(Code::Upload(code))
			.native_value(1000)
			.build_and_unwrap_contract();

		// the primitive pre-compiles return 0 code size on eth
		builder::bare_call(addr)
			.data((&primitive_precompile, 0u64).encode())
			.build_and_unwrap_result();

		// other precompiles should return the minimal evm revert code
		builder::bare_call(addr)
			.data((&builtin_precompile, 5u64).encode())
			.build_and_unwrap_result();
	});
}

#[test]
fn call_data_limit_is_enforced_subcalls() {
	let (code, _code_hash) = compile_module("call_with_input_size").unwrap();

	ExtBuilder::default().build().execute_with(|| {
		let _ = <Test as Config>::Currency::set_balance(&ALICE, 100_000_000_000);
		let Contract { addr, .. } =
			builder::bare_instantiate(Code::Upload(code)).build_and_unwrap_contract();

		let cases: Vec<(u32, Box<dyn FnOnce(_)>)> = vec![
			(
				0_u32,
				Box::new(|result| {
					assert_ok!(result);
				}),
			),
			(
				1_u32,
				Box::new(|result| {
					assert_ok!(result);
				}),
			),
			(
				limits::CALLDATA_BYTES,
				Box::new(|result| {
					assert_ok!(result);
				}),
			),
			(
				limits::CALLDATA_BYTES + 1,
				Box::new(|result| {
					assert_err!(result, <Error<Test>>::CallDataTooLarge);
				}),
			),
		];

		for (callee_input_size, assert_result) in cases {
			let result = builder::bare_call(addr).data(callee_input_size.encode()).build().result;
			assert_result(result);
		}
	});
}

#[test]
fn call_data_limit_is_enforced_root_call() {
	let (code, _code_hash) = compile_module("dummy").unwrap();

	ExtBuilder::default().build().execute_with(|| {
		let _ = <Test as Config>::Currency::set_balance(&ALICE, 100_000_000_000);
		let Contract { addr, .. } =
			builder::bare_instantiate(Code::Upload(code)).build_and_unwrap_contract();

		let cases: Vec<(H160, u32, Box<dyn FnOnce(_)>)> = vec![
			(
				addr,
				0_u32,
				Box::new(|result| {
					assert_ok!(result);
				}),
			),
			(
				addr,
				1_u32,
				Box::new(|result| {
					assert_ok!(result);
				}),
			),
			(
				addr,
				limits::CALLDATA_BYTES,
				Box::new(|result| {
					assert_ok!(result);
				}),
			),
			(
				addr,
				limits::CALLDATA_BYTES + 1,
				Box::new(|result| {
					assert_err!(result, <Error<Test>>::CallDataTooLarge);
				}),
			),
			(
				// limit is not enforced when tx calls EOA
				BOB_ADDR,
				limits::CALLDATA_BYTES + 1,
				Box::new(|result| {
					assert_ok!(result);
				}),
			),
		];

		for (addr, callee_input_size, assert_result) in cases {
			let result = builder::bare_call(addr)
				.data(vec![42; callee_input_size as usize])
				.build()
				.result;
			assert_result(result);
		}
	});
}

#[test]
fn return_data_limit_is_enforced() {
	let (code, _code_hash) = compile_module("return_sized").unwrap();

	ExtBuilder::default().build().execute_with(|| {
		let _ = <Test as Config>::Currency::set_balance(&ALICE, 100_000_000_000);
		let Contract { addr, .. } =
			builder::bare_instantiate(Code::Upload(code)).build_and_unwrap_contract();

		let cases: Vec<(u32, Box<dyn FnOnce(_)>)> = vec![
			(
				1_u32,
				Box::new(|result| {
					assert_ok!(result);
				}),
			),
			(
				limits::CALLDATA_BYTES,
				Box::new(|result| {
					assert_ok!(result);
				}),
			),
			(
				limits::CALLDATA_BYTES + 1,
				Box::new(|result| {
					assert_err!(result, <Error<Test>>::ReturnDataTooLarge);
				}),
			),
		];

		for (return_size, assert_result) in cases {
			let result = builder::bare_call(addr).data(return_size.encode()).build().result;
			assert_result(result);
		}
	});
}<|MERGE_RESOLUTION|>--- conflicted
+++ resolved
@@ -2080,11 +2080,6 @@
 						reason: <Test as Config>::RuntimeHoldReason::Contracts(
 							HoldReason::CodeUploadDepositReserve,
 						),
-<<<<<<< HEAD
-						who: ALICE,
-						amount: 777,
-=======
->>>>>>> 6060499f
 					}),
 					topics: vec![],
 				},
@@ -2174,11 +2169,6 @@
 						reason: <Test as Config>::RuntimeHoldReason::Contracts(
 							HoldReason::CodeUploadDepositReserve,
 						),
-<<<<<<< HEAD
-						who: ALICE,
-						amount: 777,
-=======
->>>>>>> 6060499f
 					}),
 					topics: vec![],
 				},
