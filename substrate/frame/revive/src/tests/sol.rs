// This file is part of Substrate.

// Copyright (C) Parity Technologies (UK) Ltd.
// SPDX-License-Identifier: Apache-2.0

// Licensed under the Apache License, Version 2.0 (the "License");
// you may not use this file except in compliance with the License.
// You may obtain a copy of the License at
//
// 	http://www.apache.org/licenses/LICENSE-2.0
//
// Unless required by applicable law or agreed to in writing, software
// distributed under the License is distributed on an "AS IS" BASIS,
// WITHOUT WARRANTIES OR CONDITIONS OF ANY KIND, either express or implied.
// See the License for the specific language governing permissions and
// limitations under the License.

mod arithmetic;
mod bitwise;
mod control;
mod host;
mod memory;
mod stack;

use crate::{
	assert_refcount,
	test_utils::{builder::Contract, ALICE},
	tests::{
		builder,
		test_utils::{contract_base_deposit, ensure_stored, get_contract},
		ExtBuilder, Test,
	},
	Code, Config, PristineCode,
};
use alloy_core::{primitives::U256, sol_types::SolInterface};
use frame_support::traits::fungible::Mutate;
use pallet_revive_fixtures::{compile_module_with_type, Fibonacci, FixtureType};
use pretty_assertions::assert_eq;

<<<<<<< HEAD
use revm::bytecode::opcode::*;

pub fn make_evm_bytecode_from_runtime_code(runtime_code: &Vec<u8>) -> Vec<u8> {
	let runtime_code_len = runtime_code.len();
	assert!(runtime_code_len < 256, "runtime code length must be less than 256 bytes");
	let mut init_code: Vec<u8> = vec![
		vec![PUSH1, 0x80_u8],
		vec![PUSH1, 0x40_u8],
		vec![MSTORE],
		vec![PUSH1, 0x40_u8],
		vec![MLOAD],
		vec![PUSH1, runtime_code_len as u8],
		vec![PUSH1, 0x13_u8],
		vec![DUP3],
		vec![CODECOPY],
		vec![PUSH1, runtime_code_len as u8],
		vec![SWAP1],
		vec![RETURN],
		vec![INVALID],
	]
	.into_iter()
	.flatten()
	.collect();
	init_code.extend(runtime_code);
	init_code
}
=======
mod block_info;
mod contract;
mod system;
mod tx_info;
>>>>>>> 4e58574d

#[test]
fn basic_evm_flow_works() {
	let (code, init_hash) = compile_module_with_type("Fibonacci", FixtureType::Solc).unwrap();

	ExtBuilder::default().build().execute_with(|| {
		for i in 1u8..=2 {
			let _ = <Test as Config>::Currency::set_balance(&ALICE, 100_000_000_000);
			let Contract { addr, .. } = builder::bare_instantiate(Code::Upload(code.clone()))
				.salt(Some([i; 32]))
				.build_and_unwrap_contract();

			// check the code exists
			let contract = get_contract(&addr);
			ensure_stored(contract.code_hash);
			let deposit = contract_base_deposit(&addr);
			assert_eq!(contract.total_deposit(), deposit);
			assert_refcount!(contract.code_hash, i as u64);

			let result = builder::bare_call(addr)
				.data(
					Fibonacci::FibonacciCalls::fib(Fibonacci::fibCall { n: U256::from(10u64) })
						.abi_encode(),
				)
				.build_and_unwrap_result();
			assert_eq!(
				U256::from(55u32),
				U256::from_be_bytes::<32>(result.data.try_into().unwrap())
			);
		}

		// init code is not stored
		assert!(!PristineCode::<Test>::contains_key(init_hash));
	});
}

#[test]
fn basic_evm_flow_tracing_works() {
	use crate::{
		evm::{CallTrace, CallTracer, CallType},
		test_utils::ALICE_ADDR,
		tracing::trace,
	};
	let (code, _) = compile_module_with_type("Fibonacci", FixtureType::Solc).unwrap();

	ExtBuilder::default().build().execute_with(|| {
		let mut tracer = CallTracer::new(Default::default(), |_| crate::U256::zero());
		let _ = <Test as Config>::Currency::set_balance(&ALICE, 100_000_000_000);

		let Contract { addr, .. } = trace(&mut tracer, || {
			builder::bare_instantiate(Code::Upload(code.clone())).build_and_unwrap_contract()
		});

		let contract = get_contract(&addr);
		let runtime_code = PristineCode::<Test>::get(contract.code_hash).unwrap();

		assert_eq!(
			tracer.collect_trace().unwrap(),
			CallTrace {
				from: ALICE_ADDR,
				call_type: CallType::Create2,
				to: addr,
				input: code.into(),
				output: runtime_code.into(),
				value: Some(crate::U256::zero()),
				..Default::default()
			}
		);

		let mut call_tracer = CallTracer::new(Default::default(), |_| crate::U256::zero());
		let result = trace(&mut call_tracer, || {
			builder::bare_call(addr)
				.data(
					Fibonacci::FibonacciCalls::fib(Fibonacci::fibCall { n: U256::from(10u64) })
						.abi_encode(),
				)
				.build_and_unwrap_result()
		});

		assert_eq!(
			U256::from(55u32),
			U256::from_be_bytes::<32>(result.data.clone().try_into().unwrap())
		);

		assert_eq!(
			call_tracer.collect_trace().unwrap(),
			CallTrace {
				call_type: CallType::Call,
				from: ALICE_ADDR,
				to: addr,
				input: Fibonacci::FibonacciCalls::fib(Fibonacci::fibCall { n: U256::from(10u64) })
					.abi_encode()
					.into(),
				output: result.data.into(),
				value: Some(crate::U256::zero()),
				..Default::default()
			},
		);
	});
}<|MERGE_RESOLUTION|>--- conflicted
+++ resolved
@@ -17,10 +17,14 @@
 
 mod arithmetic;
 mod bitwise;
+mod block_info;
+mod contract;
 mod control;
 mod host;
 mod memory;
 mod stack;
+mod system;
+mod tx_info;
 
 use crate::{
 	assert_refcount,
@@ -37,7 +41,6 @@
 use pallet_revive_fixtures::{compile_module_with_type, Fibonacci, FixtureType};
 use pretty_assertions::assert_eq;
 
-<<<<<<< HEAD
 use revm::bytecode::opcode::*;
 
 pub fn make_evm_bytecode_from_runtime_code(runtime_code: &Vec<u8>) -> Vec<u8> {
@@ -64,12 +67,6 @@
 	init_code.extend(runtime_code);
 	init_code
 }
-=======
-mod block_info;
-mod contract;
-mod system;
-mod tx_info;
->>>>>>> 4e58574d
 
 #[test]
 fn basic_evm_flow_works() {
