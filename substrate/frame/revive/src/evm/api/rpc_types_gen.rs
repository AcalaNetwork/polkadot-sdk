--- conflicted
+++ resolved
@@ -480,7 +480,6 @@
 		HashesOrTransactionInfos::Hashes(Default::default())
 	}
 }
-<<<<<<< HEAD
 impl HashesOrTransactionInfos {
 	pub fn push_hash(&mut self, hash: H256) {
 		match self {
@@ -488,9 +487,7 @@
 			_ => {},
 		}
 	}
-}
-
-impl HashesOrTransactionInfos {
+
 	pub fn len(&self) -> usize {
 		match self {
 			HashesOrTransactionInfos::Hashes(v) => v.len(),
@@ -503,8 +500,6 @@
 	}
 }
 
-=======
->>>>>>> 2671c537
 /// log
 #[derive(Debug, Default, Clone, Serialize, Deserialize, Eq, PartialEq)]
 #[serde(rename_all = "camelCase")]
