--- conflicted
+++ resolved
@@ -1249,7 +1249,6 @@
 			// Hence we need to delay charging the base deposit after execution.
 			if entry_point == ExportedFunction::Constructor {
 				let contract_info = frame.contract_info();
-<<<<<<< HEAD
 				// if we are dealing with EVM bytecode
 				// We upload the new runtime code, and update the code
 				if !is_pvm {
@@ -1262,8 +1261,6 @@
 					contract_info.code_hash = *module.code_hash();
 				}
 
-=======
->>>>>>> 551c7113
 				let deposit = contract_info.update_base_deposit(code_deposit);
 				frame
 					.nested_storage
