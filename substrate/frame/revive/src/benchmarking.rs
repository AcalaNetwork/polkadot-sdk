// This file is part of Substrate.

// Copyright (C) Parity Technologies (UK) Ltd.
// SPDX-License-Identifier: Apache-2.0

// Licensed under the Apache License, Version 2.0 (the "License");
// you may not use this file except in compliance with the License.
// You may obtain a copy of the License at
//
// 	http://www.apache.org/licenses/LICENSE-2.0
//
// Unless required by applicable law or agreed to in writing, software
// distributed under the License is distributed on an "AS IS" BASIS,
// WITHOUT WARRANTIES OR CONDITIONS OF ANY KIND, either express or implied.
// See the License for the specific language governing permissions and
// limitations under the License.

//! Benchmarks for the revive pallet.

#![cfg(feature = "runtime-benchmarks")]
use crate::{
	Pallet as Contracts,
	call_builder::{CallSetup, Contract, VmBinaryModule, caller_funding, default_deposit_limit},
	evm::runtime::GAS_PRICE,
	exec::{Key, MomentOf, PrecompileExt},
	limits,
	precompiles::{self, run::builtin as run_builtin_precompile},
	storage::WriteOutcome,
<<<<<<< HEAD
	*,
=======
	Pallet as Contracts, *,
>>>>>>> b4b019e4
};
use alloc::{vec, vec::Vec};
use codec::{Encode, MaxEncodedLen};
use frame_benchmarking::v2::*;
use frame_support::{
	self, assert_ok,
	migrations::SteppedMigration,
	storage::child,
	traits::fungible::InspectHold,
	weights::{Weight, WeightMeter},
};
use frame_system::RawOrigin;
use pallet_revive_uapi::{CallFlags, ReturnErrorCode, StorageFlags, pack_hi_lo};
use sp_consensus_aura::AURA_ENGINE_ID;
use sp_consensus_babe::{
	BABE_ENGINE_ID,
	digests::{PreDigest, PrimaryPreDigest},
};
use sp_consensus_slots::Slot;
use sp_runtime::{
	generic::{Digest, DigestItem},
	traits::Zero,
};

/// How many runs we do per API benchmark.
///
/// This is picked more or less arbitrary. We experimented with different numbers until
/// the results appeared to be stable. Reducing the number would speed up the benchmarks
/// but might make the results less precise.
const API_BENCHMARK_RUNS: u32 = 1600;

macro_rules! memory(
	($($bytes:expr,)*) => {{
		vec![].iter()$(.chain($bytes.iter()))*.cloned().collect::<Vec<_>>()
	}};
);

macro_rules! build_runtime(
	($runtime:ident, $memory:ident: [$($segment:expr,)*]) => {
		build_runtime!($runtime, _contract, $memory: [$($segment,)*]);
	};
	($runtime:ident, $contract:ident, $memory:ident: [$($bytes:expr,)*]) => {
		build_runtime!($runtime, $contract);
		let mut $memory = memory!($($bytes,)*);
	};
	($runtime:ident, $contract:ident) => {
		let mut setup = CallSetup::<T>::default();
		let $contract = setup.contract();
		let input = setup.data();
		let (mut ext, _) = setup.ext();
		let mut $runtime = crate::vm::pvm::Runtime::<_, [u8]>::new(&mut ext, input);
	};
);

#[benchmarks(
	where
		BalanceOf<T>: Into<U256> + TryFrom<U256>,
		T: Config,
		MomentOf<T>: Into<U256>,
		<T as frame_system::Config>::RuntimeEvent: From<pallet::Event<T>>,
		<T as Config>::RuntimeCall: From<frame_system::Call<T>>,
		<T as frame_system::Config>::Hash: frame_support::traits::IsType<H256>,
)]
mod benchmarks {
	use super::*;

	// The base weight consumed on processing contracts deletion queue.
	#[benchmark(pov_mode = Measured)]
	fn on_process_deletion_queue_batch() {
		#[block]
		{
			ContractInfo::<T>::process_deletion_queue_batch(&mut WeightMeter::new())
		}
	}

	#[benchmark(skip_meta, pov_mode = Measured)]
	fn on_initialize_per_trie_key(k: Linear<0, 1024>) -> Result<(), BenchmarkError> {
		let instance =
			Contract::<T>::with_storage(VmBinaryModule::dummy(), k, limits::PAYLOAD_BYTES)?;
		instance.info()?.queue_trie_for_deletion();

		#[block]
		{
			ContractInfo::<T>::process_deletion_queue_batch(&mut WeightMeter::new())
		}

		Ok(())
	}

	// This benchmarks the overhead of loading a code of size `c` byte from storage and into
	// the execution engine.
	//
	// `call_with_code_per_byte(c) - call_with_code_per_byte(0)`
	//
	// This does **not** include the actual execution for which the gas meter
	// is responsible. The code used here will just return on call.
	//
	// We expect the influence of `c` to be none in this benchmark because every instruction that
	// is not in the first basic block is never read. We are primarily interested in the
	// `proof_size` result of this benchmark.
	#[benchmark(pov_mode = Measured)]
	fn call_with_code_per_byte(
		c: Linear<0, { limits::code::STATIC_MEMORY_BYTES / limits::code::BYTES_PER_INSTRUCTION }>,
	) -> Result<(), BenchmarkError> {
		let instance =
			Contract::<T>::with_caller(whitelisted_caller(), VmBinaryModule::sized(c), vec![])?;
		let value = Pallet::<T>::min_balance();
		let storage_deposit = default_deposit_limit::<T>();

		#[extrinsic_call]
		call(
			RawOrigin::Signed(instance.caller.clone()),
			instance.address,
			value,
			Weight::MAX,
			storage_deposit,
			vec![],
		);

		Ok(())
	}

	// Measure the amount of time it takes to compile a single basic block.
	//
	// (basic_block_compilation(1) - basic_block_compilation(0)).ref_time()
	//
	// This is needed because the interpreter will always compile a whole basic block at
	// a time. To prevent a contract from triggering compilation without doing any execution
	// we will always charge one max sized block per contract call.
	//
	// We ignore the proof size component when using this benchmark as this is already accounted
	// for in `call_with_code_per_byte`.
	#[benchmark(pov_mode = Measured)]
	fn basic_block_compilation(b: Linear<0, 1>) -> Result<(), BenchmarkError> {
		let instance = Contract::<T>::with_caller(
			whitelisted_caller(),
			VmBinaryModule::with_num_instructions(limits::code::BASIC_BLOCK_SIZE),
			vec![],
		)?;
		let value = Pallet::<T>::min_balance();
		let storage_deposit = default_deposit_limit::<T>();

		#[block]
		{
			Pallet::<T>::call(
				RawOrigin::Signed(instance.caller.clone()).into(),
				instance.address,
				value,
				Weight::MAX,
				storage_deposit,
				vec![],
			)?;
		}

		Ok(())
	}

	// `c`: Size of the code in bytes.
	// `i`: Size of the input in bytes.
	#[benchmark(pov_mode = Measured)]
	fn instantiate_with_code(
		c: Linear<0, { limits::code::STATIC_MEMORY_BYTES / limits::code::BYTES_PER_INSTRUCTION }>,
		i: Linear<0, { limits::code::BLOB_BYTES }>,
	) {
		let input = vec![42u8; i as usize];
		let salt = [42u8; 32];
		let value = Pallet::<T>::min_balance();
		let caller = whitelisted_caller();
		T::Currency::set_balance(&caller, caller_funding::<T>());
		let VmBinaryModule { code, .. } = VmBinaryModule::sized(c);
		let origin = RawOrigin::Signed(caller.clone());
		Contracts::<T>::map_account(origin.clone().into()).unwrap();
		let deployer = T::AddressMapper::to_address(&caller);
		let addr = crate::address::create2(&deployer, &code, &input, &salt);
		let account_id = T::AddressMapper::to_fallback_account_id(&addr);
		let storage_deposit = default_deposit_limit::<T>();
		#[extrinsic_call]
		_(origin, value, Weight::MAX, storage_deposit, code, input, Some(salt));

		let deposit =
			T::Currency::balance_on_hold(&HoldReason::StorageDepositReserve.into(), &account_id);
		// uploading the code reserves some balance in the callers account
		let code_deposit =
			T::Currency::balance_on_hold(&HoldReason::CodeUploadDepositReserve.into(), &caller);
		let mapping_deposit =
			T::Currency::balance_on_hold(&HoldReason::AddressMapping.into(), &caller);
		assert_eq!(
			T::Currency::balance(&caller),
			caller_funding::<T>() -
				value - deposit -
				code_deposit - mapping_deposit -
				Pallet::<T>::min_balance(),
		);
		// contract has the full value
		assert_eq!(T::Currency::balance(&account_id), value + Pallet::<T>::min_balance());
	}

	// `c`: Size of the code in bytes.
	// `i`: Size of the input in bytes.
	// `d`: with or without dust value to transfer
	#[benchmark(pov_mode = Measured)]
	fn eth_instantiate_with_code(
		c: Linear<0, { limits::code::STATIC_MEMORY_BYTES / limits::code::BYTES_PER_INSTRUCTION }>,
		i: Linear<0, { limits::code::BLOB_BYTES }>,
		d: Linear<0, 1>,
	) {
		let input = vec![42u8; i as usize];

		let value = Pallet::<T>::min_balance();
		let dust = 42u32 * d;
		let evm_value =
			Pallet::<T>::convert_native_to_evm(BalanceWithDust::new_unchecked::<T>(value, dust));

		let caller = whitelisted_caller();
		T::Currency::set_balance(&caller, caller_funding::<T>());
		let VmBinaryModule { code, .. } = VmBinaryModule::sized(c);
		let origin = RawOrigin::Signed(caller.clone());
		Contracts::<T>::map_account(origin.clone().into()).unwrap();
		let deployer = T::AddressMapper::to_address(&caller);
		let nonce = System::<T>::account_nonce(&caller).try_into().unwrap_or_default();
		let addr = crate::address::create1(&deployer, nonce);
		let account_id = T::AddressMapper::to_fallback_account_id(&addr);
		let storage_deposit = default_deposit_limit::<T>();

		assert!(AccountInfoOf::<T>::get(&deployer).is_none());

		#[extrinsic_call]
		_(origin, evm_value, Weight::MAX, storage_deposit, code, input);

		let deposit =
			T::Currency::balance_on_hold(&HoldReason::StorageDepositReserve.into(), &account_id);
		// uploading the code reserves some balance in the callers account
		let code_deposit =
			T::Currency::balance_on_hold(&HoldReason::CodeUploadDepositReserve.into(), &caller);
		let mapping_deposit =
			T::Currency::balance_on_hold(&HoldReason::AddressMapping.into(), &caller);

		assert_eq!(
			Pallet::<T>::evm_balance(&deployer),
			Pallet::<T>::convert_native_to_evm(
				caller_funding::<T>() -
					Pallet::<T>::min_balance() -
					Pallet::<T>::min_balance() -
					value - deposit - code_deposit -
					mapping_deposit,
			) - dust,
		);

		// contract has the full value
		assert_eq!(Pallet::<T>::evm_balance(&addr), evm_value);
	}

	// `i`: Size of the input in bytes.
	// `s`: Size of e salt in bytes.
	#[benchmark(pov_mode = Measured)]
	fn instantiate(i: Linear<0, { limits::code::BLOB_BYTES }>) -> Result<(), BenchmarkError> {
		let input = vec![42u8; i as usize];
		let salt = [42u8; 32];
		let value = Pallet::<T>::min_balance();
		let caller = whitelisted_caller();
		T::Currency::set_balance(&caller, caller_funding::<T>());
		let origin = RawOrigin::Signed(caller.clone());
		Contracts::<T>::map_account(origin.clone().into()).unwrap();
		let VmBinaryModule { code, .. } = VmBinaryModule::dummy();
		let storage_deposit = default_deposit_limit::<T>();
		let deployer = T::AddressMapper::to_address(&caller);
		let addr = crate::address::create2(&deployer, &code, &input, &salt);
		let hash = Contracts::<T>::bare_upload_code(origin.clone().into(), code, storage_deposit)?
			.code_hash;
		let account_id = T::AddressMapper::to_fallback_account_id(&addr);

		#[extrinsic_call]
		_(origin, value, Weight::MAX, storage_deposit, hash, input, Some(salt));

		let deposit =
			T::Currency::balance_on_hold(&HoldReason::StorageDepositReserve.into(), &account_id);
		let code_deposit =
			T::Currency::balance_on_hold(&HoldReason::CodeUploadDepositReserve.into(), &account_id);
		let mapping_deposit =
			T::Currency::balance_on_hold(&HoldReason::AddressMapping.into(), &account_id);
		// value was removed from the caller
		assert_eq!(
			T::Currency::total_balance(&caller),
			caller_funding::<T>() -
				value - deposit -
				code_deposit - mapping_deposit -
				Pallet::<T>::min_balance(),
		);
		// contract has the full value
		assert_eq!(T::Currency::balance(&account_id), value + Pallet::<T>::min_balance());

		Ok(())
	}

	// We just call a dummy contract to measure the overhead of the call extrinsic.
	// The size of the data has no influence on the costs of this extrinsic as long as the contract
	// won't call `seal_call_data_copy` in its constructor to copy the data to contract memory.
	// The dummy contract used here does not do this. The costs for the data copy is billed as
	// part of `seal_call_data_copy`. The costs for invoking a contract of a specific size are not
	// part of this benchmark because we cannot know the size of the contract when issuing a call
	// transaction. See `call_with_code_per_byte` for this.
	#[benchmark(pov_mode = Measured)]
	fn call() -> Result<(), BenchmarkError> {
		let data = vec![42u8; 1024];
		let instance =
			Contract::<T>::with_caller(whitelisted_caller(), VmBinaryModule::dummy(), vec![])?;
		let value = Pallet::<T>::min_balance();
		let origin = RawOrigin::Signed(instance.caller.clone());
		let before = T::Currency::balance(&instance.account_id);
		let storage_deposit = default_deposit_limit::<T>();
		#[extrinsic_call]
		_(origin, instance.address, value, Weight::MAX, storage_deposit, data);
		let deposit = T::Currency::balance_on_hold(
			&HoldReason::StorageDepositReserve.into(),
			&instance.account_id,
		);
		let code_deposit = T::Currency::balance_on_hold(
			&HoldReason::CodeUploadDepositReserve.into(),
			&instance.caller,
		);
		let mapping_deposit =
			T::Currency::balance_on_hold(&HoldReason::AddressMapping.into(), &instance.caller);
		// value and value transferred via call should be removed from the caller
		assert_eq!(
			T::Currency::balance(&instance.caller),
			caller_funding::<T>() -
				value - deposit -
				code_deposit - mapping_deposit -
				Pallet::<T>::min_balance()
		);
		// contract should have received the value
		assert_eq!(T::Currency::balance(&instance.account_id), before + value);
		// contract should still exist
		instance.info()?;

		Ok(())
	}

	// `d`: with or without dust value to transfer
	#[benchmark(pov_mode = Measured)]
	fn eth_call(d: Linear<0, 1>) -> Result<(), BenchmarkError> {
		let data = vec![42u8; 1024];
		let instance =
			Contract::<T>::with_caller(whitelisted_caller(), VmBinaryModule::dummy(), vec![])?;

		let value = Pallet::<T>::min_balance();
		let dust = 42u32 * d;
		let evm_value =
			Pallet::<T>::convert_native_to_evm(BalanceWithDust::new_unchecked::<T>(value, dust));

		let caller_addr = T::AddressMapper::to_address(&instance.caller);
		let origin = RawOrigin::Signed(instance.caller.clone());
		let before = Pallet::<T>::evm_balance(&instance.address);
		let storage_deposit = default_deposit_limit::<T>();
		#[extrinsic_call]
		_(origin, instance.address, evm_value, Weight::MAX, storage_deposit, data);
		let deposit = T::Currency::balance_on_hold(
			&HoldReason::StorageDepositReserve.into(),
			&instance.account_id,
		);
		let code_deposit = T::Currency::balance_on_hold(
			&HoldReason::CodeUploadDepositReserve.into(),
			&instance.caller,
		);
		let mapping_deposit =
			T::Currency::balance_on_hold(&HoldReason::AddressMapping.into(), &instance.caller);
		// value and value transferred via call should be removed from the caller
		assert_eq!(
			Pallet::<T>::evm_balance(&caller_addr),
			Pallet::<T>::convert_native_to_evm(
				caller_funding::<T>() -
					Pallet::<T>::min_balance() -
					Pallet::<T>::min_balance() -
					value - deposit - code_deposit -
					mapping_deposit,
			) - dust,
		);

		// contract should have received the value
		assert_eq!(Pallet::<T>::evm_balance(&instance.address), before + evm_value);
		// contract should still exist
		instance.info()?;

		Ok(())
	}

	// This constructs a contract that is maximal expensive to instrument.
	// It creates a maximum number of metering blocks per byte.
	// `c`: Size of the code in bytes.
	#[benchmark(pov_mode = Measured)]
	fn upload_code(
		c: Linear<0, { limits::code::STATIC_MEMORY_BYTES / limits::code::BYTES_PER_INSTRUCTION }>,
	) {
		let caller = whitelisted_caller();
		T::Currency::set_balance(&caller, caller_funding::<T>());
		let VmBinaryModule { code, hash, .. } = VmBinaryModule::sized(c);
		let origin = RawOrigin::Signed(caller.clone());
		let storage_deposit = default_deposit_limit::<T>();
		#[extrinsic_call]
		_(origin, code, storage_deposit);
		// uploading the code reserves some balance in the callers account
		assert!(T::Currency::total_balance_on_hold(&caller) > 0u32.into());
		assert!(<Contract<T>>::code_exists(&hash));
	}

	// Removing code does not depend on the size of the contract because all the information
	// needed to verify the removal claim (refcount, owner) is stored in a separate storage
	// item (`CodeInfoOf`).
	#[benchmark(pov_mode = Measured)]
	fn remove_code() -> Result<(), BenchmarkError> {
		let caller = whitelisted_caller();
		T::Currency::set_balance(&caller, caller_funding::<T>());
		let VmBinaryModule { code, hash, .. } = VmBinaryModule::dummy();
		let origin = RawOrigin::Signed(caller.clone());
		let storage_deposit = default_deposit_limit::<T>();
		let uploaded =
			<Contracts<T>>::bare_upload_code(origin.clone().into(), code, storage_deposit)?;
		assert_eq!(uploaded.code_hash, hash);
		assert_eq!(uploaded.deposit, T::Currency::total_balance_on_hold(&caller));
		assert!(<Contract<T>>::code_exists(&hash));
		#[extrinsic_call]
		_(origin, hash);
		// removing the code should have unreserved the deposit
		assert_eq!(T::Currency::total_balance_on_hold(&caller), 0u32.into());
		assert!(<Contract<T>>::code_removed(&hash));
		Ok(())
	}

	#[benchmark(pov_mode = Measured)]
	fn set_code() -> Result<(), BenchmarkError> {
		let instance =
			<Contract<T>>::with_caller(whitelisted_caller(), VmBinaryModule::dummy(), vec![])?;
		// we just add some bytes so that the code hash is different
		let VmBinaryModule { code, .. } = VmBinaryModule::dummy_unique(128);
		let origin = RawOrigin::Signed(instance.caller.clone());
		let storage_deposit = default_deposit_limit::<T>();
		let hash =
			<Contracts<T>>::bare_upload_code(origin.into(), code, storage_deposit)?.code_hash;
		assert_ne!(instance.info()?.code_hash, hash);
		#[extrinsic_call]
		_(RawOrigin::Root, instance.address, hash);
		assert_eq!(instance.info()?.code_hash, hash);
		Ok(())
	}

	#[benchmark(pov_mode = Measured)]
	fn map_account() {
		let caller = whitelisted_caller();
		T::Currency::set_balance(&caller, caller_funding::<T>());
		let origin = RawOrigin::Signed(caller.clone());
		assert!(!T::AddressMapper::is_mapped(&caller));
		#[extrinsic_call]
		_(origin);
		assert!(T::AddressMapper::is_mapped(&caller));
	}

	#[benchmark(pov_mode = Measured)]
	fn unmap_account() {
		let caller = whitelisted_caller();
		T::Currency::set_balance(&caller, caller_funding::<T>());
		let origin = RawOrigin::Signed(caller.clone());
		<Contracts<T>>::map_account(origin.clone().into()).unwrap();
		assert!(T::AddressMapper::is_mapped(&caller));
		#[extrinsic_call]
		_(origin);
		assert!(!T::AddressMapper::is_mapped(&caller));
	}

	#[benchmark(pov_mode = Measured)]
	fn dispatch_as_fallback_account() {
		let caller = whitelisted_caller();
		T::Currency::set_balance(&caller, caller_funding::<T>());
		let origin = RawOrigin::Signed(caller.clone());
		let dispatchable = frame_system::Call::remark { remark: vec![] }.into();
		#[extrinsic_call]
		_(origin, Box::new(dispatchable));
	}

	#[benchmark(pov_mode = Measured)]
	fn noop_host_fn(r: Linear<0, API_BENCHMARK_RUNS>) {
		let mut setup = CallSetup::<T>::new(VmBinaryModule::noop());
		let (mut ext, module) = setup.ext();
		let prepared = CallSetup::<T>::prepare_call(&mut ext, module, r.encode(), 0);
		#[block]
		{
			prepared.call().unwrap();
		}
	}

	#[benchmark(pov_mode = Measured)]
	fn seal_caller() {
		let len = H160::len_bytes();
		build_runtime!(runtime, memory: [vec![0u8; len as _], ]);

		let result;
		#[block]
		{
			result = runtime.bench_caller(memory.as_mut_slice(), 0);
		}

		assert_ok!(result);
		assert_eq!(
			<H160 as Decode>::decode(&mut &memory[..]).unwrap(),
			T::AddressMapper::to_address(&runtime.ext().caller().account_id().unwrap())
		);
	}

	#[benchmark(pov_mode = Measured)]
	fn seal_origin() {
		let len = H160::len_bytes();
		build_runtime!(runtime, memory: [vec![0u8; len as _], ]);

		let result;
		#[block]
		{
			result = runtime.bench_origin(memory.as_mut_slice(), 0);
		}

		assert_ok!(result);
		assert_eq!(
			<H160 as Decode>::decode(&mut &memory[..]).unwrap(),
			T::AddressMapper::to_address(&runtime.ext().origin().account_id().unwrap())
		);
	}

	#[benchmark(pov_mode = Measured)]
	fn seal_to_account_id() {
		// use a mapped address for the benchmark, to ensure that we bench the worst
		// case (and not the fallback case).
		let address = {
			let caller = account("seal_to_account_id", 0, 0);
			T::Currency::set_balance(&caller, caller_funding::<T>());
			T::AddressMapper::map(&caller).unwrap();
			T::AddressMapper::to_address(&caller)
		};

		let len = <T::AccountId as MaxEncodedLen>::max_encoded_len();
		build_runtime!(runtime, memory: [vec![0u8; len], address.0, ]);

		let result;
		#[block]
		{
			result = runtime.bench_to_account_id(memory.as_mut_slice(), len as u32, 0);
		}

		assert_ok!(result);
		assert_ne!(
			memory.as_slice()[20..32],
			[0xEE; 12],
			"fallback suffix found where none should be"
		);
		assert_eq!(
			T::AccountId::decode(&mut memory.as_slice()),
			Ok(runtime.ext().to_account_id(&address))
		);
	}

	#[benchmark(pov_mode = Measured)]
	fn seal_code_hash() {
		let contract = Contract::<T>::with_index(1, VmBinaryModule::dummy(), vec![]).unwrap();
		let len = <sp_core::H256 as MaxEncodedLen>::max_encoded_len() as u32;
		build_runtime!(runtime, memory: [vec![0u8; len as _], contract.account_id.encode(), ]);

		let result;
		#[block]
		{
			result = runtime.bench_code_hash(memory.as_mut_slice(), len, 0);
		}

		assert_ok!(result);
		assert_eq!(
			<sp_core::H256 as Decode>::decode(&mut &memory[..]).unwrap(),
			contract.info().unwrap().code_hash
		);
	}

	#[benchmark(pov_mode = Measured)]
	fn seal_own_code_hash() {
		let len = <sp_core::H256 as MaxEncodedLen>::max_encoded_len() as u32;
		build_runtime!(runtime, contract, memory: [vec![0u8; len as _], ]);
		let result;
		#[block]
		{
			result = runtime.bench_own_code_hash(memory.as_mut_slice(), 0);
		}

		assert_ok!(result);
		assert_eq!(
			<sp_core::H256 as Decode>::decode(&mut &memory[..]).unwrap(),
			contract.info().unwrap().code_hash
		);
	}

	#[benchmark(pov_mode = Measured)]
	fn seal_code_size() {
		let contract = Contract::<T>::with_index(1, VmBinaryModule::dummy(), vec![]).unwrap();
		build_runtime!(runtime, memory: [contract.address.encode(),]);

		let result;
		#[block]
		{
			result = runtime.bench_code_size(memory.as_mut_slice(), 0);
		}

		assert_eq!(result.unwrap(), VmBinaryModule::dummy().code.len() as u64);
	}

	#[benchmark(pov_mode = Measured)]
	fn seal_caller_is_origin() {
		build_runtime!(runtime, memory: []);

		let result;
		#[block]
		{
			result = runtime.bench_caller_is_origin(memory.as_mut_slice());
		}
		assert_eq!(result.unwrap(), 1u32);
	}

	#[benchmark(pov_mode = Measured)]
	fn seal_caller_is_root() {
		let mut setup = CallSetup::<T>::default();
		setup.set_origin(Origin::Root);
		let (mut ext, _) = setup.ext();
		let mut runtime = crate::vm::pvm::Runtime::new(&mut ext, vec![]);

		let result;
		#[block]
		{
			result = runtime.bench_caller_is_root([0u8; 0].as_mut_slice());
		}
		assert_eq!(result.unwrap(), 1u32);
	}

	#[benchmark(pov_mode = Measured)]
	fn seal_address() {
		let len = H160::len_bytes();
		build_runtime!(runtime, memory: [vec![0u8; len as _], ]);

		let result;
		#[block]
		{
			result = runtime.bench_address(memory.as_mut_slice(), 0);
		}
		assert_ok!(result);
		assert_eq!(<H160 as Decode>::decode(&mut &memory[..]).unwrap(), runtime.ext().address());
	}

	#[benchmark(pov_mode = Measured)]
	fn seal_weight_left() {
		// use correct max_encoded_len when new version of parity-scale-codec is released
		let len = 18u32;
		assert!(<Weight as MaxEncodedLen>::max_encoded_len() as u32 != len);
		build_runtime!(runtime, memory: [32u32.to_le_bytes(), vec![0u8; len as _], ]);

		let result;
		#[block]
		{
			result = runtime.bench_weight_left(memory.as_mut_slice(), 4, 0);
		}
		assert_ok!(result);
		assert_eq!(
			<Weight as Decode>::decode(&mut &memory[4..]).unwrap(),
			runtime.ext().gas_meter().gas_left()
		);
	}

	#[benchmark(pov_mode = Measured)]
	fn seal_ref_time_left() {
		build_runtime!(runtime, memory: [vec![], ]);

		let result;
		#[block]
		{
			result = runtime.bench_ref_time_left(memory.as_mut_slice());
		}
		assert_eq!(result.unwrap(), runtime.ext().gas_meter().gas_left().ref_time());
	}

	#[benchmark(pov_mode = Measured)]
	fn seal_balance() {
		build_runtime!(runtime, contract, memory: [[0u8;32], ]);
		contract.set_balance(BalanceWithDust::new_unchecked::<T>(
			Pallet::<T>::min_balance() * 2u32.into(),
			42u32,
		));

		let result;
		#[block]
		{
			result = runtime.bench_balance(memory.as_mut_slice(), 0);
		}
		assert_ok!(result);
		assert_eq!(
			U256::from_little_endian(&memory[..]),
			Pallet::<T>::convert_native_to_evm(BalanceWithDust::new_unchecked::<T>(
				Pallet::<T>::min_balance(),
				42
			))
		);
	}

	#[benchmark(pov_mode = Measured)]
	fn seal_balance_of() {
		let len = <sp_core::U256 as MaxEncodedLen>::max_encoded_len();
		let account = account::<T::AccountId>("target", 0, 0);
		<T as Config>::AddressMapper::bench_map(&account).unwrap();

		let address = T::AddressMapper::to_address(&account);
		let balance = Pallet::<T>::min_balance() * 2u32.into();
		T::Currency::set_balance(&account, balance);
		AccountInfoOf::<T>::insert(&address, AccountInfo { dust: 42, ..Default::default() });

		build_runtime!(runtime, memory: [vec![0u8; len], address.0, ]);

		let result;
		#[block]
		{
			result = runtime.bench_balance_of(memory.as_mut_slice(), len as u32, 0);
		}

		assert_ok!(result);
		assert_eq!(
			U256::from_little_endian(&memory[..len]),
			Pallet::<T>::convert_native_to_evm(BalanceWithDust::new_unchecked::<T>(
				Pallet::<T>::min_balance(),
				42
			))
		);
	}

	#[benchmark(pov_mode = Measured)]
	fn seal_get_immutable_data(n: Linear<1, { limits::IMMUTABLE_BYTES }>) {
		let len = n as usize;
		let immutable_data = vec![1u8; len];

		build_runtime!(runtime, contract, memory: [(len as u32).encode(), vec![0u8; len],]);

		<ImmutableDataOf<T>>::insert::<_, BoundedVec<_, _>>(
			contract.address,
			immutable_data.clone().try_into().unwrap(),
		);

		let result;
		#[block]
		{
			result = runtime.bench_get_immutable_data(memory.as_mut_slice(), 4, 0 as u32);
		}

		assert_ok!(result);
		assert_eq!(&memory[0..4], (len as u32).encode());
		assert_eq!(&memory[4..len + 4], &immutable_data);
	}

	#[benchmark(pov_mode = Measured)]
	fn seal_set_immutable_data(n: Linear<1, { limits::IMMUTABLE_BYTES }>) {
		let len = n as usize;
		let mut memory = vec![1u8; len];
		let mut setup = CallSetup::<T>::default();
		let input = setup.data();
		let (mut ext, _) = setup.ext();
		ext.override_export(crate::exec::ExportedFunction::Constructor);

		let mut runtime = crate::vm::pvm::Runtime::<_, [u8]>::new(&mut ext, input);

		let result;
		#[block]
		{
			result = runtime.bench_set_immutable_data(memory.as_mut_slice(), 0, n);
		}

		assert_ok!(result);
		assert_eq!(&memory[..], &<ImmutableDataOf<T>>::get(setup.contract().address).unwrap()[..]);
	}

	#[benchmark(pov_mode = Measured)]
	fn seal_value_transferred() {
		build_runtime!(runtime, memory: [[0u8;32], ]);
		let result;
		#[block]
		{
			result = runtime.bench_value_transferred(memory.as_mut_slice(), 0);
		}
		assert_ok!(result);
		assert_eq!(U256::from_little_endian(&memory[..]), runtime.ext().value_transferred());
	}

	#[benchmark(pov_mode = Measured)]
	fn seal_minimum_balance() {
		build_runtime!(runtime, memory: [[0u8;32], ]);
		let result;
		#[block]
		{
			result = runtime.bench_minimum_balance(memory.as_mut_slice(), 0);
		}
		assert_ok!(result);
		assert_eq!(U256::from_little_endian(&memory[..]), runtime.ext().minimum_balance());
	}

	#[benchmark(pov_mode = Measured)]
	fn seal_return_data_size() {
		let mut setup = CallSetup::<T>::default();
		let (mut ext, _) = setup.ext();
		let mut runtime = crate::vm::pvm::Runtime::new(&mut ext, vec![]);
		let mut memory = memory!(vec![],);
		*runtime.ext().last_frame_output_mut() =
			ExecReturnValue { data: vec![42; 256], ..Default::default() };
		let result;
		#[block]
		{
			result = runtime.bench_return_data_size(memory.as_mut_slice());
		}
		assert_eq!(result.unwrap(), 256);
	}

	#[benchmark(pov_mode = Measured)]
	fn seal_call_data_size() {
		let mut setup = CallSetup::<T>::default();
		let (mut ext, _) = setup.ext();
		let mut runtime = crate::vm::pvm::Runtime::new(&mut ext, vec![42u8; 128 as usize]);
		let mut memory = memory!(vec![0u8; 4],);
		let result;
		#[block]
		{
			result = runtime.bench_call_data_size(memory.as_mut_slice());
		}
		assert_eq!(result.unwrap(), 128);
	}

	#[benchmark(pov_mode = Measured)]
	fn seal_gas_limit() {
		build_runtime!(runtime, memory: []);
		let result;
		#[block]
		{
			result = runtime.bench_gas_limit(&mut memory);
		}
		assert_eq!(result.unwrap(), T::BlockWeights::get().max_block.ref_time());
	}

	#[benchmark(pov_mode = Measured)]
	fn seal_gas_price() {
		build_runtime!(runtime, memory: []);
		let result;
		#[block]
		{
			result = runtime.bench_gas_price(memory.as_mut_slice());
		}
		assert_eq!(result.unwrap(), u64::from(GAS_PRICE));
	}

	#[benchmark(pov_mode = Measured)]
	fn seal_base_fee() {
		build_runtime!(runtime, memory: [[1u8;32], ]);
		let result;
		#[block]
		{
			result = runtime.bench_base_fee(memory.as_mut_slice(), 0);
		}
		assert_ok!(result);
		assert_eq!(U256::from_little_endian(&memory[..]), U256::zero());
	}

	#[benchmark(pov_mode = Measured)]
	fn seal_block_number() {
		build_runtime!(runtime, memory: [[0u8;32], ]);
		let result;
		#[block]
		{
			result = runtime.bench_block_number(memory.as_mut_slice(), 0);
		}
		assert_ok!(result);
		assert_eq!(U256::from_little_endian(&memory[..]), runtime.ext().block_number());
	}

	#[benchmark(pov_mode = Measured)]
	fn seal_block_author() {
		build_runtime!(runtime, memory: [[123u8; 20], ]);

		let mut digest = Digest::default();

		// The pre-runtime digest log is unbounded; usually around 3 items but it can vary.
		// To get safe benchmark results despite that, populate it with a bunch of random logs to
		// ensure iteration over many items (we just overestimate the cost of the API).
		for i in 0..16 {
			digest.push(DigestItem::PreRuntime([i, i, i, i], vec![i; 128]));
			digest.push(DigestItem::Consensus([i, i, i, i], vec![i; 128]));
			digest.push(DigestItem::Seal([i, i, i, i], vec![i; 128]));
			digest.push(DigestItem::Other(vec![i; 128]));
		}

		// The content of the pre-runtime digest log depends on the configured consensus.
		// However, mismatching logs are simply ignored. Thus we construct fixtures which will
		// let the API to return a value in both BABE and AURA consensus.

		// Construct a `Digest` log fixture returning some value in BABE
		let primary_pre_digest = vec![0; <PrimaryPreDigest as MaxEncodedLen>::max_encoded_len()];
		let pre_digest =
			PreDigest::Primary(PrimaryPreDigest::decode(&mut &primary_pre_digest[..]).unwrap());
		digest.push(DigestItem::PreRuntime(BABE_ENGINE_ID, pre_digest.encode()));
		digest.push(DigestItem::Seal(BABE_ENGINE_ID, pre_digest.encode()));

		// Construct a `Digest` log fixture returning some value in AURA
		let slot = Slot::default();
		digest.push(DigestItem::PreRuntime(AURA_ENGINE_ID, slot.encode()));
		digest.push(DigestItem::Seal(AURA_ENGINE_ID, slot.encode()));

		frame_system::Pallet::<T>::initialize(
			&BlockNumberFor::<T>::from(1u32),
			&Default::default(),
			&digest,
		);

		let result;
		#[block]
		{
			result = runtime.bench_block_author(memory.as_mut_slice(), 0);
		}
		assert_ok!(result);

		let block_author = runtime.ext().block_author().unwrap_or(H160::zero());
		assert_eq!(&memory[..], block_author.as_bytes());
	}

	#[benchmark(pov_mode = Measured)]
	fn seal_block_hash() {
		let mut memory = vec![0u8; 64];
		let mut setup = CallSetup::<T>::default();
		let input = setup.data();
		let (mut ext, _) = setup.ext();
		ext.set_block_number(BlockNumberFor::<T>::from(1u32));

		let mut runtime = crate::vm::pvm::Runtime::<_, [u8]>::new(&mut ext, input);

		let block_hash = H256::from([1; 32]);
		frame_system::BlockHash::<T>::insert(
			&BlockNumberFor::<T>::from(0u32),
			T::Hash::from(block_hash),
		);

		let result;
		#[block]
		{
			result = runtime.bench_block_hash(memory.as_mut_slice(), 32, 0);
		}
		assert_ok!(result);
		assert_eq!(&memory[..32], &block_hash.0);
	}

	#[benchmark(pov_mode = Measured)]
	fn seal_now() {
		build_runtime!(runtime, memory: [[0u8;32], ]);
		let result;
		#[block]
		{
			result = runtime.bench_now(memory.as_mut_slice(), 0);
		}
		assert_ok!(result);
		assert_eq!(U256::from_little_endian(&memory[..]), runtime.ext().now());
	}

	#[benchmark(pov_mode = Measured)]
	fn seal_weight_to_fee() {
		build_runtime!(runtime, memory: [[0u8;32], ]);
		let weight = Weight::from_parts(500_000, 300_000);
		let result;
		#[block]
		{
			result = runtime.bench_weight_to_fee(
				memory.as_mut_slice(),
				weight.ref_time(),
				weight.proof_size(),
				0,
			);
		}
		assert_ok!(result);
		assert_eq!(U256::from_little_endian(&memory[..]), runtime.ext().get_weight_price(weight));
	}

	#[benchmark(pov_mode = Measured)]
	fn seal_copy_to_contract(n: Linear<0, { limits::code::BLOB_BYTES - 4 }>) {
		let mut setup = CallSetup::<T>::default();
		let (mut ext, _) = setup.ext();
		let mut runtime = crate::vm::pvm::Runtime::new(&mut ext, vec![]);
		let mut memory = memory!(n.encode(), vec![0u8; n as usize],);
		let result;
		#[block]
		{
			result = runtime.write_sandbox_output(
				memory.as_mut_slice(),
				4,
				0,
				&vec![42u8; n as usize],
				false,
				|_| None,
			);
		}
		assert_ok!(result);
		assert_eq!(&memory[..4], &n.encode());
		assert_eq!(&memory[4..], &vec![42u8; n as usize]);
	}

	#[benchmark(pov_mode = Measured)]
	fn seal_call_data_load() {
		let mut setup = CallSetup::<T>::default();
		let (mut ext, _) = setup.ext();
		let mut runtime = crate::vm::pvm::Runtime::new(&mut ext, vec![42u8; 32]);
		let mut memory = memory!(vec![0u8; 32],);
		let result;
		#[block]
		{
			result = runtime.bench_call_data_load(memory.as_mut_slice(), 0, 0);
		}
		assert_ok!(result);
		assert_eq!(&memory[..], &vec![42u8; 32]);
	}

	#[benchmark(pov_mode = Measured)]
	fn seal_call_data_copy(n: Linear<0, { limits::code::BLOB_BYTES }>) {
		let mut setup = CallSetup::<T>::default();
		let (mut ext, _) = setup.ext();
		let mut runtime = crate::vm::pvm::Runtime::new(&mut ext, vec![42u8; n as usize]);
		let mut memory = memory!(vec![0u8; n as usize],);
		let result;
		#[block]
		{
			result = runtime.bench_call_data_copy(memory.as_mut_slice(), 0, n, 0);
		}
		assert_ok!(result);
		assert_eq!(&memory[..], &vec![42u8; n as usize]);
	}

	#[benchmark(pov_mode = Measured)]
	fn seal_return(n: Linear<0, { limits::code::BLOB_BYTES - 4 }>) {
		build_runtime!(runtime, memory: [n.to_le_bytes(), vec![42u8; n as usize], ]);

		let result;
		#[block]
		{
			result = runtime.bench_seal_return(memory.as_mut_slice(), 0, 0, n);
		}

		assert!(matches!(
			result,
			Err(crate::vm::pvm::TrapReason::Return(crate::vm::pvm::ReturnData { .. }))
		));
	}

	#[benchmark(pov_mode = Measured)]
	fn seal_terminate() -> Result<(), BenchmarkError> {
		let beneficiary = account::<T::AccountId>("beneficiary", 0, 0);

		build_runtime!(runtime, memory: [beneficiary.encode(),]);

		let result;
		#[block]
		{
			result = runtime.bench_terminate(memory.as_mut_slice(), 0);
		}

		assert!(matches!(result, Err(crate::vm::pvm::TrapReason::Termination)));

		Ok(())
	}

	// Benchmark the overhead that topics generate.
	// `t`: Number of topics
	// `n`: Size of event payload in bytes
	#[benchmark(pov_mode = Measured)]
	fn seal_deposit_event(
		t: Linear<0, { limits::NUM_EVENT_TOPICS as u32 }>,
		n: Linear<0, { limits::PAYLOAD_BYTES }>,
	) {
		let num_topic = t as u32;
		let topics = (0..t).map(|i| H256::repeat_byte(i as u8)).collect::<Vec<_>>();
		let topics_data =
			topics.iter().flat_map(|hash| hash.as_bytes().to_vec()).collect::<Vec<u8>>();
		let data = vec![42u8; n as _];
		build_runtime!(runtime, instance, memory: [ topics_data, data, ]);

		let result;
		#[block]
		{
			result = runtime.bench_deposit_event(
				memory.as_mut_slice(),
				0, // topics_ptr
				num_topic,
				topics_data.len() as u32, // data_ptr
				n,                        // data_len
			);
		}
		assert_ok!(result);

		let events = System::<T>::events();
		let record = &events[events.len() - 1];

		assert_eq!(
			record.event,
			crate::Event::ContractEmitted { contract: instance.address, data, topics }.into(),
		);
	}

	#[benchmark(skip_meta, pov_mode = Measured)]
	fn get_storage_empty() -> Result<(), BenchmarkError> {
		let max_key_len = limits::STORAGE_KEY_BYTES;
		let key = vec![0u8; max_key_len as usize];
		let max_value_len = limits::PAYLOAD_BYTES as usize;
		let value = vec![1u8; max_value_len];

		let instance = Contract::<T>::new(VmBinaryModule::dummy(), vec![])?;
		let info = instance.info()?;
		let child_trie_info = info.child_trie_info();
		info.bench_write_raw(&key, Some(value.clone()), false)
			.map_err(|_| "Failed to write to storage during setup.")?;

		let result;
		#[block]
		{
			result = child::get_raw(&child_trie_info, &key);
		}

		assert_eq!(result, Some(value));
		Ok(())
	}

	#[benchmark(skip_meta, pov_mode = Measured)]
	fn get_storage_full() -> Result<(), BenchmarkError> {
		let max_key_len = limits::STORAGE_KEY_BYTES;
		let key = vec![0u8; max_key_len as usize];
		let max_value_len = limits::PAYLOAD_BYTES;
		let value = vec![1u8; max_value_len as usize];

		let instance = Contract::<T>::with_unbalanced_storage_trie(VmBinaryModule::dummy(), &key)?;
		let info = instance.info()?;
		let child_trie_info = info.child_trie_info();
		info.bench_write_raw(&key, Some(value.clone()), false)
			.map_err(|_| "Failed to write to storage during setup.")?;

		let result;
		#[block]
		{
			result = child::get_raw(&child_trie_info, &key);
		}

		assert_eq!(result, Some(value));
		Ok(())
	}

	#[benchmark(skip_meta, pov_mode = Measured)]
	fn set_storage_empty() -> Result<(), BenchmarkError> {
		let max_key_len = limits::STORAGE_KEY_BYTES;
		let key = vec![0u8; max_key_len as usize];
		let max_value_len = limits::PAYLOAD_BYTES as usize;
		let value = vec![1u8; max_value_len];

		let instance = Contract::<T>::new(VmBinaryModule::dummy(), vec![])?;
		let info = instance.info()?;
		let child_trie_info = info.child_trie_info();
		info.bench_write_raw(&key, Some(vec![42u8; max_value_len]), false)
			.map_err(|_| "Failed to write to storage during setup.")?;

		let val = Some(value.clone());
		let result;
		#[block]
		{
			result = info.bench_write_raw(&key, val, true);
		}

		assert_ok!(result);
		assert_eq!(child::get_raw(&child_trie_info, &key).unwrap(), value);
		Ok(())
	}

	#[benchmark(skip_meta, pov_mode = Measured)]
	fn set_storage_full() -> Result<(), BenchmarkError> {
		let max_key_len = limits::STORAGE_KEY_BYTES;
		let key = vec![0u8; max_key_len as usize];
		let max_value_len = limits::PAYLOAD_BYTES;
		let value = vec![1u8; max_value_len as usize];

		let instance = Contract::<T>::with_unbalanced_storage_trie(VmBinaryModule::dummy(), &key)?;
		let info = instance.info()?;
		let child_trie_info = info.child_trie_info();
		info.bench_write_raw(&key, Some(vec![42u8; max_value_len as usize]), false)
			.map_err(|_| "Failed to write to storage during setup.")?;

		let val = Some(value.clone());
		let result;
		#[block]
		{
			result = info.bench_write_raw(&key, val, true);
		}

		assert_ok!(result);
		assert_eq!(child::get_raw(&child_trie_info, &key).unwrap(), value);
		Ok(())
	}

	// n: new byte size
	// o: old byte size
	#[benchmark(skip_meta, pov_mode = Measured)]
	fn seal_set_storage(
		n: Linear<0, { limits::PAYLOAD_BYTES }>,
		o: Linear<0, { limits::PAYLOAD_BYTES }>,
	) -> Result<(), BenchmarkError> {
		let max_key_len = limits::STORAGE_KEY_BYTES;
		let key = Key::try_from_var(vec![0u8; max_key_len as usize])
			.map_err(|_| "Key has wrong length")?;
		let value = vec![1u8; n as usize];

		build_runtime!(runtime, instance, memory: [ key.unhashed(), value.clone(), ]);
		let info = instance.info()?;

		info.write(&key, Some(vec![42u8; o as usize]), None, false)
			.map_err(|_| "Failed to write to storage during setup.")?;

		let result;
		#[block]
		{
			result = runtime.bench_set_storage(
				memory.as_mut_slice(),
				StorageFlags::empty().bits(),
				0,           // key_ptr
				max_key_len, // key_len
				max_key_len, // value_ptr
				n,           // value_len
			);
		}

		assert_ok!(result);
		assert_eq!(info.read(&key).unwrap(), value);
		Ok(())
	}

	#[benchmark(skip_meta, pov_mode = Measured)]
	fn seal_clear_storage(n: Linear<0, { limits::PAYLOAD_BYTES }>) -> Result<(), BenchmarkError> {
		let max_key_len = limits::STORAGE_KEY_BYTES;
		let key = Key::try_from_var(vec![0u8; max_key_len as usize])
			.map_err(|_| "Key has wrong length")?;
		build_runtime!(runtime, instance, memory: [ key.unhashed(), ]);
		let info = instance.info()?;

		info.write(&key, Some(vec![42u8; n as usize]), None, false)
			.map_err(|_| "Failed to write to storage during setup.")?;

		let result;
		#[block]
		{
			result = runtime.bench_clear_storage(
				memory.as_mut_slice(),
				StorageFlags::empty().bits(),
				0,
				max_key_len,
			);
		}

		assert_ok!(result);
		assert!(info.read(&key).is_none());
		Ok(())
	}

	#[benchmark(skip_meta, pov_mode = Measured)]
	fn seal_get_storage(n: Linear<0, { limits::PAYLOAD_BYTES }>) -> Result<(), BenchmarkError> {
		let max_key_len = limits::STORAGE_KEY_BYTES;
		let key = Key::try_from_var(vec![0u8; max_key_len as usize])
			.map_err(|_| "Key has wrong length")?;
		build_runtime!(runtime, instance, memory: [ key.unhashed(), n.to_le_bytes(), vec![0u8; n as _], ]);
		let info = instance.info()?;

		info.write(&key, Some(vec![42u8; n as usize]), None, false)
			.map_err(|_| "Failed to write to storage during setup.")?;

		let out_ptr = max_key_len + 4;
		let result;
		#[block]
		{
			result = runtime.bench_get_storage(
				memory.as_mut_slice(),
				StorageFlags::empty().bits(),
				0,           // key_ptr
				max_key_len, // key_len
				out_ptr,     // out_ptr
				max_key_len, // out_len_ptr
			);
		}

		assert_ok!(result);
		assert_eq!(&info.read(&key).unwrap(), &memory[out_ptr as usize..]);
		Ok(())
	}

	#[benchmark(skip_meta, pov_mode = Measured)]
	fn seal_contains_storage(
		n: Linear<0, { limits::PAYLOAD_BYTES }>,
	) -> Result<(), BenchmarkError> {
		let max_key_len = limits::STORAGE_KEY_BYTES;
		let key = Key::try_from_var(vec![0u8; max_key_len as usize])
			.map_err(|_| "Key has wrong length")?;
		build_runtime!(runtime, instance, memory: [ key.unhashed(), ]);
		let info = instance.info()?;

		info.write(&key, Some(vec![42u8; n as usize]), None, false)
			.map_err(|_| "Failed to write to storage during setup.")?;

		let result;
		#[block]
		{
			result = runtime.bench_contains_storage(
				memory.as_mut_slice(),
				StorageFlags::empty().bits(),
				0,
				max_key_len,
			);
		}

		assert_eq!(result.unwrap(), n);
		Ok(())
	}

	#[benchmark(skip_meta, pov_mode = Measured)]
	fn seal_take_storage(n: Linear<0, { limits::PAYLOAD_BYTES }>) -> Result<(), BenchmarkError> {
		let max_key_len = limits::STORAGE_KEY_BYTES;
		let key = Key::try_from_var(vec![0u8; max_key_len as usize])
			.map_err(|_| "Key has wrong length")?;
		build_runtime!(runtime, instance, memory: [ key.unhashed(), n.to_le_bytes(), vec![0u8; n as _], ]);
		let info = instance.info()?;

		let value = vec![42u8; n as usize];
		info.write(&key, Some(value.clone()), None, false)
			.map_err(|_| "Failed to write to storage during setup.")?;

		let out_ptr = max_key_len + 4;
		let result;
		#[block]
		{
			result = runtime.bench_take_storage(
				memory.as_mut_slice(),
				StorageFlags::empty().bits(),
				0,           // key_ptr
				max_key_len, // key_len
				out_ptr,     // out_ptr
				max_key_len, // out_len_ptr
			);
		}

		assert_ok!(result);
		assert!(&info.read(&key).is_none());
		assert_eq!(&value, &memory[out_ptr as usize..]);
		Ok(())
	}

	// We use both full and empty benchmarks here instead of benchmarking transient_storage
	// (BTreeMap) directly. This approach is necessary because benchmarking this BTreeMap is very
	// slow. Additionally, we use linear regression for our benchmarks, and the BTreeMap's log(n)
	// complexity can introduce approximation errors.
	#[benchmark(pov_mode = Ignored)]
	fn set_transient_storage_empty() -> Result<(), BenchmarkError> {
		let max_value_len = limits::PAYLOAD_BYTES;
		let max_key_len = limits::STORAGE_KEY_BYTES;
		let key = Key::try_from_var(vec![0u8; max_key_len as usize])
			.map_err(|_| "Key has wrong length")?;
		let value = Some(vec![42u8; max_value_len as _]);
		let mut setup = CallSetup::<T>::default();
		let (mut ext, _) = setup.ext();
		let mut runtime = crate::vm::pvm::Runtime::<_, [u8]>::new(&mut ext, vec![]);
		runtime.ext().transient_storage().meter().current_mut().limit = u32::MAX;
		let result;
		#[block]
		{
			result = runtime.ext().set_transient_storage(&key, value, false);
		}

		assert_eq!(result, Ok(WriteOutcome::New));
		assert_eq!(runtime.ext().get_transient_storage(&key), Some(vec![42u8; max_value_len as _]));
		Ok(())
	}

	#[benchmark(pov_mode = Ignored)]
	fn set_transient_storage_full() -> Result<(), BenchmarkError> {
		let max_value_len = limits::PAYLOAD_BYTES;
		let max_key_len = limits::STORAGE_KEY_BYTES;
		let key = Key::try_from_var(vec![0u8; max_key_len as usize])
			.map_err(|_| "Key has wrong length")?;
		let value = Some(vec![42u8; max_value_len as _]);
		let mut setup = CallSetup::<T>::default();
		setup.set_transient_storage_size(limits::TRANSIENT_STORAGE_BYTES);
		let (mut ext, _) = setup.ext();
		let mut runtime = crate::vm::pvm::Runtime::<_, [u8]>::new(&mut ext, vec![]);
		runtime.ext().transient_storage().meter().current_mut().limit = u32::MAX;
		let result;
		#[block]
		{
			result = runtime.ext().set_transient_storage(&key, value, false);
		}

		assert_eq!(result, Ok(WriteOutcome::New));
		assert_eq!(runtime.ext().get_transient_storage(&key), Some(vec![42u8; max_value_len as _]));
		Ok(())
	}

	#[benchmark(pov_mode = Ignored)]
	fn get_transient_storage_empty() -> Result<(), BenchmarkError> {
		let max_value_len = limits::PAYLOAD_BYTES;
		let max_key_len = limits::STORAGE_KEY_BYTES;
		let key = Key::try_from_var(vec![0u8; max_key_len as usize])
			.map_err(|_| "Key has wrong length")?;

		let mut setup = CallSetup::<T>::default();
		let (mut ext, _) = setup.ext();
		let mut runtime = crate::vm::pvm::Runtime::<_, [u8]>::new(&mut ext, vec![]);
		runtime.ext().transient_storage().meter().current_mut().limit = u32::MAX;
		runtime
			.ext()
			.set_transient_storage(&key, Some(vec![42u8; max_value_len as _]), false)
			.map_err(|_| "Failed to write to transient storage during setup.")?;
		let result;
		#[block]
		{
			result = runtime.ext().get_transient_storage(&key);
		}

		assert_eq!(result, Some(vec![42u8; max_value_len as _]));
		Ok(())
	}

	#[benchmark(pov_mode = Ignored)]
	fn get_transient_storage_full() -> Result<(), BenchmarkError> {
		let max_value_len = limits::PAYLOAD_BYTES;
		let max_key_len = limits::STORAGE_KEY_BYTES;
		let key = Key::try_from_var(vec![0u8; max_key_len as usize])
			.map_err(|_| "Key has wrong length")?;

		let mut setup = CallSetup::<T>::default();
		setup.set_transient_storage_size(limits::TRANSIENT_STORAGE_BYTES);
		let (mut ext, _) = setup.ext();
		let mut runtime = crate::vm::pvm::Runtime::<_, [u8]>::new(&mut ext, vec![]);
		runtime.ext().transient_storage().meter().current_mut().limit = u32::MAX;
		runtime
			.ext()
			.set_transient_storage(&key, Some(vec![42u8; max_value_len as _]), false)
			.map_err(|_| "Failed to write to transient storage during setup.")?;
		let result;
		#[block]
		{
			result = runtime.ext().get_transient_storage(&key);
		}

		assert_eq!(result, Some(vec![42u8; max_value_len as _]));
		Ok(())
	}

	// The weight of journal rollbacks should be taken into account when setting storage.
	#[benchmark(pov_mode = Ignored)]
	fn rollback_transient_storage() -> Result<(), BenchmarkError> {
		let max_value_len = limits::PAYLOAD_BYTES;
		let max_key_len = limits::STORAGE_KEY_BYTES;
		let key = Key::try_from_var(vec![0u8; max_key_len as usize])
			.map_err(|_| "Key has wrong length")?;

		let mut setup = CallSetup::<T>::default();
		setup.set_transient_storage_size(limits::TRANSIENT_STORAGE_BYTES);
		let (mut ext, _) = setup.ext();
		let mut runtime = crate::vm::pvm::Runtime::<_, [u8]>::new(&mut ext, vec![]);
		runtime.ext().transient_storage().meter().current_mut().limit = u32::MAX;
		runtime.ext().transient_storage().start_transaction();
		runtime
			.ext()
			.set_transient_storage(&key, Some(vec![42u8; max_value_len as _]), false)
			.map_err(|_| "Failed to write to transient storage during setup.")?;
		#[block]
		{
			runtime.ext().transient_storage().rollback_transaction();
		}

		assert_eq!(runtime.ext().get_transient_storage(&key), None);
		Ok(())
	}

	// n: new byte size
	// o: old byte size
	#[benchmark(pov_mode = Measured)]
	fn seal_set_transient_storage(
		n: Linear<0, { limits::PAYLOAD_BYTES }>,
		o: Linear<0, { limits::PAYLOAD_BYTES }>,
	) -> Result<(), BenchmarkError> {
		let max_key_len = limits::STORAGE_KEY_BYTES;
		let key = Key::try_from_var(vec![0u8; max_key_len as usize])
			.map_err(|_| "Key has wrong length")?;
		let value = vec![1u8; n as usize];
		build_runtime!(runtime, memory: [ key.unhashed(), value.clone(), ]);
		runtime.ext().transient_storage().meter().current_mut().limit = u32::MAX;
		runtime
			.ext()
			.set_transient_storage(&key, Some(vec![42u8; o as usize]), false)
			.map_err(|_| "Failed to write to transient storage during setup.")?;

		let result;
		#[block]
		{
			result = runtime.bench_set_storage(
				memory.as_mut_slice(),
				StorageFlags::TRANSIENT.bits(),
				0,           // key_ptr
				max_key_len, // key_len
				max_key_len, // value_ptr
				n,           // value_len
			);
		}

		assert_ok!(result);
		assert_eq!(runtime.ext().get_transient_storage(&key).unwrap(), value);
		Ok(())
	}

	#[benchmark(pov_mode = Measured)]
	fn seal_clear_transient_storage(
		n: Linear<0, { limits::PAYLOAD_BYTES }>,
	) -> Result<(), BenchmarkError> {
		let max_key_len = limits::STORAGE_KEY_BYTES;
		let key = Key::try_from_var(vec![0u8; max_key_len as usize])
			.map_err(|_| "Key has wrong length")?;
		build_runtime!(runtime, memory: [ key.unhashed(), ]);
		runtime.ext().transient_storage().meter().current_mut().limit = u32::MAX;
		runtime
			.ext()
			.set_transient_storage(&key, Some(vec![42u8; n as usize]), false)
			.map_err(|_| "Failed to write to transient storage during setup.")?;

		let result;
		#[block]
		{
			result = runtime.bench_clear_storage(
				memory.as_mut_slice(),
				StorageFlags::TRANSIENT.bits(),
				0,
				max_key_len,
			);
		}

		assert_ok!(result);
		assert!(runtime.ext().get_transient_storage(&key).is_none());
		Ok(())
	}

	#[benchmark(pov_mode = Measured)]
	fn seal_get_transient_storage(
		n: Linear<0, { limits::PAYLOAD_BYTES }>,
	) -> Result<(), BenchmarkError> {
		let max_key_len = limits::STORAGE_KEY_BYTES;
		let key = Key::try_from_var(vec![0u8; max_key_len as usize])
			.map_err(|_| "Key has wrong length")?;
		build_runtime!(runtime, memory: [ key.unhashed(), n.to_le_bytes(), vec![0u8; n as _], ]);
		runtime.ext().transient_storage().meter().current_mut().limit = u32::MAX;
		runtime
			.ext()
			.set_transient_storage(&key, Some(vec![42u8; n as usize]), false)
			.map_err(|_| "Failed to write to transient storage during setup.")?;

		let out_ptr = max_key_len + 4;
		let result;
		#[block]
		{
			result = runtime.bench_get_storage(
				memory.as_mut_slice(),
				StorageFlags::TRANSIENT.bits(),
				0,           // key_ptr
				max_key_len, // key_len
				out_ptr,     // out_ptr
				max_key_len, // out_len_ptr
			);
		}

		assert_ok!(result);
		assert_eq!(
			&runtime.ext().get_transient_storage(&key).unwrap(),
			&memory[out_ptr as usize..]
		);
		Ok(())
	}

	#[benchmark(pov_mode = Measured)]
	fn seal_contains_transient_storage(
		n: Linear<0, { limits::PAYLOAD_BYTES }>,
	) -> Result<(), BenchmarkError> {
		let max_key_len = limits::STORAGE_KEY_BYTES;
		let key = Key::try_from_var(vec![0u8; max_key_len as usize])
			.map_err(|_| "Key has wrong length")?;
		build_runtime!(runtime, memory: [ key.unhashed(), ]);
		runtime.ext().transient_storage().meter().current_mut().limit = u32::MAX;
		runtime
			.ext()
			.set_transient_storage(&key, Some(vec![42u8; n as usize]), false)
			.map_err(|_| "Failed to write to transient storage during setup.")?;

		let result;
		#[block]
		{
			result = runtime.bench_contains_storage(
				memory.as_mut_slice(),
				StorageFlags::TRANSIENT.bits(),
				0,
				max_key_len,
			);
		}

		assert_eq!(result.unwrap(), n);
		Ok(())
	}

	#[benchmark(pov_mode = Measured)]
	fn seal_take_transient_storage(
		n: Linear<0, { limits::PAYLOAD_BYTES }>,
	) -> Result<(), BenchmarkError> {
		let n = limits::PAYLOAD_BYTES;
		let max_key_len = limits::STORAGE_KEY_BYTES;
		let key = Key::try_from_var(vec![0u8; max_key_len as usize])
			.map_err(|_| "Key has wrong length")?;
		build_runtime!(runtime, memory: [ key.unhashed(), n.to_le_bytes(), vec![0u8; n as _], ]);
		runtime.ext().transient_storage().meter().current_mut().limit = u32::MAX;
		let value = vec![42u8; n as usize];
		runtime
			.ext()
			.set_transient_storage(&key, Some(value.clone()), false)
			.map_err(|_| "Failed to write to transient storage during setup.")?;

		let out_ptr = max_key_len + 4;
		let result;
		#[block]
		{
			result = runtime.bench_take_storage(
				memory.as_mut_slice(),
				StorageFlags::TRANSIENT.bits(),
				0,           // key_ptr
				max_key_len, // key_len
				out_ptr,     // out_ptr
				max_key_len, // out_len_ptr
			);
		}

		assert_ok!(result);
		assert!(&runtime.ext().get_transient_storage(&key).is_none());
		assert_eq!(&value, &memory[out_ptr as usize..]);
		Ok(())
	}

	// t: with or without some value to transfer
	// d: with or without dust value to transfer
	// i: size of the input data
	#[benchmark(pov_mode = Measured)]
	fn seal_call(t: Linear<0, 1>, d: Linear<0, 1>, i: Linear<0, { limits::code::BLOB_BYTES }>) {
		let Contract { account_id: callee, address: callee_addr, .. } =
			Contract::<T>::with_index(1, VmBinaryModule::dummy(), vec![]).unwrap();

		let callee_bytes = callee.encode();
		let callee_len = callee_bytes.len() as u32;

		let value: BalanceOf<T> = (1_000_000u32 * t).into();
		let dust = 100u32 * d;
		let evm_value =
			Pallet::<T>::convert_native_to_evm(BalanceWithDust::new_unchecked::<T>(value, dust));
		let value_bytes = evm_value.encode();

		let deposit: BalanceOf<T> = (u32::MAX - 100).into();
		let deposit_bytes = Into::<U256>::into(deposit).encode();
		let deposit_len = deposit_bytes.len() as u32;

		let mut setup = CallSetup::<T>::default();
		setup.set_storage_deposit_limit(deposit);
		// We benchmark the overhead of cloning the input. Not passing it to the contract.
		// This is why we set the input here instead of passig it as pointer to the `bench_call`.
		setup.set_data(vec![42; i as usize]);
		setup.set_origin(Origin::from_account_id(setup.contract().account_id.clone()));
		setup.set_balance(value + 1u32.into() + Pallet::<T>::min_balance());

		let (mut ext, _) = setup.ext();
		let mut runtime = crate::vm::pvm::Runtime::<_, [u8]>::new(&mut ext, vec![]);
		let mut memory = memory!(callee_bytes, deposit_bytes, value_bytes,);

		let result;
		#[block]
		{
			result = runtime.bench_call(
				memory.as_mut_slice(),
				pack_hi_lo(CallFlags::CLONE_INPUT.bits(), 0), // flags + callee
				u64::MAX,                                     // ref_time_limit
				u64::MAX,                                     // proof_size_limit
				pack_hi_lo(callee_len, callee_len + deposit_len), // deposit_ptr + value_pr
				pack_hi_lo(0, 0),                             // input len + data ptr
				pack_hi_lo(0, SENTINEL),                      // output len + data ptr
			);
		}

		assert_eq!(result.unwrap(), ReturnErrorCode::Success);
		assert_eq!(
			Pallet::<T>::evm_balance(&callee_addr),
			evm_value,
			"{callee_addr:?} balance should hold {evm_value:?}"
		);
	}

	// d: 1 if the associated pre-compile has a contract info that needs to be loaded
	// i: size of the input data
	#[benchmark(pov_mode = Measured)]
	fn seal_call_precompile(d: Linear<0, 1>, i: Linear<0, { limits::code::BLOB_BYTES }>) {
		use alloy_core::sol_types::SolInterface;
		use precompiles::{BenchmarkNoInfo, BenchmarkWithInfo, BuiltinPrecompile, IBenchmarking};

		let callee_bytes = if d == 1 {
			BenchmarkWithInfo::<T>::MATCHER.base_address().to_vec()
		} else {
			BenchmarkNoInfo::<T>::MATCHER.base_address().to_vec()
		};
		let callee_len = callee_bytes.len() as u32;

		let deposit: BalanceOf<T> = (u32::MAX - 100).into();
		let deposit_bytes = Into::<U256>::into(deposit).encode();
		let deposit_len = deposit_bytes.len() as u32;

		let value: BalanceOf<T> = Zero::zero();
		let value_bytes = Into::<U256>::into(value).encode();
		let value_len = value_bytes.len() as u32;

		let input_bytes = IBenchmarking::IBenchmarkingCalls::bench(IBenchmarking::benchCall {
			input: vec![42; i as usize].into(),
		})
		.abi_encode();
		let input_len = input_bytes.len() as u32;

		let mut setup = CallSetup::<T>::default();
		setup.set_storage_deposit_limit(deposit);

		let (mut ext, _) = setup.ext();
		let mut runtime = crate::vm::pvm::Runtime::<_, [u8]>::new(&mut ext, vec![]);
		let mut memory = memory!(callee_bytes, deposit_bytes, value_bytes, input_bytes,);

		let mut do_benchmark = || {
			runtime.bench_call(
				memory.as_mut_slice(),
				pack_hi_lo(0, 0), // flags + callee
				u64::MAX,         // ref_time_limit
				u64::MAX,         // proof_size_limit
				pack_hi_lo(callee_len, callee_len + deposit_len), /* deposit_ptr +
				                   * value_pr */
				pack_hi_lo(input_len, callee_len + deposit_len + value_len), /* input len +
				                                                              * input ptr */
				pack_hi_lo(0, SENTINEL), // output len + output ptr
			)
		};

		// first call of the pre-compile will create its contract info and account
		// so we make sure to create it
		assert_eq!(do_benchmark().unwrap(), ReturnErrorCode::Success);

		let result;
		#[block]
		{
			result = do_benchmark();
		}

		assert_eq!(result.unwrap(), ReturnErrorCode::Success);
	}

	#[benchmark(pov_mode = Measured)]
	fn seal_delegate_call() -> Result<(), BenchmarkError> {
		let Contract { account_id: address, .. } =
			Contract::<T>::with_index(1, VmBinaryModule::dummy(), vec![]).unwrap();

		let address_bytes = address.encode();
		let address_len = address_bytes.len() as u32;

		let deposit: BalanceOf<T> = (u32::MAX - 100).into();
		let deposit_bytes = Into::<U256>::into(deposit).encode();

		let mut setup = CallSetup::<T>::default();
		setup.set_storage_deposit_limit(deposit);
		setup.set_origin(Origin::from_account_id(setup.contract().account_id.clone()));

		let (mut ext, _) = setup.ext();
		let mut runtime = crate::vm::pvm::Runtime::<_, [u8]>::new(&mut ext, vec![]);
		let mut memory = memory!(address_bytes, deposit_bytes,);

		let result;
		#[block]
		{
			result = runtime.bench_delegate_call(
				memory.as_mut_slice(),
				pack_hi_lo(0, 0),        // flags + address ptr
				u64::MAX,                // ref_time_limit
				u64::MAX,                // proof_size_limit
				address_len,             // deposit_ptr
				pack_hi_lo(0, 0),        // input len + data ptr
				pack_hi_lo(0, SENTINEL), // output len + ptr
			);
		}

		assert_eq!(result.unwrap(), ReturnErrorCode::Success);
		Ok(())
	}

	// t: with or without some value to transfer
	// d: with or without dust value to transfer
	// i: size of the input data
	#[benchmark(pov_mode = Measured)]
	fn seal_instantiate(
		t: Linear<0, 1>,
		d: Linear<0, 1>,
		i: Linear<0, { limits::code::BLOB_BYTES }>,
	) -> Result<(), BenchmarkError> {
		let code = VmBinaryModule::dummy();
		let hash = Contract::<T>::with_index(1, VmBinaryModule::dummy(), vec![])?.info()?.code_hash;
		let hash_bytes = hash.encode();

		let value: BalanceOf<T> = (1_000_000u32 * t).into();
		let dust = 100u32 * d;
		let evm_value =
			Pallet::<T>::convert_native_to_evm(BalanceWithDust::new_unchecked::<T>(value, dust));
		let value_bytes = evm_value.encode();
		let value_len = value_bytes.len() as u32;

		let deposit: BalanceOf<T> = BalanceOf::<T>::max_value();
		let deposit_bytes = Into::<U256>::into(deposit).encode();
		let deposit_len = deposit_bytes.len() as u32;

		let mut setup = CallSetup::<T>::default();
		setup.set_origin(Origin::from_account_id(setup.contract().account_id.clone()));
		setup.set_balance(value + 1u32.into() + (Pallet::<T>::min_balance() * 2u32.into()));

		let account_id = &setup.contract().account_id.clone();
		let (mut ext, _) = setup.ext();
		let mut runtime = crate::vm::pvm::Runtime::<_, [u8]>::new(&mut ext, vec![]);

		let input = vec![42u8; i as _];
		let input_len = hash_bytes.len() as u32 + input.len() as u32;
		let salt = [42u8; 32];
		let deployer = T::AddressMapper::to_address(&account_id);
		let addr = crate::address::create2(&deployer, &code.code, &input, &salt);
		let mut memory = memory!(hash_bytes, input, deposit_bytes, value_bytes, salt,);

		let mut offset = {
			let mut current = 0u32;
			move |after: u32| {
				current += after;
				current
			}
		};

		assert!(AccountInfoOf::<T>::get(&addr).is_none());

		let result;
		#[block]
		{
			result = runtime.bench_instantiate(
				memory.as_mut_slice(),
				u64::MAX,                                           // ref_time_limit
				u64::MAX,                                           // proof_size_limit
				pack_hi_lo(offset(input_len), offset(deposit_len)), // deposit_ptr + value_ptr
				pack_hi_lo(input_len, 0),                           // input_data_len + input_data
				pack_hi_lo(0, SENTINEL),                            // output_len_ptr + output_ptr
				pack_hi_lo(SENTINEL, offset(value_len)),            // address_ptr + salt_ptr
			);
		}

		assert_eq!(result.unwrap(), ReturnErrorCode::Success);
		assert!(AccountInfo::<T>::load_contract(&addr).is_some());

		assert_eq!(
			Pallet::<T>::evm_balance(&addr),
			evm_value,
			"{addr:?} balance should hold {evm_value:?}"
		);
		Ok(())
	}

	// `n`: Input to hash in bytes
	#[benchmark(pov_mode = Measured)]
	fn sha2_256(n: Linear<0, { limits::code::BLOB_BYTES }>) {
		let input = vec![0u8; n as usize];
		let mut call_setup = CallSetup::<T>::default();
		let (mut ext, _) = call_setup.ext();

		let result;
		#[block]
		{
			result = run_builtin_precompile(
				&mut ext,
				H160::from_low_u64_be(2).as_fixed_bytes(),
				input.clone(),
			);
		}
		assert_eq!(sp_io::hashing::sha2_256(&input).to_vec(), result.unwrap().data);
	}

	#[benchmark(pov_mode = Measured)]
	fn identity(n: Linear<0, { limits::code::BLOB_BYTES }>) {
		let input = vec![0u8; n as usize];
		let mut call_setup = CallSetup::<T>::default();
		let (mut ext, _) = call_setup.ext();

		let result;
		#[block]
		{
			result = run_builtin_precompile(
				&mut ext,
				H160::from_low_u64_be(4).as_fixed_bytes(),
				input.clone(),
			);
		}
		assert_eq!(input, result.unwrap().data);
	}

	// `n`: Input to hash in bytes
	#[benchmark(pov_mode = Measured)]
	fn ripemd_160(n: Linear<0, { limits::code::BLOB_BYTES }>) {
		use ripemd::Digest;
		let input = vec![0u8; n as usize];
		let mut call_setup = CallSetup::<T>::default();
		let (mut ext, _) = call_setup.ext();

		let result;
		#[block]
		{
			result = run_builtin_precompile(
				&mut ext,
				H160::from_low_u64_be(3).as_fixed_bytes(),
				input.clone(),
			);
		}
		let mut expected = [0u8; 32];
		expected[12..32].copy_from_slice(&ripemd::Ripemd160::digest(input));

		assert_eq!(expected.to_vec(), result.unwrap().data);
	}

	// `n`: Input to hash in bytes
	#[benchmark(pov_mode = Measured)]
	fn seal_hash_keccak_256(n: Linear<0, { limits::code::BLOB_BYTES }>) {
		build_runtime!(runtime, memory: [[0u8; 32], vec![0u8; n as usize], ]);

		let result;
		#[block]
		{
			result = runtime.bench_hash_keccak_256(memory.as_mut_slice(), 32, n, 0);
		}
		assert_eq!(sp_io::hashing::keccak_256(&memory[32..]), &memory[0..32]);
		assert_ok!(result);
	}

	// `n`: Input to hash in bytes
	#[benchmark(pov_mode = Measured)]
	fn seal_hash_blake2_256(n: Linear<0, { limits::code::BLOB_BYTES }>) {
		build_runtime!(runtime, memory: [[0u8; 32], vec![0u8; n as usize], ]);

		let result;
		#[block]
		{
			result = runtime.bench_hash_blake2_256(memory.as_mut_slice(), 32, n, 0);
		}
		assert_eq!(sp_io::hashing::blake2_256(&memory[32..]), &memory[0..32]);
		assert_ok!(result);
	}

	// `n`: Input to hash in bytes
	#[benchmark(pov_mode = Measured)]
	fn seal_hash_blake2_128(n: Linear<0, { limits::code::BLOB_BYTES }>) {
		build_runtime!(runtime, memory: [[0u8; 16], vec![0u8; n as usize], ]);

		let result;
		#[block]
		{
			result = runtime.bench_hash_blake2_128(memory.as_mut_slice(), 16, n, 0);
		}
		assert_eq!(sp_io::hashing::blake2_128(&memory[16..]), &memory[0..16]);
		assert_ok!(result);
	}

	// `n`: Message input length to verify in bytes.
	// need some buffer so the code size does not exceed the max code size.
	#[benchmark(pov_mode = Measured)]
	fn seal_sr25519_verify(n: Linear<0, { limits::code::BLOB_BYTES - 255 }>) {
		let message = (0..n).zip((32u8..127u8).cycle()).map(|(_, c)| c).collect::<Vec<_>>();
		let message_len = message.len() as u32;

		let key_type = sp_core::crypto::KeyTypeId(*b"code");
		let pub_key = sp_io::crypto::sr25519_generate(key_type, None);
		let sig =
			sp_io::crypto::sr25519_sign(key_type, &pub_key, &message).expect("Generates signature");
		let sig = AsRef::<[u8; 64]>::as_ref(&sig).to_vec();
		let sig_len = sig.len() as u32;

		build_runtime!(runtime, memory: [sig, pub_key.to_vec(), message, ]);

		let result;
		#[block]
		{
			result = runtime.bench_sr25519_verify(
				memory.as_mut_slice(),
				0,                              // signature_ptr
				sig_len,                        // pub_key_ptr
				message_len,                    // message_len
				sig_len + pub_key.len() as u32, // message_ptr
			);
		}

		assert_eq!(result.unwrap(), ReturnErrorCode::Success);
	}

	#[benchmark(pov_mode = Measured)]
	fn ecdsa_recover() {
		use hex_literal::hex;
		let input = hex!("18c547e4f7b0f325ad1e56f57e26c745b09a3e503d86e00e5255ff7f715d3d1c000000000000000000000000000000000000000000000000000000000000001c73b1693892219d736caba55bdb67216e485557ea6b6af75f37096c9aa6a5a75feeb940b1d03b21e36b0e47e79769f095fe2ab855bd91e3a38756b7d75a9c4549").to_vec();
		let expected = hex!("000000000000000000000000a94f5374fce5edbc8e2a8697c15331677e6ebf0b");
		let mut call_setup = CallSetup::<T>::default();
		let (mut ext, _) = call_setup.ext();

		let result;

		#[block]
		{
			result =
				run_builtin_precompile(&mut ext, H160::from_low_u64_be(1).as_fixed_bytes(), input);
		}

		assert_eq!(result.unwrap().data, expected);
	}

	#[benchmark(pov_mode = Measured)]
	fn bn128_add() {
		use hex_literal::hex;
		let input = hex!("089142debb13c461f61523586a60732d8b69c5b38a3380a74da7b2961d867dbf2d5fc7bbc013c16d7945f190b232eacc25da675c0eb093fe6b9f1b4b4e107b3625f8c89ea3437f44f8fc8b6bfbb6312074dc6f983809a5e809ff4e1d076dd5850b38c7ced6e4daef9c4347f370d6d8b58f4b1d8dc61a3c59d651a0644a2a27cf").to_vec();
		let expected = hex!(
			"0a6678fd675aa4d8f0d03a1feb921a27f38ebdcb860cc083653519655acd6d79172fd5b3b2bfdd44e43bcec3eace9347608f9f0a16f1e184cb3f52e6f259cbeb"
		);
		let mut call_setup = CallSetup::<T>::default();
		let (mut ext, _) = call_setup.ext();

		let result;
		#[block]
		{
			result =
				run_builtin_precompile(&mut ext, H160::from_low_u64_be(6).as_fixed_bytes(), input);
		}

		assert_eq!(result.unwrap().data, expected);
	}

	#[benchmark(pov_mode = Measured)]
	fn bn128_mul() {
		use hex_literal::hex;
		let input = hex!("089142debb13c461f61523586a60732d8b69c5b38a3380a74da7b2961d867dbf2d5fc7bbc013c16d7945f190b232eacc25da675c0eb093fe6b9f1b4b4e107b36ffffffffffffffffffffffffffffffffffffffffffffffffffffffffffffffff").to_vec();
		let expected = hex!(
			"0bf982b98a2757878c051bfe7eee228b12bc69274b918f08d9fcb21e9184ddc10b17c77cbf3c19d5d27e18cbd4a8c336afb488d0e92c18d56e64dd4ea5c437e6"
		);
		let mut call_setup = CallSetup::<T>::default();
		let (mut ext, _) = call_setup.ext();

		let result;
		#[block]
		{
			result =
				run_builtin_precompile(&mut ext, H160::from_low_u64_be(7).as_fixed_bytes(), input);
		}

		assert_eq!(result.unwrap().data, expected);
	}

	// `n`: pairings to perform
	#[benchmark(pov_mode = Measured)]
	fn bn128_pairing(n: Linear<0, { 20 }>) {
		fn generate_random_ecpairs(n: usize) -> Vec<u8> {
			use bn::{AffineG1, AffineG2, Fr, G1, G2, Group};
			use rand::SeedableRng;
			use rand_pcg::Pcg64;
			let mut rng = Pcg64::seed_from_u64(1);

			let mut buffer = vec![0u8; n * 192];

			let mut write = |element: &bn::Fq, offset: &mut usize| {
				element.to_big_endian(&mut buffer[*offset..*offset + 32]).unwrap();
				*offset += 32
			};

			for i in 0..n {
				let mut offset = i * 192;
				let scalar = Fr::random(&mut rng);

				let g1 = G1::one() * scalar;
				let g2 = G2::one() * scalar;
				let a = AffineG1::from_jacobian(g1).expect("G1 point should be on curve");
				let b = AffineG2::from_jacobian(g2).expect("G2 point should be on curve");

				write(&a.x(), &mut offset);
				write(&a.y(), &mut offset);
				write(&b.x().imaginary(), &mut offset);
				write(&b.x().real(), &mut offset);
				write(&b.y().imaginary(), &mut offset);
				write(&b.y().real(), &mut offset);
			}

			buffer
		}

		let input = generate_random_ecpairs(n as usize);
		let mut call_setup = CallSetup::<T>::default();
		let (mut ext, _) = call_setup.ext();

		let result;
		#[block]
		{
			result =
				run_builtin_precompile(&mut ext, H160::from_low_u64_be(8).as_fixed_bytes(), input);
		}
		assert_ok!(result);
	}

	// `n`: number of rounds to perform
	#[benchmark(pov_mode = Measured)]
	fn blake2f(n: Linear<0, 1200>) {
		use hex_literal::hex;
		let input = hex!(
			"48c9bdf267e6096a3ba7ca8485ae67bb2bf894fe72f36e3cf1361d5f3af54fa5d182e6ad7f520e511f6c3e2b8c68059b6bbd41fbabd9831f79217e1319cde05b61626300000000000000000000000000000000000000000000000000000000000000000000000000000000000000000000000000000000000000000000000000000000000000000000000000000000000000000000000000000000000000000000000000000000000000000000000000000000000000000000000000000000000300000000000000000000000000000001"
		);
		let input = n.to_be_bytes().to_vec().into_iter().chain(input.to_vec()).collect::<Vec<_>>();
		let mut call_setup = CallSetup::<T>::default();
		let (mut ext, _) = call_setup.ext();

		let result;
		#[block]
		{
			result =
				run_builtin_precompile(&mut ext, H160::from_low_u64_be(9).as_fixed_bytes(), input);
		}
		assert_ok!(result);
	}

	// Only calling the function itself for the list of
	// generated different ECDSA keys.
	// This is a slow call: We reduce the number of runs.
	#[benchmark(pov_mode = Measured)]
	fn seal_ecdsa_to_eth_address() {
		let key_type = sp_core::crypto::KeyTypeId(*b"code");
		let pub_key_bytes = sp_io::crypto::ecdsa_generate(key_type, None).0;
		build_runtime!(runtime, memory: [[0u8; 20], pub_key_bytes,]);

		let result;
		#[block]
		{
			result = runtime.bench_ecdsa_to_eth_address(
				memory.as_mut_slice(),
				20, // key_ptr
				0,  // output_ptr
			);
		}

		assert_ok!(result);
		assert_eq!(&memory[..20], runtime.ext().ecdsa_to_eth_address(&pub_key_bytes).unwrap());
	}

	#[benchmark(pov_mode = Measured)]
	fn seal_set_code_hash() -> Result<(), BenchmarkError> {
		let code_hash =
			Contract::<T>::with_index(1, VmBinaryModule::dummy(), vec![])?.info()?.code_hash;

		build_runtime!(runtime, memory: [ code_hash.encode(),]);

		let result;
		#[block]
		{
			result = runtime.bench_set_code_hash(memory.as_mut_slice(), 0);
		}

		assert_ok!(result);
		Ok(())
	}

	// Benchmark the execution of instructions.
	//
	// It benchmarks the absolute worst case by allocating a lot of memory
	// and then accessing it so that each instruction generates two cache misses.
	#[benchmark(pov_mode = Ignored)]
	fn instr(r: Linear<0, 10_000>) {
		use rand::{SeedableRng, seq::SliceRandom};
		use rand_pcg::Pcg64;

		// Ideally, this needs to be bigger than the cache.
		const MEMORY_SIZE: u64 = sp_core::MAX_POSSIBLE_ALLOCATION as u64;

		// This is benchmarked for x86-64.
		const CACHE_LINE_SIZE: u64 = 64;

		// An 8 byte load from this misalignment will reach into the subsequent line.
		const MISALIGNMENT: u64 = 60;

		// We only need one address per cache line.
		// -1 because we skip the first address
		const NUM_ADDRESSES: u64 = (MEMORY_SIZE - MISALIGNMENT) / CACHE_LINE_SIZE - 1;

		assert!(
			u64::from(r) <= NUM_ADDRESSES / 2,
			"If we do too many iterations we run into the risk of loading from warm cache lines",
		);

		let mut setup = CallSetup::<T>::new(VmBinaryModule::instr(true));
		let (mut ext, module) = setup.ext();
		let mut prepared =
			CallSetup::<T>::prepare_call(&mut ext, module, Vec::new(), MEMORY_SIZE as u32);

		assert!(
			u64::from(prepared.aux_data_base()) & (CACHE_LINE_SIZE - 1) == 0,
			"aux data base must be cache aligned"
		);

		// Addresses data will be located inside the aux data.
		let misaligned_base = u64::from(prepared.aux_data_base()) + MISALIGNMENT;

		// Create all possible addresses and shuffle them. This makes sure
		// the accesses are random but no address is accessed more than once.
		// we skip the first address since it is our entry point
		let mut addresses = Vec::with_capacity(NUM_ADDRESSES as usize);
		for i in 1..NUM_ADDRESSES {
			let addr = (misaligned_base + i * CACHE_LINE_SIZE).to_le_bytes();
			addresses.push(addr);
		}
		let mut rng = Pcg64::seed_from_u64(1337);
		addresses.shuffle(&mut rng);

		// The addresses need to be padded to be one cache line apart.
		let mut memory = Vec::with_capacity((NUM_ADDRESSES * CACHE_LINE_SIZE) as usize);
		for address in addresses {
			memory.extend_from_slice(&address);
			memory.resize(memory.len() + CACHE_LINE_SIZE as usize - address.len(), 0);
		}

		// Copies `memory` to `aux_data_base + MISALIGNMENT`.
		// Sets `a0 = MISALIGNMENT` and `a1 = r`.
		prepared
			.setup_aux_data(memory.as_slice(), MISALIGNMENT as u32, r.into())
			.unwrap();

		#[block]
		{
			prepared.call().unwrap();
		}
	}

	#[benchmark(pov_mode = Ignored)]
	fn instr_empty_loop(r: Linear<0, 100_000>) {
		let mut setup = CallSetup::<T>::new(VmBinaryModule::instr(false));
		let (mut ext, module) = setup.ext();
		let mut prepared = CallSetup::<T>::prepare_call(&mut ext, module, Vec::new(), 0);
		prepared.setup_aux_data(&[], 0, r.into()).unwrap();

		#[block]
		{
			prepared.call().unwrap();
		}
	}

	#[benchmark]
	fn v1_migration_step() {
		use crate::migrations::v1;
		let addr = H160::from([1u8; 20]);
		let contract_info = ContractInfo::new(&addr, 1u32.into(), Default::default()).unwrap();

		v1::old::ContractInfoOf::<T>::insert(addr, contract_info.clone());
		let mut meter = WeightMeter::new();
		assert_eq!(AccountInfo::<T>::load_contract(&addr), None);

		#[block]
		{
			v1::Migration::<T>::step(None, &mut meter).unwrap();
		}

		assert_eq!(v1::old::ContractInfoOf::<T>::get(&addr), None);
		assert_eq!(AccountInfo::<T>::load_contract(&addr).unwrap(), contract_info);

		// uses twice the weight once for migration and then for checking if there is another key.
		assert_eq!(meter.consumed(), <T as Config>::WeightInfo::v1_migration_step() * 2);
	}

	impl_benchmark_test_suite!(
		Contracts,
		crate::tests::ExtBuilder::default().build(),
		crate::tests::Test,
	);
}<|MERGE_RESOLUTION|>--- conflicted
+++ resolved
@@ -26,11 +26,7 @@
 	limits,
 	precompiles::{self, run::builtin as run_builtin_precompile},
 	storage::WriteOutcome,
-<<<<<<< HEAD
-	*,
-=======
-	Pallet as Contracts, *,
->>>>>>> b4b019e4
+	*
 };
 use alloc::{vec, vec::Vec};
 use codec::{Encode, MaxEncodedLen};
