--- conflicted
+++ resolved
@@ -30,13 +30,8 @@
 	gas::{GasMeter, Token},
 	storage::meter::Diff,
 	weights::WeightInfo,
-<<<<<<< HEAD
 	AccountIdOf, BalanceOf, CodeInfoOf, CodeRemoved, Config, Error, ExecError, HoldReason,
 	PristineCode, Weight, LOG_TARGET,
-=======
-	AccountIdOf, BalanceOf, CodeInfoOf, CodeRemoved, Config, Error, HoldReason, PristineCode,
-	Weight, LOG_TARGET,
->>>>>>> 40cd38db
 };
 use alloc::vec::Vec;
 use codec::{Decode, Encode, MaxEncodedLen};
@@ -47,10 +42,7 @@
 		tokens::{Fortitude, Precision, Preservation},
 	},
 };
-<<<<<<< HEAD
 use pallet_revive_uapi::ReturnErrorCode;
-=======
->>>>>>> 40cd38db
 use sp_core::{Get, H256, U256};
 use sp_runtime::DispatchError;
 
@@ -340,8 +332,8 @@
 		Ok(Self { code, code_info, code_hash })
 	}
 
-	fn from_bytecode(code: Vec<u8>, owner: AccountIdOf<T>) -> Result<Self, DispatchError> {
-		ContractBlob::from_evm_runtime_code(code, owner)
+	fn from_init_code(code: Vec<u8>, owner: AccountIdOf<T>) -> Result<Self, DispatchError> {
+		ContractBlob::from_evm_init_code(code, owner)
 	}
 
 	fn execute<E: Ext<T = T>>(
