--- conflicted
+++ resolved
@@ -25,12 +25,8 @@
 pallet-example-split = { workspace = true }
 pallet-example-single-block-migrations = { workspace = true }
 pallet-example-tasks = { workspace = true }
-<<<<<<< HEAD
 pallet-example-view-functions = { workspace = true }
-
-=======
 pallet-example-authorization-tx-extension = { workspace = true }
->>>>>>> 8795ae66
 
 [features]
 default = ["std"]
