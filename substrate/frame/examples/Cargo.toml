[package]
name = "pallet-examples"
version = "4.0.0-dev"
authors.workspace = true
edition.workspace = true
license = "Apache-2.0"
homepage.workspace = true
repository.workspace = true
description = "The single package with examples of various types of FRAME pallets"
publish = false

[lints]
workspace = true

[package.metadata.docs.rs]
targets = ["x86_64-unknown-linux-gnu"]

[dependencies]
pallet-default-config-example = { workspace = true }
pallet-dev-mode = { workspace = true }
pallet-example-authorization-tx-extension = { workspace = true }
pallet-example-basic = { workspace = true }
pallet-example-frame-crate = { workspace = true }
pallet-example-kitchensink = { workspace = true }
pallet-example-offchain-worker = { workspace = true }
pallet-example-single-block-migrations = { workspace = true }
pallet-example-split = { workspace = true }
pallet-example-tasks = { workspace = true }
<<<<<<< HEAD
pallet-example-view-functions = { workspace = true }
pallet-example-authorization-tx-extension = { workspace = true }
=======
>>>>>>> baa3bcc6

[features]
default = ["std"]
std = [
	"pallet-default-config-example/std",
	"pallet-dev-mode/std",
	"pallet-example-authorization-tx-extension/std",
	"pallet-example-basic/std",
	"pallet-example-frame-crate/std",
	"pallet-example-kitchensink/std",
	"pallet-example-offchain-worker/std",
	"pallet-example-single-block-migrations/std",
	"pallet-example-split/std",
	"pallet-example-tasks/std",
	"pallet-example-view-functions/std",
]
try-runtime = [
	"pallet-default-config-example/try-runtime",
	"pallet-dev-mode/try-runtime",
	"pallet-example-authorization-tx-extension/try-runtime",
	"pallet-example-basic/try-runtime",
	"pallet-example-kitchensink/try-runtime",
	"pallet-example-offchain-worker/try-runtime",
	"pallet-example-single-block-migrations/try-runtime",
	"pallet-example-split/try-runtime",
	"pallet-example-tasks/try-runtime",
	"pallet-example-view-functions/try-runtime",
]<|MERGE_RESOLUTION|>--- conflicted
+++ resolved
@@ -26,11 +26,8 @@
 pallet-example-single-block-migrations = { workspace = true }
 pallet-example-split = { workspace = true }
 pallet-example-tasks = { workspace = true }
-<<<<<<< HEAD
 pallet-example-view-functions = { workspace = true }
 pallet-example-authorization-tx-extension = { workspace = true }
-=======
->>>>>>> baa3bcc6
 
 [features]
 default = ["std"]
