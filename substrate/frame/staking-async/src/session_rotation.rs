--- conflicted
+++ resolved
@@ -511,21 +511,11 @@
 		Ok(())
 	}
 
-<<<<<<< HEAD
-	/// Latest era that was planned.
-	///
-	/// The returned value does not necessarily indicate that planning for the era with this index
-	/// is underway, but rather the last era that was planned. If `Self::active_era()` is equal to
-	/// this value, it means that the era is currently active and no new era is planned.
-	///
-	/// See [`Self::planning_era()`] to only get the next index that is planned.
-	pub fn planned_era() -> EraIndex {
-=======
 	#[cfg(any(feature = "try-runtime", feature = "std", feature = "runtime-benchmarks", test))]
 	pub fn assert_election_ongoing() {
 		assert!(
-			Self::planning_era() == Self::active_era() + 1,
-			"planning era must be one more than active era during election"
+			Self::planning_era().is_some(),
+			"planning era must exist"
 		);
 		assert!(
 			T::ElectionProvider::status().is_ok(),
@@ -533,8 +523,14 @@
 		);
 	}
 
-	pub fn planning_era() -> EraIndex {
->>>>>>> b3c0259b
+	/// Latest era that was planned.
+	///
+	/// The returned value does not necessarily indicate that planning for the era with this index
+	/// is underway, but rather the last era that was planned. If `Self::active_era()` is equal to
+	/// this value, it means that the era is currently active and no new era is planned.
+	///
+	/// See [`Self::planning_era()`] to only get the next index that is planned.
+	pub fn planned_era() -> EraIndex {
 		CurrentEra::<T>::get().unwrap_or(0)
 	}
 
