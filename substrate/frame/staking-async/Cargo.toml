[package]
name = "pallet-staking-async"
version = "0.1.0"
authors.workspace = true
edition.workspace = true
license = "Apache-2.0"
homepage.workspace = true
repository.workspace = true
description = "FRAME pallet staking async"

[lints]
workspace = true

[package.metadata.docs.rs]
targets = ["x86_64-unknown-linux-gnu"]

[dependencies]
codec = { features = ["derive"], workspace = true }
frame-election-provider-support = { workspace = true }
frame-support = { workspace = true }
frame-system = { workspace = true }
log = { workspace = true }
pallet-staking-async-rc-client = { workspace = true }
rand = { features = ["alloc"], workspace = true }
rand_chacha = { workspace = true }
scale-info = { features = ["derive", "serde"], workspace = true }
serde = { features = ["alloc", "derive"], workspace = true }
sp-application-crypto = { features = ["serde"], workspace = true }
sp-core = { workspace = true }
sp-io = { workspace = true }
sp-npos-elections = { workspace = true }
sp-runtime = { features = ["serde"], workspace = true }
sp-staking = { features = ["serde"], workspace = true }

# Optional imports for benchmarking
frame-benchmarking = { optional = true, workspace = true }

[dev-dependencies]
anyhow = { workspace = true }
env_logger = { workspace = true }
frame-benchmarking = { workspace = true, default-features = true }
<<<<<<< HEAD
frame-support = { features = [
	"experimental",
], workspace = true, default-features = true }
=======
frame-support = { features = ["experimental"], workspace = true, default-features = true }
log = { workspace = true }
>>>>>>> 224eab75
pallet-bags-list = { workspace = true, default-features = true }
pallet-balances = { workspace = true, default-features = true }
rand_chacha = { workspace = true, default-features = true }
sp-tracing = { workspace = true, default-features = true }
substrate-test-utils = { workspace = true }

[features]
default = ["std"]
std = [
	"anyhow/std",
	"codec/std",
	"frame-benchmarking?/std",
	"frame-election-provider-support/std",
	"frame-support/std",
	"frame-system/std",
	"log/std",
	"pallet-bags-list/std",
	"pallet-balances/std",
	"pallet-staking-async-rc-client/std",
	"rand/std",
	"rand_chacha/std",
	"scale-info/std",
	"serde/std",
	"sp-application-crypto/std",
	"sp-core/std",
	"sp-core/std",
	"sp-io/std",
	"sp-npos-elections/std",
	"sp-runtime/std",
	"sp-staking/std",
	"sp-tracing/std",
]
runtime-benchmarks = [
	"frame-benchmarking/runtime-benchmarks",
	"frame-election-provider-support/runtime-benchmarks",
	"frame-support/runtime-benchmarks",
	"frame-system/runtime-benchmarks",
	"pallet-bags-list/runtime-benchmarks",
	"pallet-balances/runtime-benchmarks",
	"pallet-staking-async-rc-client/runtime-benchmarks",
	"sp-runtime/runtime-benchmarks",
	"sp-staking/runtime-benchmarks",
]
try-runtime = [
	"frame-election-provider-support/try-runtime",
	"frame-support/try-runtime",
	"frame-system/try-runtime",
	"pallet-bags-list/try-runtime",
	"pallet-balances/try-runtime",
	"pallet-staking-async-rc-client/try-runtime",
	"sp-runtime/try-runtime",
]
testing-utils = [
	"frame-benchmarking",
]<|MERGE_RESOLUTION|>--- conflicted
+++ resolved
@@ -39,14 +39,8 @@
 anyhow = { workspace = true }
 env_logger = { workspace = true }
 frame-benchmarking = { workspace = true, default-features = true }
-<<<<<<< HEAD
-frame-support = { features = [
-	"experimental",
-], workspace = true, default-features = true }
-=======
 frame-support = { features = ["experimental"], workspace = true, default-features = true }
 log = { workspace = true }
->>>>>>> 224eab75
 pallet-bags-list = { workspace = true, default-features = true }
 pallet-balances = { workspace = true, default-features = true }
 rand_chacha = { workspace = true, default-features = true }
