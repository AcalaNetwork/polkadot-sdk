--- conflicted
+++ resolved
@@ -445,11 +445,7 @@
 		use frame_support::traits::Get;
 		(
 			T::BagThresholds::get().first().cloned().unwrap_or_default(),
-<<<<<<< HEAD
-			T::BagThresholds::get().last().cloned().unwrap_or_default()
-=======
 			T::BagThresholds::get().last().cloned().unwrap_or_default(),
->>>>>>> 1b0d0e37
 		)
 	}
 
