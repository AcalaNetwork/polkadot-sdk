--- conflicted
+++ resolved
@@ -17,17 +17,6 @@
 
 [dependencies]
 # Substrate dependencies
-<<<<<<< HEAD
-sp-runtime = { path = "../../../primitives/runtime", default-features = false }
-sp-std = { path = "../../../primitives/std", default-features = false }
-frame-benchmarking = { path = "../../benchmarking", default-features = false, optional = true }
-frame-support = { path = "../../support", default-features = false }
-frame-system = { path = "../../system", default-features = false }
-pallet-asset-conversion = { path = "../../asset-conversion", default-features = false }
-pallet-transaction-payment = { path = "..", default-features = false }
-codec = { package = "parity-scale-codec", version = "3.2.2", default-features = false, features = ["derive"] }
-scale-info = { version = "2.10.0", default-features = false, features = ["derive"] }
-=======
 sp-runtime = { workspace = true }
 frame-benchmarking = { optional = true, workspace = true }
 frame-support = { workspace = true }
@@ -36,7 +25,6 @@
 pallet-transaction-payment = { workspace = true }
 codec = { features = ["derive"], workspace = true }
 scale-info = { features = ["derive"], workspace = true }
->>>>>>> b4732add
 
 [dev-dependencies]
 sp-core = { workspace = true }
