--- conflicted
+++ resolved
@@ -293,16 +293,10 @@
 
 impl Config for Runtime {
 	type RuntimeEvent = RuntimeEvent;
-<<<<<<< HEAD
-	type Fungibles = Assets;
-	type OnChargeAssetTransaction = AssetConversionAdapter<Balances, AssetConversion, Native>;
-	type WeightInfo = ();
-=======
 	type AssetId = NativeOrWithId<u32>;
 	type OnChargeAssetTransaction =
 		SwapAssetAdapter<Native, NativeAndAssets, AssetConversion, DealWithFungiblesFees>;
 	type WeightInfo = MockWeights;
->>>>>>> b4732add
 	#[cfg(feature = "runtime-benchmarks")]
 	type BenchmarkHelper = Helper;
 }
@@ -321,19 +315,6 @@
 pub struct Helper;
 
 #[cfg(feature = "runtime-benchmarks")]
-<<<<<<< HEAD
-impl BenchmarkHelperTrait<u64, u32, u32> for Helper {
-	fn create_asset_id_parameter(id: u32) -> (u32, u32) {
-		(id, id)
-	}
-
-	fn setup_balances_and_pool(asset_id: u32, account: u64) {
-		use frame_support::{assert_ok, traits::fungibles::Mutate};
-		use sp_runtime::traits::StaticLookup;
-		assert_ok!(Assets::force_create(
-			RuntimeOrigin::root(),
-			asset_id.into(),
-=======
 impl BenchmarkHelperTrait<u64, NativeOrWithId<u32>, NativeOrWithId<u32>> for Helper {
 	fn create_asset_id_parameter(id: u32) -> (NativeOrWithId<u32>, NativeOrWithId<u32>) {
 		(NativeOrWithId::WithId(id), NativeOrWithId::WithId(id))
@@ -346,7 +327,6 @@
 		assert_ok!(Assets::force_create(
 			RuntimeOrigin::root(),
 			asset_idx.into(),
->>>>>>> b4732add
 			42,   /* owner */
 			true, /* is_sufficient */
 			1,
@@ -355,17 +335,10 @@
 		let lp_provider = 12;
 		assert_ok!(Balances::force_set_balance(RuntimeOrigin::root(), lp_provider, u64::MAX / 2));
 		let lp_provider_account = <Runtime as system::Config>::Lookup::unlookup(lp_provider);
-<<<<<<< HEAD
-		assert_ok!(Assets::mint_into(asset_id.into(), &lp_provider_account, u64::MAX / 2));
-
-		let token_1 = Box::new(NativeOrWithId::Native);
-		let token_2 = Box::new(NativeOrWithId::WithId(asset_id));
-=======
 		assert_ok!(Assets::mint_into(asset_idx, &lp_provider_account, u64::MAX / 2));
 
 		let token_1 = Box::new(NativeOrWithId::Native);
 		let token_2 = Box::new(asset_id);
->>>>>>> b4732add
 		assert_ok!(AssetConversion::create_pool(
 			RuntimeOrigin::signed(lp_provider),
 			token_1.clone(),
@@ -389,12 +362,7 @@
 		let beneficiary = <Runtime as system::Config>::Lookup::unlookup(account);
 		let balance = 1000;
 
-<<<<<<< HEAD
-		assert_ok!(Assets::mint_into(asset_id.into(), &beneficiary, balance));
-		assert_eq!(Assets::balance(asset_id, account), balance);
-=======
 		assert_ok!(Assets::mint_into(asset_idx, &beneficiary, balance));
 		assert_eq!(Assets::balance(asset_idx, account), balance);
->>>>>>> b4732add
 	}
 }