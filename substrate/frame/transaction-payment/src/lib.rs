// This file is part of Substrate.

// Copyright (C) Parity Technologies (UK) Ltd.
// SPDX-License-Identifier: Apache-2.0

// Licensed under the Apache License, Version 2.0 (the "License");
// you may not use this file except in compliance with the License.
// You may obtain a copy of the License at
//
// 	http://www.apache.org/licenses/LICENSE-2.0
//
// Unless required by applicable law or agreed to in writing, software
// distributed under the License is distributed on an "AS IS" BASIS,
// WITHOUT WARRANTIES OR CONDITIONS OF ANY KIND, either express or implied.
// See the License for the specific language governing permissions and
// limitations under the License.

//! # Transaction Payment Pallet
//!
//! This pallet provides the basic logic needed to pay the absolute minimum amount needed for a
//! transaction to be included. This includes:
//!   - _base fee_: This is the minimum amount a user pays for a transaction. It is declared
//! 	as a base _weight_ in the runtime and converted to a fee using `WeightToFee`.
//!   - _weight fee_: A fee proportional to amount of weight a transaction consumes.
//!   - _length fee_: A fee proportional to the encoded length of the transaction.
//!   - _tip_: An optional tip. Tip increases the priority of the transaction, giving it a higher
//!     chance to be included by the transaction queue.
//!
//! The base fee and adjusted weight and length fees constitute the _inclusion fee_, which is
//! the minimum fee for a transaction to be included in a block.
//!
//! The formula of final fee:
//!   ```ignore
//!   inclusion_fee = base_fee + length_fee + [targeted_fee_adjustment * weight_fee];
//!   final_fee = inclusion_fee + tip;
//!   ```
//!
//!   - `targeted_fee_adjustment`: This is a multiplier that can tune the final fee based on
//! 	the congestion of the network.
//!
//! Additionally, this pallet allows one to configure:
//!   - The mapping between one unit of weight to one unit of fee via [`Config::WeightToFee`].
//!   - A means of updating the fee for the next block, via defining a multiplier, based on the
//!     final state of the chain at the end of the previous block. This can be configured via
//!     [`Config::FeeMultiplierUpdate`]
//!   - How the fees are paid via [`Config::OnChargeTransaction`].

#![cfg_attr(not(feature = "std"), no_std)]

use codec::{Decode, Encode, MaxEncodedLen};
use scale_info::TypeInfo;

use frame_support::{
	dispatch::{
		DispatchClass, DispatchInfo, DispatchResult, GetDispatchInfo, Pays, PostDispatchInfo,
	},
	traits::{Defensive, EstimateCallFee, Get},
	weights::{Weight, WeightToFee},
	RuntimeDebugNoBound,
};
pub use pallet::*;
pub use payment::*;
use sp_runtime::{
	traits::{
		Convert, DispatchInfoOf, Dispatchable, One, PostDispatchInfoOf, SaturatedConversion,
		Saturating, TransactionExtension, Zero,
	},
	transaction_validity::{TransactionPriority, TransactionValidityError, ValidTransaction},
	FixedPointNumber, FixedU128, Perbill, Perquintill, RuntimeDebug,
};
pub use types::{FeeDetails, InclusionFee, RuntimeDispatchInfo};
pub use weights::WeightInfo;

#[cfg(test)]
mod mock;
#[cfg(test)]
mod tests;

#[cfg(feature = "runtime-benchmarks")]
mod benchmarking;

mod payment;
mod types;
pub mod weights;

/// Fee multiplier.
pub type Multiplier = FixedU128;

type BalanceOf<T> = <<T as Config>::OnChargeTransaction as OnChargeTransaction<T>>::Balance;

/// A struct to update the weight multiplier per block. It implements `Convert<Multiplier,
/// Multiplier>`, meaning that it can convert the previous multiplier to the next one. This should
/// be called on `on_finalize` of a block, prior to potentially cleaning the weight data from the
/// system pallet.
///
/// given:
/// 	s = previous block weight
/// 	s'= ideal block weight
/// 	m = maximum block weight
/// 		diff = (s - s')/m
/// 		v = 0.00001
/// 		t1 = (v * diff)
/// 		t2 = (v * diff)^2 / 2
/// 	then:
/// 	next_multiplier = prev_multiplier * (1 + t1 + t2)
///
/// Where `(s', v)` must be given as the `Get` implementation of the `T` generic type. Moreover, `M`
/// must provide the minimum allowed value for the multiplier. Note that a runtime should ensure
/// with tests that the combination of this `M` and `V` is not such that the multiplier can drop to
/// zero and never recover.
///
/// Note that `s'` is interpreted as a portion in the _normal transaction_ capacity of the block.
/// For example, given `s' == 0.25` and `AvailableBlockRatio = 0.75`, then the target fullness is
/// _0.25 of the normal capacity_ and _0.1875 of the entire block_.
///
/// Since block weight is multi-dimension, we use the scarcer resource, referred as limiting
/// dimension, for calculation of fees. We determine the limiting dimension by comparing the
/// dimensions using the ratio of `dimension_value / max_dimension_value` and selecting the largest
/// ratio. For instance, if a block is 30% full based on `ref_time` and 25% full based on
/// `proof_size`, we identify `ref_time` as the limiting dimension, indicating that the block is 30%
/// full.
///
/// This implementation implies the bound:
/// - `v ≤ p / k * (s − s')`
/// - or, solving for `p`: `p >= v * k * (s - s')`
///
/// where `p` is the amount of change over `k` blocks.
///
/// Hence:
/// - in a fully congested chain: `p >= v * k * (1 - s')`.
/// - in an empty chain: `p >= v * k * (-s')`.
///
/// For example, when all blocks are full and there are 28800 blocks per day (default in
/// `substrate-node`) and v == 0.00001, s' == 0.1875, we'd have:
///
/// p >= 0.00001 * 28800 * 0.8125
/// p >= 0.234
///
/// Meaning that fees can change by around ~23% per day, given extreme congestion.
///
/// More info can be found at:
/// <https://research.web3.foundation/en/latest/polkadot/overview/2-token-economics.html>
pub struct TargetedFeeAdjustment<T, S, V, M, X>(core::marker::PhantomData<(T, S, V, M, X)>);

/// Something that can convert the current multiplier to the next one.
pub trait MultiplierUpdate: Convert<Multiplier, Multiplier> {
	/// Minimum multiplier. Any outcome of the `convert` function should be at least this.
	fn min() -> Multiplier;
	/// Maximum multiplier. Any outcome of the `convert` function should be less or equal this.
	fn max() -> Multiplier;
	/// Target block saturation level
	fn target() -> Perquintill;
	/// Variability factor
	fn variability() -> Multiplier;
}

impl MultiplierUpdate for () {
	fn min() -> Multiplier {
		Default::default()
	}
	fn max() -> Multiplier {
		<Multiplier as sp_runtime::traits::Bounded>::max_value()
	}
	fn target() -> Perquintill {
		Default::default()
	}
	fn variability() -> Multiplier {
		Default::default()
	}
}

impl<T, S, V, M, X> MultiplierUpdate for TargetedFeeAdjustment<T, S, V, M, X>
where
	T: frame_system::Config,
	S: Get<Perquintill>,
	V: Get<Multiplier>,
	M: Get<Multiplier>,
	X: Get<Multiplier>,
{
	fn min() -> Multiplier {
		M::get()
	}
	fn max() -> Multiplier {
		X::get()
	}
	fn target() -> Perquintill {
		S::get()
	}
	fn variability() -> Multiplier {
		V::get()
	}
}

impl<T, S, V, M, X> Convert<Multiplier, Multiplier> for TargetedFeeAdjustment<T, S, V, M, X>
where
	T: frame_system::Config,
	S: Get<Perquintill>,
	V: Get<Multiplier>,
	M: Get<Multiplier>,
	X: Get<Multiplier>,
{
	fn convert(previous: Multiplier) -> Multiplier {
		// Defensive only. The multiplier in storage should always be at most positive. Nonetheless
		// we recover here in case of errors, because any value below this would be stale and can
		// never change.
		let min_multiplier = M::get();
		let max_multiplier = X::get();
		let previous = previous.max(min_multiplier);

		let weights = T::BlockWeights::get();
		// the computed ratio is only among the normal class.
		let normal_max_weight =
			weights.get(DispatchClass::Normal).max_total.unwrap_or(weights.max_block);
		let current_block_weight = frame_system::Pallet::<T>::block_weight();
		let normal_block_weight =
			current_block_weight.get(DispatchClass::Normal).min(normal_max_weight);

		// Normalize dimensions so they can be compared. Ensure (defensive) max weight is non-zero.
		let normalized_ref_time = Perbill::from_rational(
			normal_block_weight.ref_time(),
			normal_max_weight.ref_time().max(1),
		);
		let normalized_proof_size = Perbill::from_rational(
			normal_block_weight.proof_size(),
			normal_max_weight.proof_size().max(1),
		);

		// Pick the limiting dimension. If the proof size is the limiting dimension, then the
		// multiplier is adjusted by the proof size. Otherwise, it is adjusted by the ref time.
		let (normal_limiting_dimension, max_limiting_dimension) =
			if normalized_ref_time < normalized_proof_size {
				(normal_block_weight.proof_size(), normal_max_weight.proof_size())
			} else {
				(normal_block_weight.ref_time(), normal_max_weight.ref_time())
			};

		let target_block_fullness = S::get();
		let adjustment_variable = V::get();

		let target_weight = (target_block_fullness * max_limiting_dimension) as u128;
		let block_weight = normal_limiting_dimension as u128;

		// determines if the first_term is positive
		let positive = block_weight >= target_weight;
		let diff_abs = block_weight.max(target_weight) - block_weight.min(target_weight);

		// defensive only, a test case assures that the maximum weight diff can fit in Multiplier
		// without any saturation.
		let diff = Multiplier::saturating_from_rational(diff_abs, max_limiting_dimension.max(1));
		let diff_squared = diff.saturating_mul(diff);

		let v_squared_2 = adjustment_variable.saturating_mul(adjustment_variable) /
			Multiplier::saturating_from_integer(2);

		let first_term = adjustment_variable.saturating_mul(diff);
		let second_term = v_squared_2.saturating_mul(diff_squared);

		if positive {
			let excess = first_term.saturating_add(second_term).saturating_mul(previous);
			previous.saturating_add(excess).clamp(min_multiplier, max_multiplier)
		} else {
			// Defensive-only: first_term > second_term. Safe subtraction.
			let negative = first_term.saturating_sub(second_term).saturating_mul(previous);
			previous.saturating_sub(negative).clamp(min_multiplier, max_multiplier)
		}
	}
}

/// A struct to make the fee multiplier a constant
pub struct ConstFeeMultiplier<M: Get<Multiplier>>(core::marker::PhantomData<M>);

impl<M: Get<Multiplier>> MultiplierUpdate for ConstFeeMultiplier<M> {
	fn min() -> Multiplier {
		M::get()
	}
	fn max() -> Multiplier {
		M::get()
	}
	fn target() -> Perquintill {
		Default::default()
	}
	fn variability() -> Multiplier {
		Default::default()
	}
}

impl<M> Convert<Multiplier, Multiplier> for ConstFeeMultiplier<M>
where
	M: Get<Multiplier>,
{
	fn convert(_previous: Multiplier) -> Multiplier {
		Self::min()
	}
}

/// Storage releases of the pallet.
#[derive(Encode, Decode, Clone, Copy, PartialEq, Eq, RuntimeDebug, TypeInfo, MaxEncodedLen)]
pub enum Releases {
	/// Original version of the pallet.
	V1Ancient,
	/// One that bumps the usage to FixedU128 from FixedI128.
	V2,
}

impl Default for Releases {
	fn default() -> Self {
		Releases::V1Ancient
	}
}

/// Default value for NextFeeMultiplier. This is used in genesis and is also used in
/// NextFeeMultiplierOnEmpty() to provide a value when none exists in storage.
const MULTIPLIER_DEFAULT_VALUE: Multiplier = Multiplier::from_u32(1);

#[frame_support::pallet]
pub mod pallet {
	use frame_support::pallet_prelude::*;
	use frame_system::pallet_prelude::*;

	use super::*;

	#[pallet::pallet]
	pub struct Pallet<T>(_);

	pub mod config_preludes {
		use super::*;
		use frame_support::derive_impl;

		/// Default prelude sensible to be used in a testing environment.
		pub struct TestDefaultConfig;

		#[derive_impl(frame_system::config_preludes::TestDefaultConfig, no_aggregated_types)]
		impl frame_system::DefaultConfig for TestDefaultConfig {}

		#[frame_support::register_default_impl(TestDefaultConfig)]
		impl DefaultConfig for TestDefaultConfig {
			#[inject_runtime_type]
			type RuntimeEvent = ();
			type FeeMultiplierUpdate = ();
			type OperationalFeeMultiplier = ();
			type WeightInfo = ();
		}
	}

	#[pallet::config(with_default)]
	pub trait Config: frame_system::Config {
		/// The overarching event type.
		#[pallet::no_default_bounds]
		type RuntimeEvent: From<Event<Self>> + IsType<<Self as frame_system::Config>::RuntimeEvent>;

		/// Handler for withdrawing, refunding and depositing the transaction fee.
		/// Transaction fees are withdrawn before the transaction is executed.
		/// After the transaction was executed the transaction weight can be
		/// adjusted, depending on the used resources by the transaction. If the
		/// transaction weight is lower than expected, parts of the transaction fee
		/// might be refunded. In the end the fees can be deposited.
		#[pallet::no_default]
		type OnChargeTransaction: OnChargeTransaction<Self>;

		/// Convert a weight value into a deductible fee based on the currency type.
		#[pallet::no_default]
		type WeightToFee: WeightToFee<Balance = BalanceOf<Self>>;

		/// Convert a length value into a deductible fee based on the currency type.
		#[pallet::no_default]
		type LengthToFee: WeightToFee<Balance = BalanceOf<Self>>;

		/// Update the multiplier of the next block, based on the previous block's weight.
		type FeeMultiplierUpdate: MultiplierUpdate;

		/// A fee multiplier for `Operational` extrinsics to compute "virtual tip" to boost their
		/// `priority`
		///
		/// This value is multiplied by the `final_fee` to obtain a "virtual tip" that is later
		/// added to a tip component in regular `priority` calculations.
		/// It means that a `Normal` transaction can front-run a similarly-sized `Operational`
		/// extrinsic (with no tip), by including a tip value greater than the virtual tip.
		///
		/// ```rust,ignore
		/// // For `Normal`
		/// let priority = priority_calc(tip);
		///
		/// // For `Operational`
		/// let virtual_tip = (inclusion_fee + tip) * OperationalFeeMultiplier;
		/// let priority = priority_calc(tip + virtual_tip);
		/// ```
		///
		/// Note that since we use `final_fee` the multiplier applies also to the regular `tip`
		/// sent with the transaction. So, not only does the transaction get a priority bump based
		/// on the `inclusion_fee`, but we also amplify the impact of tips applied to `Operational`
		/// transactions.
		#[pallet::constant]
		type OperationalFeeMultiplier: Get<u8>;

		/// The weight information of this pallet.
		type WeightInfo: WeightInfo;
	}

	#[pallet::type_value]
	pub fn NextFeeMultiplierOnEmpty() -> Multiplier {
		MULTIPLIER_DEFAULT_VALUE
	}

	#[pallet::storage]
	pub type NextFeeMultiplier<T: Config> =
		StorageValue<_, Multiplier, ValueQuery, NextFeeMultiplierOnEmpty>;

	#[pallet::storage]
	pub type StorageVersion<T: Config> = StorageValue<_, Releases, ValueQuery>;

	#[pallet::genesis_config]
	pub struct GenesisConfig<T: Config> {
		pub multiplier: Multiplier,
		#[serde(skip)]
		pub _config: core::marker::PhantomData<T>,
	}

	impl<T: Config> Default for GenesisConfig<T> {
		fn default() -> Self {
			Self { multiplier: MULTIPLIER_DEFAULT_VALUE, _config: Default::default() }
		}
	}

	#[pallet::genesis_build]
	impl<T: Config> BuildGenesisConfig for GenesisConfig<T> {
		fn build(&self) {
			StorageVersion::<T>::put(Releases::V2);
			NextFeeMultiplier::<T>::put(self.multiplier);
		}
	}

	#[pallet::event]
	#[pallet::generate_deposit(pub(super) fn deposit_event)]
	pub enum Event<T: Config> {
		/// A transaction fee `actual_fee`, of which `tip` was added to the minimum inclusion fee,
		/// has been paid by `who`.
		TransactionFeePaid { who: T::AccountId, actual_fee: BalanceOf<T>, tip: BalanceOf<T> },
	}

	#[pallet::hooks]
	impl<T: Config> Hooks<BlockNumberFor<T>> for Pallet<T> {
		fn on_finalize(_: frame_system::pallet_prelude::BlockNumberFor<T>) {
			NextFeeMultiplier::<T>::mutate(|fm| {
				*fm = T::FeeMultiplierUpdate::convert(*fm);
			});
		}

		#[cfg(feature = "std")]
		fn integrity_test() {
			// given weight == u64, we build multipliers from `diff` of two weight values, which can
			// at most be maximum block weight. Make sure that this can fit in a multiplier without
			// loss.
			assert!(
				<Multiplier as sp_runtime::traits::Bounded>::max_value() >=
					Multiplier::checked_from_integer::<u128>(
						T::BlockWeights::get().max_block.ref_time().try_into().unwrap()
					)
					.unwrap(),
			);

			let target = T::FeeMultiplierUpdate::target() *
				T::BlockWeights::get().get(DispatchClass::Normal).max_total.expect(
					"Setting `max_total` for `Normal` dispatch class is not compatible with \
					`transaction-payment` pallet.",
				);
			// add 1 percent;
			let addition = target / 100;
			if addition == Weight::zero() {
				// this is most likely because in a test setup we set everything to ()
				// or to `ConstFeeMultiplier`.
				return
			}

			// This is the minimum value of the multiplier. Make sure that if we collapse to this
			// value, we can recover with a reasonable amount of traffic. For this test we assert
			// that if we collapse to minimum, the trend will be positive with a weight value which
			// is 1% more than the target.
			let min_value = T::FeeMultiplierUpdate::min();
			let target = target + addition;

			frame_system::Pallet::<T>::set_block_consumed_resources(target, 0);
			let next = T::FeeMultiplierUpdate::convert(min_value);
			assert!(
				next > min_value,
				"The minimum bound of the multiplier is too low. When \
				block saturation is more than target by 1% and multiplier is minimal then \
				the multiplier doesn't increase."
			);
		}
	}
}

impl<T: Config> Pallet<T> {
	/// Public function to access the next fee multiplier.
	pub fn next_fee_multiplier() -> Multiplier {
		NextFeeMultiplier::<T>::get()
	}

	/// Query the data that we know about the fee of a given `call`.
	///
	/// This pallet is not and cannot be aware of the internals of a signed extension, for example
	/// a tip. It only interprets the extrinsic as some encoded value and accounts for its weight
	/// and length, the runtime's extrinsic base weight, and the current fee multiplier.
	///
	/// All dispatchables must be annotated with weight and will have some fee info. This function
	/// always returns.
	pub fn query_info<Extrinsic: sp_runtime::traits::ExtrinsicLike + GetDispatchInfo>(
		unchecked_extrinsic: Extrinsic,
		len: u32,
	) -> RuntimeDispatchInfo<BalanceOf<T>>
	where
		T::RuntimeCall: Dispatchable<Info = DispatchInfo>,
	{
		// NOTE: we can actually make it understand `ChargeTransactionPayment`, but would be some
		// hassle for sure. We have to make it aware of the index of `ChargeTransactionPayment` in
		// `Extra`. Alternatively, we could actually execute the tx's per-dispatch and record the
		// balance of the sender before and after the pipeline.. but this is way too much hassle for
		// a very very little potential gain in the future.
		let dispatch_info = <Extrinsic as GetDispatchInfo>::get_dispatch_info(&unchecked_extrinsic);

		let partial_fee = if unchecked_extrinsic.is_bare() {
			// Bare extrinsics have no partial fee.
			0u32.into()
		} else {
			Self::compute_fee(len, &dispatch_info, 0u32.into())
		};

		let DispatchInfo { class, .. } = dispatch_info;

		RuntimeDispatchInfo { weight: dispatch_info.total_weight(), class, partial_fee }
	}

	/// Query the detailed fee of a given `call`.
	pub fn query_fee_details<Extrinsic: sp_runtime::traits::ExtrinsicLike + GetDispatchInfo>(
		unchecked_extrinsic: Extrinsic,
		len: u32,
	) -> FeeDetails<BalanceOf<T>>
	where
		T::RuntimeCall: Dispatchable<Info = DispatchInfo>,
	{
		let dispatch_info = <Extrinsic as GetDispatchInfo>::get_dispatch_info(&unchecked_extrinsic);

		let tip = 0u32.into();

		if unchecked_extrinsic.is_bare() {
			// Bare extrinsics have no inclusion fee.
			FeeDetails { inclusion_fee: None, tip }
		} else {
			Self::compute_fee_details(len, &dispatch_info, tip)
		}
	}

	/// Query information of a dispatch class, weight, and fee of a given encoded `Call`.
	pub fn query_call_info(call: T::RuntimeCall, len: u32) -> RuntimeDispatchInfo<BalanceOf<T>>
	where
		T::RuntimeCall: Dispatchable<Info = DispatchInfo> + GetDispatchInfo,
	{
		let dispatch_info = <T::RuntimeCall as GetDispatchInfo>::get_dispatch_info(&call);
		let DispatchInfo { class, .. } = dispatch_info;

		RuntimeDispatchInfo {
			weight: dispatch_info.total_weight(),
			class,
			partial_fee: Self::compute_fee(len, &dispatch_info, 0u32.into()),
		}
	}

	/// Query fee details of a given encoded `Call`.
	pub fn query_call_fee_details(call: T::RuntimeCall, len: u32) -> FeeDetails<BalanceOf<T>>
	where
		T::RuntimeCall: Dispatchable<Info = DispatchInfo> + GetDispatchInfo,
	{
		let dispatch_info = <T::RuntimeCall as GetDispatchInfo>::get_dispatch_info(&call);
		let tip = 0u32.into();

		Self::compute_fee_details(len, &dispatch_info, tip)
	}

	/// Compute the final fee value for a particular transaction.
	pub fn compute_fee(
		len: u32,
		info: &DispatchInfoOf<T::RuntimeCall>,
		tip: BalanceOf<T>,
	) -> BalanceOf<T>
	where
		T::RuntimeCall: Dispatchable<Info = DispatchInfo>,
	{
		Self::compute_fee_details(len, info, tip).final_fee()
	}

	/// Compute the fee details for a particular transaction.
	pub fn compute_fee_details(
		len: u32,
		info: &DispatchInfoOf<T::RuntimeCall>,
		tip: BalanceOf<T>,
	) -> FeeDetails<BalanceOf<T>>
	where
		T::RuntimeCall: Dispatchable<Info = DispatchInfo>,
	{
		Self::compute_fee_raw(len, info.total_weight(), tip, info.pays_fee, info.class)
	}

	/// Compute the actual post dispatch fee for a particular transaction.
	///
	/// Identical to `compute_fee` with the only difference that the post dispatch corrected
	/// weight is used for the weight fee calculation.
	pub fn compute_actual_fee(
		len: u32,
		info: &DispatchInfoOf<T::RuntimeCall>,
		post_info: &PostDispatchInfoOf<T::RuntimeCall>,
		tip: BalanceOf<T>,
	) -> BalanceOf<T>
	where
		T::RuntimeCall: Dispatchable<Info = DispatchInfo, PostInfo = PostDispatchInfo>,
	{
		Self::compute_actual_fee_details(len, info, post_info, tip).final_fee()
	}

	/// Compute the actual post dispatch fee details for a particular transaction.
	pub fn compute_actual_fee_details(
		len: u32,
		info: &DispatchInfoOf<T::RuntimeCall>,
		post_info: &PostDispatchInfoOf<T::RuntimeCall>,
		tip: BalanceOf<T>,
	) -> FeeDetails<BalanceOf<T>>
	where
		T::RuntimeCall: Dispatchable<Info = DispatchInfo, PostInfo = PostDispatchInfo>,
	{
		Self::compute_fee_raw(
			len,
			post_info.calc_actual_weight(info),
			tip,
			post_info.pays_fee(info),
			info.class,
		)
	}

	fn compute_fee_raw(
		len: u32,
		weight: Weight,
		tip: BalanceOf<T>,
		pays_fee: Pays,
		class: DispatchClass,
	) -> FeeDetails<BalanceOf<T>> {
		if pays_fee == Pays::Yes {
			// the adjustable part of the fee.
			let unadjusted_weight_fee = Self::weight_to_fee(weight);
			let multiplier = NextFeeMultiplier::<T>::get();
			// final adjusted weight fee.
			let adjusted_weight_fee = multiplier.saturating_mul_int(unadjusted_weight_fee);

			// length fee. this is adjusted via `LengthToFee`.
			let len_fee = Self::length_to_fee(len);

			let base_fee = Self::weight_to_fee(T::BlockWeights::get().get(class).base_extrinsic);
			FeeDetails {
				inclusion_fee: Some(InclusionFee { base_fee, len_fee, adjusted_weight_fee }),
				tip,
			}
		} else {
			FeeDetails { inclusion_fee: None, tip }
		}
	}

	/// Compute the length portion of a fee by invoking the configured `LengthToFee` impl.
	pub fn length_to_fee(length: u32) -> BalanceOf<T> {
		T::LengthToFee::weight_to_fee(&Weight::from_parts(length as u64, 0))
	}

	/// Compute the unadjusted portion of the weight fee by invoking the configured `WeightToFee`
	/// impl. Note that the input `weight` is capped by the maximum block weight before computation.
	pub fn weight_to_fee(weight: Weight) -> BalanceOf<T> {
		// cap the weight to the maximum defined in runtime, otherwise it will be the
		// `Bounded` maximum of its data type, which is not desired.
		let capped_weight = weight.min(T::BlockWeights::get().max_block);
		T::WeightToFee::weight_to_fee(&capped_weight)
	}

	/// Deposit the [`Event::TransactionFeePaid`] event.
	pub fn deposit_fee_paid_event(who: T::AccountId, actual_fee: BalanceOf<T>, tip: BalanceOf<T>) {
		Self::deposit_event(Event::TransactionFeePaid { who, actual_fee, tip });
	}
}

impl<T> Convert<Weight, BalanceOf<T>> for Pallet<T>
where
	T: Config,
{
	/// Compute the fee for the specified weight.
	///
	/// This fee is already adjusted by the per block fee adjustment factor and is therefore the
	/// share that the weight contributes to the overall fee of a transaction. It is mainly
	/// for informational purposes and not used in the actual fee calculation.
	fn convert(weight: Weight) -> BalanceOf<T> {
		NextFeeMultiplier::<T>::get().saturating_mul_int(Self::weight_to_fee(weight))
	}
}

/// Require the transactor pay for themselves and maybe include a tip to gain additional priority
/// in the queue.
///
/// # Transaction Validity
///
/// This extension sets the `priority` field of `TransactionValidity` depending on the amount
/// of tip being paid per weight unit.
///
/// Operational transactions will receive an additional priority bump, so that they are normally
/// considered before regular transactions.
#[derive(Encode, Decode, Clone, Eq, PartialEq, TypeInfo)]
#[scale_info(skip_type_params(T))]
pub struct ChargeTransactionPayment<T: Config>(#[codec(compact)] BalanceOf<T>);

impl<T: Config> ChargeTransactionPayment<T>
where
	T::RuntimeCall: Dispatchable<Info = DispatchInfo, PostInfo = PostDispatchInfo>,
	BalanceOf<T>: Send + Sync,
{
	/// utility constructor. Used only in client/factory code.
	pub fn from(fee: BalanceOf<T>) -> Self {
		Self(fee)
	}

	/// Returns the tip as being chosen by the transaction sender.
	pub fn tip(&self) -> BalanceOf<T> {
		self.0
	}

	fn withdraw_fee(
		&self,
		who: &T::AccountId,
		call: &T::RuntimeCall,
		info: &DispatchInfoOf<T::RuntimeCall>,
		fee: BalanceOf<T>,
	) -> Result<
		(
			BalanceOf<T>,
			<<T as Config>::OnChargeTransaction as OnChargeTransaction<T>>::LiquidityInfo,
		),
		TransactionValidityError,
	> {
		let tip = self.0;

		<<T as Config>::OnChargeTransaction as OnChargeTransaction<T>>::withdraw_fee(
			who, call, info, fee, tip,
		)
		.map(|i| (fee, i))
	}

	fn can_withdraw_fee(
		&self,
		who: &T::AccountId,
		call: &T::RuntimeCall,
		info: &DispatchInfoOf<T::RuntimeCall>,
		len: usize,
	) -> Result<BalanceOf<T>, TransactionValidityError> {
		let tip = self.0;
		let fee = Pallet::<T>::compute_fee(len as u32, info, tip);

		<<T as Config>::OnChargeTransaction as OnChargeTransaction<T>>::can_withdraw_fee(
			who, call, info, fee, tip,
		)?;
		Ok(fee)
	}

	/// Get an appropriate priority for a transaction with the given `DispatchInfo`, encoded length
	/// and user-included tip.
	///
	/// The priority is based on the amount of `tip` the user is willing to pay per unit of either
	/// `weight` or `length`, depending which one is more limiting. For `Operational` extrinsics
	/// we add a "virtual tip" to the calculations.
	///
	/// The formula should simply be `tip / bounded_{weight|length}`, but since we are using
	/// integer division, we have no guarantees it's going to give results in any reasonable
	/// range (might simply end up being zero). Hence we use a scaling factor:
	/// `tip * (max_block_{weight|length} / bounded_{weight|length})`, since given current
	/// state of-the-art blockchains, number of per-block transactions is expected to be in a
	/// range reasonable enough to not saturate the `Balance` type while multiplying by the tip.
	pub fn get_priority(
		info: &DispatchInfoOf<T::RuntimeCall>,
		len: usize,
		tip: BalanceOf<T>,
		final_fee: BalanceOf<T>,
	) -> TransactionPriority {
		// Calculate how many such extrinsics we could fit into an empty block and take the
		// limiting factor.
		let max_block_weight = T::BlockWeights::get().max_block;
		let max_block_length = *T::BlockLength::get().max.get(info.class) as u64;

		// bounded_weight is used as a divisor later so we keep it non-zero.
		let bounded_weight =
			info.total_weight().max(Weight::from_parts(1, 1)).min(max_block_weight);
		let bounded_length = (len as u64).clamp(1, max_block_length);

		// returns the scarce resource, i.e. the one that is limiting the number of transactions.
		let max_tx_per_block_weight = max_block_weight
			.checked_div_per_component(&bounded_weight)
			.defensive_proof("bounded_weight is non-zero; qed")
			.unwrap_or(1);
		let max_tx_per_block_length = max_block_length / bounded_length;
		// Given our current knowledge this value is going to be in a reasonable range - i.e.
		// less than 10^9 (2^30), so multiplying by the `tip` value is unlikely to overflow the
		// balance type. We still use saturating ops obviously, but the point is to end up with some
		// `priority` distribution instead of having all transactions saturate the priority.
		let max_tx_per_block = max_tx_per_block_length
			.min(max_tx_per_block_weight)
			.saturated_into::<BalanceOf<T>>();
		let max_reward = |val: BalanceOf<T>| val.saturating_mul(max_tx_per_block);

		// To distribute no-tip transactions a little bit, we increase the tip value by one.
		// This means that given two transactions without a tip, smaller one will be preferred.
		let tip = tip.saturating_add(One::one());
		let scaled_tip = max_reward(tip);

		match info.class {
			DispatchClass::Normal => {
				// For normal class we simply take the `tip_per_weight`.
				scaled_tip
			},
			DispatchClass::Mandatory => {
				// Mandatory extrinsics should be prohibited (e.g. by the [`CheckWeight`]
				// extensions), but just to be safe let's return the same priority as `Normal` here.
				scaled_tip
			},
			DispatchClass::Operational => {
				// A "virtual tip" value added to an `Operational` extrinsic.
				// This value should be kept high enough to allow `Operational` extrinsics
				// to get in even during congestion period, but at the same time low
				// enough to prevent a possible spam attack by sending invalid operational
				// extrinsics which push away regular transactions from the pool.
				let fee_multiplier = T::OperationalFeeMultiplier::get().saturated_into();
				let virtual_tip = final_fee.saturating_mul(fee_multiplier);
				let scaled_virtual_tip = max_reward(virtual_tip);

				scaled_tip.saturating_add(scaled_virtual_tip)
			},
		}
		.saturated_into::<TransactionPriority>()
	}
}

impl<T: Config> core::fmt::Debug for ChargeTransactionPayment<T> {
	#[cfg(feature = "std")]
	fn fmt(&self, f: &mut core::fmt::Formatter) -> core::fmt::Result {
		write!(f, "ChargeTransactionPayment<{:?}>", self.0)
	}
	#[cfg(not(feature = "std"))]
	fn fmt(&self, _: &mut core::fmt::Formatter) -> core::fmt::Result {
		Ok(())
	}
}

<<<<<<< HEAD
impl<T: Config> TransactionExtensionBase for ChargeTransactionPayment<T> {
	const IDENTIFIER: &'static str = "ChargeTransactionPayment";
	type Implicit = ();
}

/// The info passed between the validate and prepare steps for the `ChargeAssetTxPayment` extension.
#[derive(RuntimeDebugNoBound)]
pub enum Val<T: Config> {
	Charge {
		tip: BalanceOf<T>,
		// who paid the fee
		who: T::AccountId,
		// transaction fee
		fee: BalanceOf<T>,
	},
	NoCharge,
}

/// The info passed between the prepare and post-dispatch steps for the `ChargeAssetTxPayment`
/// extension.
pub enum Pre<T: Config> {
	Charge {
		tip: BalanceOf<T>,
		// who paid the fee
		who: T::AccountId,
		// imbalance resulting from withdrawing the fee
		imbalance: <<T as Config>::OnChargeTransaction as OnChargeTransaction<T>>::LiquidityInfo,
	},
	NoCharge {
		// weight used by the extension
		weight: Weight,
	},
}

impl<T: Config> core::fmt::Debug for Pre<T> {
	#[cfg(feature = "std")]
	fn fmt(&self, f: &mut core::fmt::Formatter) -> core::fmt::Result {
		match self {
			Pre::Charge { tip, who, imbalance: _ } => {
				write!(f, "Charge {{ tip: {:?}, who: {:?}, imbalance: <stripped> }}", tip, who)
			},
			Pre::NoCharge { weight } => write!(f, "NoCharge {{ weight: {:?} }}", weight),
		}
	}

	#[cfg(not(feature = "std"))]
	fn fmt(&self, f: &mut core::fmt::Formatter) -> core::fmt::Result {
		f.write_str("<wasm:stripped>")
	}
}

=======
>>>>>>> c02478b8
impl<T: Config> TransactionExtension<T::RuntimeCall> for ChargeTransactionPayment<T>
where
	T::RuntimeCall: Dispatchable<Info = DispatchInfo, PostInfo = PostDispatchInfo>,
{
<<<<<<< HEAD
	type Val = Val<T>;
	type Pre = Pre<T>;
=======
	const IDENTIFIER: &'static str = "ChargeTransactionPayment";
	type Implicit = ();
	type Val = (
		// tip
		BalanceOf<T>,
		// who paid the fee
		T::AccountId,
		// computed fee
		BalanceOf<T>,
	);
	type Pre = (
		// tip
		BalanceOf<T>,
		// who paid the fee
		T::AccountId,
		// imbalance resulting from withdrawing the fee
		<<T as Config>::OnChargeTransaction as OnChargeTransaction<T>>::LiquidityInfo,
	);
>>>>>>> c02478b8

	fn weight(&self, _: &T::RuntimeCall) -> Weight {
		T::WeightInfo::charge_transaction_payment()
	}

	fn validate(
		&self,
		origin: <T::RuntimeCall as Dispatchable>::RuntimeOrigin,
		call: &T::RuntimeCall,
		info: &DispatchInfoOf<T::RuntimeCall>,
		len: usize,
		_: (),
		_implication: &impl Encode,
	) -> Result<
		(ValidTransaction, Self::Val, <T::RuntimeCall as Dispatchable>::RuntimeOrigin),
		TransactionValidityError,
	> {
		let Ok(who) = frame_system::ensure_signed(origin.clone()) else {
			return Ok((ValidTransaction::default(), Val::NoCharge, origin));
		};
		let final_fee = self.can_withdraw_fee(&who, call, info, len)?;
		let tip = self.0;
		Ok((
			ValidTransaction {
				priority: Self::get_priority(info, len, tip, final_fee),
				..Default::default()
			},
			Val::Charge { tip: self.0, who, fee: final_fee },
			origin,
		))
	}

	fn prepare(
		self,
		val: Self::Val,
		_origin: &<T::RuntimeCall as Dispatchable>::RuntimeOrigin,
		call: &T::RuntimeCall,
		info: &DispatchInfoOf<T::RuntimeCall>,
		_len: usize,
	) -> Result<Self::Pre, TransactionValidityError> {
		match val {
			Val::Charge { tip, who, fee } => {
				// Mutating call to `withdraw_fee` to actually charge for the transaction.
				let (_final_fee, imbalance) = self.withdraw_fee(&who, call, info, fee)?;
				Ok(Pre::Charge { tip, who, imbalance })
			},
			Val::NoCharge => Ok(Pre::NoCharge { weight: self.weight(call) }),
		}
	}

	fn post_dispatch_details(
		pre: Self::Pre,
		info: &DispatchInfoOf<T::RuntimeCall>,
		post_info: &PostDispatchInfoOf<T::RuntimeCall>,
		len: usize,
		_result: &DispatchResult,
	) -> Result<Weight, TransactionValidityError> {
		let (tip, who, imbalance) = match pre {
			Pre::Charge { tip, who, imbalance } => (tip, who, imbalance),
			Pre::NoCharge { weight } => {
				// No-op: Refund everything
				return Ok(weight)
			},
		};
		let actual_fee = Pallet::<T>::compute_actual_fee(len as u32, info, &post_info, tip);
		T::OnChargeTransaction::correct_and_deposit_fee(
			&who, info, &post_info, actual_fee, tip, imbalance,
		)?;
		Pallet::<T>::deposit_event(Event::<T>::TransactionFeePaid { who, actual_fee, tip });
		Ok(Weight::zero())
	}
}

impl<T: Config, AnyCall: GetDispatchInfo + Encode> EstimateCallFee<AnyCall, BalanceOf<T>>
	for Pallet<T>
where
	T::RuntimeCall: Dispatchable<Info = DispatchInfo, PostInfo = PostDispatchInfo>,
{
	fn estimate_call_fee(call: &AnyCall, post_info: PostDispatchInfo) -> BalanceOf<T> {
		let len = call.encoded_size() as u32;
		let info = call.get_dispatch_info();
		Self::compute_actual_fee(len, &info, &post_info, Zero::zero())
	}
}<|MERGE_RESOLUTION|>--- conflicted
+++ resolved
@@ -849,12 +849,6 @@
 	}
 }
 
-<<<<<<< HEAD
-impl<T: Config> TransactionExtensionBase for ChargeTransactionPayment<T> {
-	const IDENTIFIER: &'static str = "ChargeTransactionPayment";
-	type Implicit = ();
-}
-
 /// The info passed between the validate and prepare steps for the `ChargeAssetTxPayment` extension.
 #[derive(RuntimeDebugNoBound)]
 pub enum Val<T: Config> {
@@ -901,35 +895,14 @@
 	}
 }
 
-=======
->>>>>>> c02478b8
 impl<T: Config> TransactionExtension<T::RuntimeCall> for ChargeTransactionPayment<T>
 where
 	T::RuntimeCall: Dispatchable<Info = DispatchInfo, PostInfo = PostDispatchInfo>,
 {
-<<<<<<< HEAD
+	const IDENTIFIER: &'static str = "ChargeTransactionPayment";
+	type Implicit = ();
 	type Val = Val<T>;
 	type Pre = Pre<T>;
-=======
-	const IDENTIFIER: &'static str = "ChargeTransactionPayment";
-	type Implicit = ();
-	type Val = (
-		// tip
-		BalanceOf<T>,
-		// who paid the fee
-		T::AccountId,
-		// computed fee
-		BalanceOf<T>,
-	);
-	type Pre = (
-		// tip
-		BalanceOf<T>,
-		// who paid the fee
-		T::AccountId,
-		// imbalance resulting from withdrawing the fee
-		<<T as Config>::OnChargeTransaction as OnChargeTransaction<T>>::LiquidityInfo,
-	);
->>>>>>> c02478b8
 
 	fn weight(&self, _: &T::RuntimeCall) -> Weight {
 		T::WeightInfo::charge_transaction_payment()
