--- conflicted
+++ resolved
@@ -622,20 +622,12 @@
 	}
 
 	#[benchmark(pov_mode = Measured)]
-<<<<<<< HEAD
 	fn call_noop_host_fn(r: Linear<0, API_BENCHMARK_RUNS>) {
 		call_builder!(func, WasmModule::noop(r));
-=======
-	fn seal_caller(r: Linear<0, API_BENCHMARK_RUNS>) {
-		call_builder!(func, WasmModule::getter("seal0", "seal_caller", r));
-
-		let res;
->>>>>>> 3380e21c
-		#[block]
-		{
-			res = func.call();
-		}
-		assert_eq!(res.did_revert(), false);
+		#[block]
+		{
+			func.call();
+		}
 	}
 
 	#[benchmark(pov_mode = Measured)]
@@ -648,7 +640,6 @@
 			result = BenchEnv::seal0_caller(&mut runtime, &mut memory, 4, 0);
 		}
 
-<<<<<<< HEAD
 		assert_ok!(result);
 		assert_eq!(
 			<T::AccountId as Decode>::decode(&mut &memory[4..]).unwrap(),
@@ -670,14 +661,6 @@
 		}
 
 		assert_eq!(result.unwrap(), 1);
-=======
-		let res;
-		#[block]
-		{
-			res = func.call();
-		}
-		assert_eq!(res.did_revert(), false);
->>>>>>> 3380e21c
 	}
 
 	#[benchmark(pov_mode = Measured)]
@@ -728,7 +711,6 @@
 	}
 
 	#[benchmark(pov_mode = Measured)]
-<<<<<<< HEAD
 	fn seal_own_code_hash() {
 		build_runtime!(runtime, contract, memory: (32u32, [0u8; 32]));
 		let result;
@@ -742,17 +724,6 @@
 			<CodeHash<T> as Decode>::decode(&mut &memory[4..]).unwrap(),
 			contract.info().unwrap().code_hash
 		);
-=======
-	fn seal_own_code_hash(r: Linear<0, API_BENCHMARK_RUNS>) {
-		call_builder!(func, WasmModule::getter("seal0", "seal_own_code_hash", r));
-
-		let res;
-		#[block]
-		{
-			res = func.call();
-		}
-		assert_eq!(res.did_revert(), false);
->>>>>>> 3380e21c
 	}
 
 	#[benchmark(pov_mode = Measured)]
@@ -804,7 +775,6 @@
 	}
 
 	#[benchmark(pov_mode = Measured)]
-<<<<<<< HEAD
 	fn seal_address() {
 		build_runtime!(runtime, contract, memory: (32u32, [0u8; 32]));
 		let result;
@@ -855,58 +825,10 @@
 		}
 		assert_ok!(result);
 		assert_ok!(<T::Balance as Decode>::decode(&mut &memory[4..]));
-=======
-	fn seal_address(r: Linear<0, API_BENCHMARK_RUNS>) {
-		call_builder!(func, WasmModule::getter("seal0", "seal_address", r));
-
-		let res;
-		#[block]
-		{
-			res = func.call();
-		}
-		assert_eq!(res.did_revert(), false);
-	}
-
-	#[benchmark(pov_mode = Measured)]
-	fn seal_gas_left(r: Linear<0, API_BENCHMARK_RUNS>) {
-		call_builder!(func, WasmModule::getter("seal1", "gas_left", r));
-
-		let res;
-		#[block]
-		{
-			res = func.call();
-		}
-		assert_eq!(res.did_revert(), false);
-	}
-
-	#[benchmark(pov_mode = Measured)]
-	fn seal_balance(r: Linear<0, API_BENCHMARK_RUNS>) {
-		call_builder!(func, WasmModule::getter("seal0", "seal_balance", r));
-
-		let res;
-		#[block]
-		{
-			res = func.call();
-		}
-		assert_eq!(res.did_revert(), false);
-	}
-
-	#[benchmark(pov_mode = Measured)]
-	fn seal_value_transferred(r: Linear<0, API_BENCHMARK_RUNS>) {
-		call_builder!(func, WasmModule::getter("seal0", "seal_value_transferred", r));
-
-		let res;
-		#[block]
-		{
-			res = func.call();
-		}
-		assert_eq!(res.did_revert(), false);
->>>>>>> 3380e21c
 	}
 
 	#[benchmark(pov_mode = Measured)]
 	fn seal_minimum_balance(r: Linear<0, API_BENCHMARK_RUNS>) {
-<<<<<<< HEAD
 		let out_ptr = <T::Balance as MaxEncodedLen>::max_encoded_len() as u32;
 		build_runtime!(runtime, memory: (out_ptr, T::Balance::default()));
 		let result;
@@ -916,16 +838,6 @@
 		}
 		assert_ok!(result);
 		assert_ok!(<T::Balance as Decode>::decode(&mut &memory[4..]));
-=======
-		call_builder!(func, WasmModule::getter("seal0", "seal_minimum_balance", r));
-
-		let res;
-		#[block]
-		{
-			res = func.call();
-		}
-		assert_eq!(res.did_revert(), false);
->>>>>>> 3380e21c
 	}
 
 	#[benchmark(pov_mode = Measured)]
