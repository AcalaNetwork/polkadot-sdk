--- conflicted
+++ resolved
@@ -1838,14 +1838,6 @@
 	})
 }
 
-<<<<<<< HEAD
-#[test]
-fn inject_into_workplan() {
-	TestExt::new().endow(1, 1000).execute_with(|| {
-		let workplan = Workplan::<Test>::iter().next();
-		dbg!(workplan);
-	})
-=======
 // Reservations currently need two sale period boundaries to pass before coming into effect.
 #[test]
 fn reserve_works() {
@@ -2147,5 +2139,4 @@
 		// And it's in the workplan for the next period.
 		assert_eq!(Workplan::<Test>::get((10, 0)), Some(system_workload.clone()));
 	});
->>>>>>> d822e07d
 }