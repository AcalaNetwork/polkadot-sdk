// This file is part of Substrate.

// Copyright (C) Parity Technologies (UK) Ltd.
// SPDX-License-Identifier: Apache-2.0

// Licensed under the Apache License, Version 2.0 (the "License");
// you may not use this file except in compliance with the License.
// You may obtain a copy of the License at
//
// 	http://www.apache.org/licenses/LICENSE-2.0
//
// Unless required by applicable law or agreed to in writing, software
// distributed under the License is distributed on an "AS IS" BASIS,
// WITHOUT WARRANTIES OR CONDITIONS OF ANY KIND, either express or implied.
// See the License for the specific language governing permissions and
// limitations under the License.

use super::{Call, Config, Pallet};
use crate::{
	helpers,
	types::{PadSolutionPages, *},
	verifier::{self},
	CommonError,
};
use codec::Encode;
use frame_election_provider_support::{ExtendedBalance, NposSolver, Support, VoteWeight};
use frame_support::{traits::Get, BoundedVec};
use frame_system::pallet_prelude::*;
use scale_info::TypeInfo;
use sp_npos_elections::EvaluateSupport;
use sp_runtime::{
	offchain::storage::{MutateStorageError, StorageValueRef},
	traits::{SaturatedConversion, Saturating, Zero},
};
use sp_std::{collections::btree_map::BTreeMap, prelude::*};

/// The type of the snapshot.
///
/// Used to express errors.
#[derive(Debug, Eq, PartialEq)]
pub enum SnapshotType {
	/// Voters at the given page missing.
	Voters(PageIndex),
	/// Targets missing.
	Targets,
	/// Metadata missing.
	Metadata,
	/// Desired targets missing.
	DesiredTargets,
}

pub(crate) type MinerSolverErrorOf<T> = <<T as MinerConfig>::Solver as NposSolver>::Error;

/// The errors related to the [`BaseMiner`].
#[derive(
	frame_support::DebugNoBound, frame_support::EqNoBound, frame_support::PartialEqNoBound,
)]
pub enum MinerError<T: MinerConfig> {
	/// An internal error in the NPoS elections crate.
	NposElections(sp_npos_elections::Error),
	/// An internal error in the generic solver.
	Solver(MinerSolverErrorOf<T>),
	/// Snapshot data was unavailable unexpectedly.
	SnapshotUnAvailable(SnapshotType),
	/// The base, common errors from the pallet.
	Common(CommonError),
	/// The solution generated from the miner is not feasible.
	Feasibility(verifier::FeasibilityError),
	/// Some page index has been invalid.
	InvalidPage,
	/// Too many winners were removed during trimming.
	TooManyWinnersRemoved,
	/// A defensive error has occurred.
	Defensive(&'static str),
}

impl<T: MinerConfig> From<sp_npos_elections::Error> for MinerError<T> {
	fn from(e: sp_npos_elections::Error) -> Self {
		MinerError::NposElections(e)
	}
}

impl<T: MinerConfig> From<verifier::FeasibilityError> for MinerError<T> {
	fn from(e: verifier::FeasibilityError) -> Self {
		MinerError::Feasibility(e)
	}
}

impl<T: MinerConfig> From<CommonError> for MinerError<T> {
	fn from(e: CommonError) -> Self {
		MinerError::Common(e)
	}
}

/// The errors related to the `OffchainWorkerMiner`.
#[derive(
	frame_support::DebugNoBound, frame_support::EqNoBound, frame_support::PartialEqNoBound,
)]
pub(crate) enum OffchainMinerError<T: Config> {
	/// An error in the base miner.
	BaseMiner(MinerError<T::MinerConfig>),
	/// The base, common errors from the pallet.
	Common(CommonError),
	/// Something went wrong fetching the lock.
	Lock(&'static str),
	/// Submitting a transaction to the pool failed.
	PoolSubmissionFailed,
	/// Cannot restore a solution that was not stored.
	NoStoredSolution,
	/// Cached solution is not a `submit_unsigned` call.
	SolutionCallInvalid,
	/// Failed to store a solution.
	FailedToStoreSolution,
}

impl<T: Config> From<MinerError<T::MinerConfig>> for OffchainMinerError<T> {
	fn from(e: MinerError<T::MinerConfig>) -> Self {
		OffchainMinerError::BaseMiner(e)
	}
}

impl<T: Config> From<CommonError> for OffchainMinerError<T> {
	fn from(e: CommonError) -> Self {
		OffchainMinerError::Common(e)
	}
}

/// Configurations for the miner.
///
/// This is extracted from the main crate's config so that an offchain miner can readily use the
/// [`BaseMiner`] without needing to deal with the rest of the pallet's configuration.
pub trait MinerConfig {
	/// The account id type.
	type AccountId: Ord + Clone + codec::Codec + core::fmt::Debug;
	/// The solution that the miner is mining.
	/// The solution type.
	type Solution: codec::FullCodec
		+ Default
		+ PartialEq
		+ Eq
		+ Clone
		+ sp_std::fmt::Debug
		+ Ord
		+ NposSolution
		+ TypeInfo
		+ codec::MaxEncodedLen;
	/// The solver type.
	type Solver: NposSolver<AccountId = Self::AccountId>;
	/// The maximum length that the miner should use for a solution, per page.
	///
	/// This value is not set in stone, and it is up to an individual miner to configure. A good
	/// value is something like 75% of the total block length, which can be fetched from the system
	/// pallet.
	type MaxLength: Get<u32>;
	/// Maximum number of votes per voter.
	///
	/// Must be the same as configured in the [`crate::Config::DataProvider`].
	///
	/// For simplicity, this is 16 in Polkadot and 24 in Kusama.
	type MaxVotesPerVoter: Get<u32>;
	/// Maximum number of winners to select per page.
	///
	/// The miner should respect this, it is used for trimming, and bounded data types.
	///
	/// Should equal to the onchain value set in `Verifier::Config`.
	type MaxWinnersPerPage: Get<u32>;
	/// Maximum number of backers per winner, per page.
	///
	/// The miner should respect this, it is used for trimming, and bounded data types.
	///
	/// Should equal to the onchain value set in `Verifier::Config`.
	type MaxBackersPerWinner: Get<u32>;
	/// Maximum number of backers, per winner, across all pages.
	///
	/// The miner should respect this, it is used for trimming, and bounded data types.
	///
	/// Should equal to the onchain value set in `Verifier::Config`.
	type MaxBackersPerWinnerFinal: Get<u32>;
	/// Maximum number of backers, per winner, per page.

	/// Maximum number of pages that we may compute.
	///
	/// Must be the same as configured in the [`crate::Config`].
	type Pages: Get<u32>;
	/// Maximum number of voters per snapshot page.
	///
	/// Must be the same as configured in the [`crate::Config`].
	type VoterSnapshotPerBlock: Get<u32>;
	/// Maximum number of targets per snapshot page.
	///
	/// Must be the same as configured in the [`crate::Config`].
	type TargetSnapshotPerBlock: Get<u32>;
	/// The hash type of the runtime.
	type Hash: Eq + PartialEq;
}

/// A base miner that is only capable of mining a new solution and checking it against the state of
/// this pallet for feasibility, and trimming its length/weight.
pub struct BaseMiner<T: MinerConfig>(sp_std::marker::PhantomData<T>);

/// Parameterized `BoundedSupports` for the miner.
pub type SupportsOfMiner<T> = frame_election_provider_support::BoundedSupports<
	<T as MinerConfig>::AccountId,
	<T as MinerConfig>::MaxWinnersPerPage,
	<T as MinerConfig>::MaxBackersPerWinner,
>;

/// Aggregator for inputs to [`BaseMiner`].
pub struct MineInput<T: MinerConfig> {
	/// Number of winners to pick.
	pub desired_targets: u32,
	/// All of the targets.
	pub all_targets: BoundedVec<T::AccountId, T::TargetSnapshotPerBlock>,
	/// Paginated list of voters.
	///
	/// Note for staking-miners: How this is calculated is rather delicate, and the order of the
	/// nested vectors matter. See carefully how `OffchainWorkerMiner::mine_solution` is doing
	/// this.
	pub voter_pages: AllVoterPagesOf<T>,
	/// Number of pages to mind.
	///
	/// Note for staking-miner: Always use [`MinerConfig::Pages`] unless explicitly wanted
	/// otherwise.
	pub pages: PageIndex,
	/// Whether to reduce the solution. Almost always``
	pub do_reduce: bool,
	/// The current round for which the solution is being calculated.
	pub round: u32,
}

impl<T: MinerConfig> BaseMiner<T> {
	/// Mine a new npos solution, with the given number of pages.
	///
	/// This miner is only capable of mining a solution that either uses all of the pages of the
	/// snapshot, or the top `pages` thereof.
	///
	/// This always trims the solution to match a few parameters:
	///
	/// [`MinerConfig::MaxWinnersPerPage`], [`MinerConfig::MaxBackersPerWinner`],
	/// [`MinerConfig::MaxBackersPerWinnerFinal`] and [`MinerConfig::MaxLength`].
	///
	/// The order of pages returned is aligned with the snapshot. For example, the index 0 of the
	/// returning solution pages corresponds to the page 0 of the snapshot.
	///
	/// The only difference is, if the solution is partial, then [`Pagify`] must be used to properly
	/// pad the results.
	pub fn mine_solution(
		MineInput { desired_targets, all_targets, voter_pages, mut pages, do_reduce, round }: MineInput<
			T,
		>,
	) -> Result<PagedRawSolution<T>, MinerError<T>> {
		pages = pages.min(T::Pages::get());

		// we also build this closure early, so we can let `targets` be consumed.
		let voter_page_fn = helpers::generate_voter_page_fn::<T>(&voter_pages);
		let target_index_fn = helpers::target_index_fn::<T>(&all_targets);

		// now flatten the voters, ready to be used as if pagination did not existed.
		let all_voters: AllVoterPagesFlattenedOf<T> = voter_pages
			.iter()
			.cloned()
			.flatten()
			.collect::<Vec<_>>()
			.try_into()
			.expect("Flattening the voters into `AllVoterPagesFlattenedOf` cannot fail; qed");

		let ElectionResult { winners: _, assignments } = T::Solver::solve(
			desired_targets as usize,
			all_targets.clone().to_vec(),
			all_voters.clone().into_inner(),
		)
		.map_err(|e| MinerError::Solver(e))?;

		// reduce and trim supports. We don't trim length and weight here, since those are dependent
		// on the final form of the solution ([`PagedRawSolution`]), thus we do it later.
		let trimmed_assignments = {
			// Implementation note: the overall code path is as follows: election_results ->
			// assignments -> staked assignments -> reduce -> supports -> trim supports -> staked
			// assignments -> final assignments
			// This is by no means the most performant, but is the clear and correct.
			use sp_npos_elections::{
				assignment_ratio_to_staked_normalized, assignment_staked_to_ratio_normalized,
				reduce, supports_to_staked_assignment, to_supports, EvaluateSupport,
			};

			// These closures are of no use in the rest of these code, since they only deal with the
			// overall list of voters.
			let cache = helpers::generate_voter_cache::<T, _>(&all_voters);
			let stake_of = helpers::stake_of_fn::<T, _>(&all_voters, &cache);

			// 1. convert to staked and reduce
			let (reduced_count, staked) = {
				let mut staked = assignment_ratio_to_staked_normalized(assignments, &stake_of)
					.map_err::<MinerError<T>, _>(Into::into)?;

				// first, reduce the solution if requested. This will already remove a lot of
				// "redundant" and reduce the chance for the need of any further trimming.
				let count = if do_reduce { reduce(&mut staked) } else { 0 };
				(count, staked)
			};

			// 2. trim the supports by backing.
			let (_pre_score, final_trimmed_assignments, winners_removed, backers_removed) = {
				// these supports could very well be invalid for SCORE purposes. The reason is that
				// you might trim out half of an account's stake, but we don't look for this
				// account's other votes to fix it.
				let supports_invalid_score = to_supports(&staked);

				let pre_score = (&supports_invalid_score).evaluate();
				let (bounded_invalid_score, winners_removed, backers_removed) =
					SupportsOfMiner::<T>::sorted_truncate_from(supports_invalid_score);

				// now recreated the staked assignments
				let staked = supports_to_staked_assignment(bounded_invalid_score.into());
				let assignments = assignment_staked_to_ratio_normalized(staked)
					.map_err::<MinerError<T>, _>(Into::into)?;
				(pre_score, assignments, winners_removed, backers_removed)
			};

			miner_log!(
				debug,
				"initial score = {:?}, reduced {} edges, trimmed {} winners from supports, trimmed {} backers from support",
				_pre_score,
				reduced_count,
				winners_removed,
				backers_removed,
			);

			final_trimmed_assignments
		};

		// split the assignments into different pages.
		let mut paged_assignments: BoundedVec<Vec<AssignmentOf<T>>, T::Pages> =
			BoundedVec::with_bounded_capacity(pages as usize);
		paged_assignments.bounded_resize(pages as usize, Default::default());
		for assignment in trimmed_assignments {
			// NOTE: this `page` index is LOCAL. It does not correspond to the actual page index of
			// the snapshot map, but rather the index in the `voter_pages`.
			let page = voter_page_fn(&assignment.who).ok_or(MinerError::InvalidPage)?;
			let assignment_page =
				paged_assignments.get_mut(page as usize).ok_or(MinerError::InvalidPage)?;
			assignment_page.push(assignment);
		}

		// convert each page to a compact struct
		let solution_pages: BoundedVec<SolutionOf<T>, T::Pages> = paged_assignments
			.into_iter()
			.enumerate()
			.map(|(page_index, assignment_page)| {
				// get the page of the snapshot that corresponds to this page of the assignments.
				let page: PageIndex = page_index.saturated_into();
				let voter_snapshot_page = voter_pages
					.get(page as usize)
					.ok_or(MinerError::SnapshotUnAvailable(SnapshotType::Voters(page)))?;

				let voter_index_fn = {
					let cache = helpers::generate_voter_cache::<T, _>(&voter_snapshot_page);
					helpers::voter_index_fn_owned::<T>(cache)
				};
				<SolutionOf<T>>::from_assignment(
					&assignment_page,
					&voter_index_fn,
					&target_index_fn,
				)
				.map_err::<MinerError<T>, _>(Into::into)
			})
			.collect::<Result<Vec<_>, _>>()?
			.try_into()
			.expect("`paged_assignments` is bound by `T::Pages`; length cannot change in iter chain; qed");

		// now do the weight and length trim.
		let mut solution_pages_unbounded = solution_pages.into_inner();
		let _trim_length_weight =
			Self::maybe_trim_weight_and_len(&mut solution_pages_unbounded, &voter_pages)?;
		let solution_pages = solution_pages_unbounded
			.try_into()
			.expect("maybe_trim_weight_and_len cannot increase the length of its input; qed.");
		miner_log!(debug, "trimmed {} voters due to length restriction.", _trim_length_weight);

		// finally, wrap everything up. Assign a fake score here, since we might need to re-compute
		// it.
		let mut paged = PagedRawSolution { round, solution_pages, score: Default::default() };

		// OPTIMIZATION: we do feasibility_check inside `compute_score`, and once later
		// pre_dispatch. I think it is fine, but maybe we can improve it.
		let score = Self::compute_score(&paged, &voter_pages, &all_targets, desired_targets)
			.map_err::<MinerError<T>, _>(Into::into)?;
		paged.score = score;

		miner_log!(
			info,
			"mined a solution with {} pages, score {:?}, {} winners, {} voters, {} edges, and {} bytes",
			pages,
			score,
			paged.winner_count_single_page_target_snapshot(),
			paged.voter_count(),
			paged.edge_count(),
			paged.using_encoded(|b| b.len())
		);

		Ok(paged)
	}

	/// perform the feasibility check on all pages of a solution, returning `Ok(())` if all good and
	/// the corresponding error otherwise.
	pub fn check_feasibility(
		paged_solution: &PagedRawSolution<T>,
		paged_voters: &AllVoterPagesOf<T>,
		snapshot_targets: &BoundedVec<T::AccountId, T::TargetSnapshotPerBlock>,
		desired_targets: u32,
	) -> Result<Vec<SupportsOfMiner<T>>, MinerError<T>> {
		// check every solution page for feasibility.
		let padded_voters = paged_voters.clone().pad_solution_pages(T::Pages::get());
		paged_solution
			.solution_pages
			.pagify(T::Pages::get())
			.map(|(page_index, page_solution)| {
				verifier::feasibility_check_page_inner_with_snapshot::<T>(
					page_solution.clone(),
					&padded_voters[page_index as usize],
					snapshot_targets,
					desired_targets,
				)
			})
			.collect::<Result<Vec<_>, _>>()
			.map_err(|err| {
				miner_log!(warn, "feasibility check failed for solution at: {:?}", err);
				MinerError::from(err)
			})
			.and_then(|supports| {
				// If we someday want to check `MaxBackersPerWinnerFinal`, it would be here.
				Ok(supports)
			})
	}

	/// Take the given raw paged solution and compute its score. This will replicate what the chain
	/// would do as closely as possible, and expects all the corresponding snapshot data to be
	/// available.
	fn compute_score(
		paged_solution: &PagedRawSolution<T>,
		paged_voters: &AllVoterPagesOf<T>,
		all_targets: &BoundedVec<T::AccountId, T::TargetSnapshotPerBlock>,
		desired_targets: u32,
	) -> Result<ElectionScore, MinerError<T>> {
		let all_supports =
			Self::check_feasibility(paged_solution, paged_voters, all_targets, desired_targets)?;
		let mut total_backings: BTreeMap<T::AccountId, ExtendedBalance> = BTreeMap::new();
		all_supports.into_iter().flat_map(|x| x.0).for_each(|(who, support)| {
			let backing = total_backings.entry(who).or_default();
			*backing = backing.saturating_add(support.total);
		});

		let all_supports = total_backings
			.into_iter()
			.map(|(who, total)| (who, Support { total, ..Default::default() }))
			.collect::<Vec<_>>();

		Ok((&all_supports).evaluate())
	}

	/// Trim the given supports so that the count of backings in none of them exceeds
	/// [`crate::verifier::Config::MaxBackersPerWinner`].
	///
	/// Note that this should only be called on the *global, non-paginated* supports. Calling this
	/// on a single page of supports is essentially pointless and does not guarantee anything in
	/// particular.
	///
	/// Returns the count of supports trimmed.
	pub fn trim_supports(supports: &mut sp_npos_elections::Supports<T::AccountId>) -> u32 {
		let limit = T::MaxBackersPerWinner::get() as usize;
		let mut count = 0;
		supports
			.iter_mut()
			.filter_map(
				|(_, support)| if support.voters.len() > limit { Some(support) } else { None },
			)
			.for_each(|support| {
				support.voters.sort_unstable_by(|(_, b1), (_, b2)| b1.cmp(&b2).reverse());
				support.voters.truncate(limit);
				support.total = support.voters.iter().fold(0, |acc, (_, x)| acc.saturating_add(*x));
				count.saturating_inc();
			});
		count
	}

	/// Maybe tim the weight and length of the given multi-page solution.
	///
	/// Returns the number of voters removed.
	///
	/// If either of the bounds are not met, the trimming strategy is as follows:
	///
	/// Start from the least significant page. Assume only this page is going to be trimmed. call
	/// `page.sort()` on this page. This will make sure in each field (`votes1`, `votes2`, etc.) of
	/// that page, the voters are sorted by descending stake. Then, we compare the last item of each
	/// field. This is the process of removing the single least staked voter.
	///
	/// We repeat this until satisfied, for both weight and length. If a full page is removed, but
	/// the bound is not satisfied, we need to make sure that we sort the next least valuable page,
	/// and repeat the same process.
	///
	/// NOTE: this is a public function to be used by the `OffchainWorkerMiner` or any similar one,
	/// based on the submission strategy. The length and weight bounds of a call are dependent on
	/// the number of pages being submitted, the number of blocks over which we submit, and the type
	/// of the transaction and its weight (e.g. signed or unsigned).
	///
	/// NOTE: It could be that this function removes too many voters, and the solution becomes
	/// invalid. This is not yet handled and only a warning is emitted.
	pub fn maybe_trim_weight_and_len(
		solution_pages: &mut Vec<SolutionOf<T>>,
		paged_voters: &AllVoterPagesOf<T>,
	) -> Result<u32, MinerError<T>> {
		debug_assert_eq!(solution_pages.len(), paged_voters.len());
		let size_limit = T::MaxLength::get();

		let needs_any_trim = |solution_pages: &mut Vec<SolutionOf<T>>| {
			let size = solution_pages.encoded_size() as u32;
			let needs_len_trim = size > size_limit;
			// a reminder that we used to have weight trimming here, but not more!
			let needs_weight_trim = false;
			needs_weight_trim || needs_len_trim
		};

		// Note the solution might be partial. In either case, this is its least significant page.
		let mut current_trimming_page = 0;
		let current_trimming_page_stake_of = |current_trimming_page: usize| {
			Box::new(move |voter_index: &SolutionVoterIndexOf<T>| -> VoteWeight {
				paged_voters
					.get(current_trimming_page)
					.and_then(|page_voters| {
						page_voters
							.get((*voter_index).saturated_into::<usize>())
							.map(|(_, s, _)| *s)
					})
					.unwrap_or_default()
			})
		};

		let sort_current_trimming_page =
			|current_trimming_page: usize, solution_pages: &mut Vec<SolutionOf<T>>| {
				solution_pages.get_mut(current_trimming_page).map(|solution_page| {
					let stake_of_fn = current_trimming_page_stake_of(current_trimming_page);
					solution_page.sort(stake_of_fn)
				});
			};

		let is_empty = |solution_pages: &Vec<SolutionOf<T>>| {
			solution_pages.iter().all(|page| page.voter_count().is_zero())
		};

		if needs_any_trim(solution_pages) {
			sort_current_trimming_page(current_trimming_page, solution_pages)
		}

		// Implementation note: we want `solution_pages` and `paged_voters` to remain in sync, so
		// while one of the pages of `solution_pages` might become "empty" we prefer not removing
		// it. This has a slight downside that even an empty pages consumes a few dozens of bytes,
		// which we accept for code simplicity.

		let mut removed = 0;
		while needs_any_trim(solution_pages) && !is_empty(solution_pages) {
			if let Some(removed_idx) =
				solution_pages.get_mut(current_trimming_page).and_then(|page| {
					let stake_of_fn = current_trimming_page_stake_of(current_trimming_page);
					page.remove_weakest_sorted(&stake_of_fn)
				}) {
				miner_log!(
					trace,
					"removed voter at index {:?} of (un-pagified) page {} as the weakest due to weight/length limits.",
					removed_idx,
					current_trimming_page
				);
				// we removed one person, continue.
				removed.saturating_inc();
			} else {
				// this page cannot support remove anymore. Try and go to the next page.
				miner_log!(
					debug,
					"page {} seems to be fully empty now, moving to the next one",
					current_trimming_page
				);
				let next_page = current_trimming_page.saturating_add(1);
				if paged_voters.len() > next_page {
					current_trimming_page = next_page;
					sort_current_trimming_page(current_trimming_page, solution_pages);
				} else {
					miner_log!(
						warn,
						"no more pages to trim from at page {}, already trimmed",
						current_trimming_page
					);
					break
				}
			}
		}

		Ok(removed)
	}
}

/// A miner that is suited to work inside offchain worker environment.
///
/// This is parameterized by [`Config`], rather than [`MinerConfig`].
pub(crate) struct OffchainWorkerMiner<T: Config>(sp_std::marker::PhantomData<T>);

impl<T: Config> OffchainWorkerMiner<T> {
	/// Storage key used to store the offchain worker running status.
	pub(crate) const OFFCHAIN_LOCK: &'static [u8] = b"parity/multi-block-unsigned-election/lock";
	/// Storage key used to store the last block number at which offchain worker ran.
	const OFFCHAIN_LAST_BLOCK: &'static [u8] = b"parity/multi-block-unsigned-election";
	/// Storage key used to cache the solution `call` and its snapshot fingerprint.
	const OFFCHAIN_CACHED_CALL: &'static [u8] = b"parity/multi-block-unsigned-election/call";
	/// The number of pages that the offchain worker miner will try and mine.
	const MINING_PAGES: PageIndex = 1;

	pub(crate) fn fetch_snapshot(
		pages: PageIndex,
	) -> Result<
		(AllVoterPagesOf<T::MinerConfig>, BoundedVec<T::AccountId, T::TargetSnapshotPerBlock>, u32),
		OffchainMinerError<T>,
	> {
		// read the appropriate snapshot pages.
		let desired_targets = crate::Snapshot::<T>::desired_targets()
			.ok_or(MinerError::SnapshotUnAvailable(SnapshotType::DesiredTargets))?;
		let all_targets = crate::Snapshot::<T>::targets()
			.ok_or(MinerError::SnapshotUnAvailable(SnapshotType::Targets))?;

		// This is the range of voters that we are interested in. Mind the second `.rev`, it is
		// super critical.
		let voter_pages_range = (crate::Pallet::<T>::lsp()..crate::Pallet::<T>::msp() + 1)
			.rev()
			.take(pages as usize)
			.rev();

		sublog!(
			debug,
			"unsigned::base-miner",
			"mining a solution with {} pages, voter snapshot range will be: {:?}",
			pages,
			voter_pages_range.clone().collect::<Vec<_>>()
		);

		// NOTE: if `pages (2) < T::Pages (3)`, at this point this vector will have length 2,
		// with a layout of `[snapshot(1), snapshot(2)]`, namely the two most significant pages
		//  of the snapshot.
		let voter_pages: BoundedVec<_, T::Pages> = voter_pages_range
			.map(|p| {
				crate::Snapshot::<T>::voters(p)
					.ok_or(MinerError::SnapshotUnAvailable(SnapshotType::Voters(p)))
			})
			.collect::<Result<Vec<_>, _>>()?
			.try_into()
			.expect(
				"`voter_pages_range` has `.take(pages)`; it must have length less than pages; it
		must convert to `BoundedVec`; qed",
			);

		Ok((voter_pages, all_targets, desired_targets))
	}

	pub(crate) fn mine_solution(
		pages: PageIndex,
		do_reduce: bool,
	) -> Result<PagedRawSolution<T::MinerConfig>, OffchainMinerError<T>> {
		let (voter_pages, all_targets, desired_targets) = Self::fetch_snapshot(pages)?;
		let round = crate::Pallet::<T>::round();
		BaseMiner::<T::MinerConfig>::mine_solution(MineInput {
			desired_targets,
			all_targets,
			voter_pages,
			pages,
			do_reduce,
			round,
		})
		.map_err(Into::into)
	}

	/// Get a checked solution from the base miner, ensure unsigned-specific checks also pass, then
	/// return an submittable call.
	fn mine_checked_call() -> Result<Call<T>, OffchainMinerError<T>> {
		// we always do reduce in the offchain worker miner.
		let reduce = true;

		// NOTE: we don't run any checks in the base miner, and run all of them via
		// `Self::full_checks`.
		let paged_solution = Self::mine_solution(Self::MINING_PAGES, reduce)
			.map_err::<OffchainMinerError<T>, _>(Into::into)?;
		// check the call fully, no fingerprinting.
		let _ = Self::check_solution(&paged_solution, None, true)?;

		let call: Call<T> =
			Call::<T>::submit_unsigned { paged_solution: Box::new(paged_solution) }.into();

		Ok(call)
	}

	/// Mine a new checked solution, cache it, and submit it back to the chain as an unsigned
	/// transaction.
	pub fn mine_check_save_submit() -> Result<(), OffchainMinerError<T>> {
		sublog!(debug, "unsigned::ocw-miner", "miner attempting to compute an unsigned solution.");
		let call = Self::mine_checked_call()?;
		Self::save_solution(&call, crate::Snapshot::<T>::fingerprint())?;
		Self::submit_call(call)
	}

	/// Check the solution, from the perspective of the offchain-worker miner:
	///
	/// 1. unsigned-specific checks.
	/// 2. full-checks of the base miner
	/// 	1. optionally feasibility check.
	/// 	2. snapshot-independent checks.
	/// 		1. optionally, snapshot fingerprint.
	pub fn check_solution(
		paged_solution: &PagedRawSolution<T::MinerConfig>,
		maybe_snapshot_fingerprint: Option<T::Hash>,
		do_feasibility: bool,
	) -> Result<(), OffchainMinerError<T>> {
		// NOTE: we prefer cheap checks first, so first run unsigned checks.
		Pallet::<T>::unsigned_specific_checks(paged_solution)?;
		Self::base_check_solution(paged_solution, maybe_snapshot_fingerprint, do_feasibility)
	}

	fn submit_call(call: Call<T>) -> Result<(), OffchainMinerError<T>> {
		sublog!(
			debug,
			"unsigned::ocw-miner",
			"miner submitting a solution as an unsigned transaction"
		);
		let xt = T::create_inherent(call.into());
		frame_system::offchain::SubmitTransaction::<T, Call<T>>::submit_transaction(xt)
			.map(|_| {
				sublog!(
					debug,
					"unsigned::ocw-miner",
					"miner submitted a solution as an unsigned transaction",
				);
			})
			.map_err(|_| OffchainMinerError::PoolSubmissionFailed)
	}

	/// Check the solution, from the perspective of the base miner:
	///
	/// 1. snapshot-independent checks.
	/// 	- with the fingerprint check being an optional step fo that.
	/// 2. optionally, feasibility check.
	///
	/// In most cases, you should always use this either with `do_feasibility = true` or
	/// `maybe_snapshot_fingerprint.is_some()`. Doing both could be an overkill. The snapshot
	/// staying constant (which can be checked via the hash) is a string guarantee that the
	/// feasibility still holds.
	///
	/// The difference between this and [`Self::check_solution`] is that this does not run unsigned
	/// specific checks.
	pub(crate) fn base_check_solution(
		paged_solution: &PagedRawSolution<T::MinerConfig>,
		maybe_snapshot_fingerprint: Option<T::Hash>,
		do_feasibility: bool,
	) -> Result<(), OffchainMinerError<T>> {
		let _ = crate::Pallet::<T>::snapshot_independent_checks(
			paged_solution,
			maybe_snapshot_fingerprint,
		)?;

		if do_feasibility {
			let (voter_pages, all_targets, desired_targets) =
				Self::fetch_snapshot(paged_solution.solution_pages.len() as PageIndex)?;
			let _ = BaseMiner::<T::MinerConfig>::check_feasibility(
				&paged_solution,
				&voter_pages,
				&all_targets,
				desired_targets,
			)?;
		}

		Ok(())
	}

	/// Attempt to restore a solution from cache. Otherwise, compute it fresh. Either way,
	/// submit if our call's score is greater than that of the cached solution.
	pub fn restore_or_compute_then_maybe_submit() -> Result<(), OffchainMinerError<T>> {
		sublog!(
			debug,
			"unsigned::ocw-miner",
			"miner attempting to restore or compute an unsigned solution."
		);

		let call = Self::restore_solution()
			.and_then(|(call, snapshot_fingerprint)| {
				// ensure the cached call is still current before submitting
				if let Call::submit_unsigned { paged_solution, .. } = &call {
					// we check the snapshot fingerprint instead of doing a full feasibility.
					OffchainWorkerMiner::<T>::check_solution(
						paged_solution,
						Some(snapshot_fingerprint),
						false,
					).map_err::<OffchainMinerError<T>, _>(Into::into)?;
					Ok(call)
				} else {
					Err(OffchainMinerError::SolutionCallInvalid)
				}
			})
			.or_else::<OffchainMinerError<T>, _>(|error| {
				use OffchainMinerError as OE;
				use MinerError as ME;
				use CommonError as CE;
				match error {
					OE::NoStoredSolution => {
						// IFF, not present regenerate.
						let call = Self::mine_checked_call()?;
						Self::save_solution(&call, crate::Snapshot::<T>::fingerprint())?;
						Ok(call)
					},
					OE::Common(ref e) => {
						sublog!(
							error,
							"unsigned::ocw-miner",
							"unsigned specific checks failed ({:?}) while restoring solution. This should never happen. clearing cache.",
							e,
						);
						Self::clear_offchain_solution_cache();
						Err(error)
					},
					OE::BaseMiner(ME::Feasibility(_))
						| OE::BaseMiner(ME::Common(CE::WrongRound))
						| OE::BaseMiner(ME::Common(CE::WrongFingerprint))
					=> {
						// note that failing `Feasibility` can only mean that the solution was
						// computed over a snapshot that has changed due to a fork.
						sublog!(warn, "unsigned::ocw-miner", "wiping infeasible solution ({:?}).", error);
						// kill the "bad" solution.
						Self::clear_offchain_solution_cache();

						// .. then return the error as-is.
						Err(error)
					},
					_ => {
						sublog!(debug, "unsigned::ocw-miner", "unhandled error in restoring offchain solution {:?}", error);
						// nothing to do. Return the error as-is.
						Err(error)
					},
				}
			})?;

		Self::submit_call(call)
	}

	/// Checks if an execution of the offchain worker is permitted at the given block number, or
	/// not.
	///
	/// This makes sure that
	/// 1. we don't run on previous blocks in case of a re-org
	/// 2. we don't run twice within a window of length `T::OffchainRepeat`.
	///
	/// Returns `Ok(())` if offchain worker limit is respected, `Err(reason)` otherwise. If
	/// `Ok()` is returned, `now` is written in storage and will be used in further calls as the
	/// baseline.
	pub fn ensure_offchain_repeat_frequency(
		now: BlockNumberFor<T>,
	) -> Result<(), OffchainMinerError<T>> {
		let threshold = T::OffchainRepeat::get();
		let last_block = StorageValueRef::persistent(&Self::OFFCHAIN_LAST_BLOCK);

		let mutate_stat = last_block.mutate::<_, &'static str, _>(
			|maybe_head: Result<Option<BlockNumberFor<T>>, _>| {
				match maybe_head {
					Ok(Some(head)) if now < head => Err("fork."),
					Ok(Some(head)) if now >= head && now <= head + threshold =>
						Err("recently executed."),
					Ok(Some(head)) if now > head + threshold => {
						// we can run again now. Write the new head.
						Ok(now)
					},
					_ => {
						// value doesn't exists. Probably this node just booted up. Write, and
						// run
						Ok(now)
					},
				}
			},
		);

		match mutate_stat {
			// all good
			Ok(_) => Ok(()),
			// failed to write.
			Err(MutateStorageError::ConcurrentModification(_)) => Err(OffchainMinerError::Lock(
				"failed to write to offchain db (concurrent modification).",
			)),
			// fork etc.
			Err(MutateStorageError::ValueFunctionFailed(why)) => Err(OffchainMinerError::Lock(why)),
		}
	}

	/// Save a given call into OCW storage.
	fn save_solution(
		call: &Call<T>,
		snapshot_fingerprint: T::Hash,
	) -> Result<(), OffchainMinerError<T>> {
		sublog!(debug, "unsigned::ocw-miner", "saving a call to the offchain storage.");
		let storage = StorageValueRef::persistent(&Self::OFFCHAIN_CACHED_CALL);
		match storage.mutate::<_, (), _>(|_| Ok((call.clone(), snapshot_fingerprint))) {
			Ok(_) => Ok(()),
			Err(MutateStorageError::ConcurrentModification(_)) =>
				Err(OffchainMinerError::FailedToStoreSolution),
			Err(MutateStorageError::ValueFunctionFailed(_)) => {
				// this branch should be unreachable according to the definition of
				// `StorageValueRef::mutate`: that function should only ever `Err` if the closure we
				// pass it returns an error. however, for safety in case the definition changes, we
				// do not optimize the branch away or panic.
				Err(OffchainMinerError::FailedToStoreSolution)
			},
		}
	}

	/// Get a saved solution from OCW storage if it exists.
	fn restore_solution() -> Result<(Call<T>, T::Hash), OffchainMinerError<T>> {
		StorageValueRef::persistent(&Self::OFFCHAIN_CACHED_CALL)
			.get()
			.ok()
			.flatten()
			.ok_or(OffchainMinerError::NoStoredSolution)
	}

	/// Clear a saved solution from OCW storage.
	fn clear_offchain_solution_cache() {
		sublog!(debug, "unsigned::ocw-miner", "clearing offchain call cache storage.");
		let mut storage = StorageValueRef::persistent(&Self::OFFCHAIN_CACHED_CALL);
		storage.clear();
	}

	#[cfg(test)]
	fn cached_solution() -> Option<Call<T>> {
		StorageValueRef::persistent(&Self::OFFCHAIN_CACHED_CALL)
			.get::<Call<T>>()
			.unwrap()
	}
}

// This will only focus on testing the internals of `maybe_trim_weight_and_len_works`.
#[cfg(test)]
mod trim_weight_length {
	use super::*;
	use crate::{mock::*, verifier::Verifier};
	use frame_election_provider_support::TryFromUnboundedPagedSupports;
	use sp_npos_elections::Support;

	#[test]
	fn trim_length() {
		// This is just demonstration to show the normal election result with new votes, without any
		// trimming.
		ExtBuilder::unsigned().build_and_execute(|| {
			let mut current_voters = Voters::get();
			current_voters.iter_mut().for_each(|(who, stake, ..)| *stake = *who);
			Voters::set(current_voters);

			roll_to_snapshot_created();
			ensure_voters(3, 12);

			let solution = mine_full_solution().unwrap();

			assert_eq!(
				solution.solution_pages.iter().map(|page| page.voter_count()).sum::<usize>(),
				8
			);

			assert_eq!(solution.solution_pages.encoded_size(), 105);

			load_mock_signed_and_start(solution);
			let supports = roll_to_full_verification();

			// a solution is queued.
			assert!(VerifierPallet::queued_score().is_some());

			assert_eq!(
				supports,
				vec![
					// if we set any limit less than 105, 30 will be the first to leave.
					vec![
						(30, Support { total: 30, voters: vec![(30, 30)] }),
						(40, Support { total: 40, voters: vec![(40, 40)] })
					],
					vec![
						(30, Support { total: 11, voters: vec![(7, 7), (5, 2), (6, 2)] }),
						(40, Support { total: 7, voters: vec![(5, 3), (6, 4)] })
					],
					vec![(40, Support { total: 9, voters: vec![(2, 2), (3, 3), (4, 4)] })]
				]
				.try_from_unbounded_paged()
				.unwrap()
			);
		});

		ExtBuilder::unsigned().miner_max_length(104).build_and_execute(|| {
			let mut current_voters = Voters::get();
			current_voters.iter_mut().for_each(|(who, stake, ..)| *stake = *who);
			Voters::set(current_voters);

			roll_to_snapshot_created();
			ensure_voters(3, 12);

			let solution = mine_full_solution().unwrap();

			assert_eq!(
				solution.solution_pages.iter().map(|page| page.voter_count()).sum::<usize>(),
				7
			);

			assert_eq!(solution.solution_pages.encoded_size(), 99);

			load_mock_signed_and_start(solution);
			let supports = roll_to_full_verification();

			// a solution is queued.
			assert!(VerifierPallet::queued_score().is_some());

			assert_eq!(
				supports,
				vec![
					// 30 is gone!
					vec![(40, Support { total: 40, voters: vec![(40, 40)] })],
					vec![
						(30, Support { total: 11, voters: vec![(7, 7), (5, 2), (6, 2)] }),
						(40, Support { total: 7, voters: vec![(5, 3), (6, 4)] })
					],
					vec![(40, Support { total: 9, voters: vec![(2, 2), (3, 3), (4, 4)] })]
				]
				.try_from_unbounded_paged()
				.unwrap()
			);
		});
	}
}

#[cfg(test)]
mod base_miner {
	use std::vec;

	use super::*;
	use crate::{mock::*, Snapshot};
	use frame_election_provider_support::TryFromUnboundedPagedSupports;
	use sp_npos_elections::Support;
	use sp_runtime::PerU16;

	#[test]
	fn pagination_does_not_affect_score() {
		let score_1 = ExtBuilder::unsigned()
			.pages(1)
			.voter_per_page(12)
			.build_unchecked()
			.execute_with(|| {
				roll_to_snapshot_created();
				mine_full_solution().unwrap().score
			});
		let score_2 = ExtBuilder::unsigned()
			.pages(2)
			.voter_per_page(6)
			.build_unchecked()
			.execute_with(|| {
				roll_to_snapshot_created();
				mine_full_solution().unwrap().score
			});
		let score_3 = ExtBuilder::unsigned()
			.pages(3)
			.voter_per_page(4)
			.build_unchecked()
			.execute_with(|| {
				roll_to_snapshot_created();
				mine_full_solution().unwrap().score
			});

		assert_eq!(score_1, score_2);
		assert_eq!(score_2, score_3);
	}

	#[test]
	fn mine_solution_single_page_works() {
		ExtBuilder::unsigned().pages(1).voter_per_page(8).build_and_execute(|| {
			roll_to_snapshot_created();

			ensure_voters(1, 8);
			ensure_targets(1, 4);

			assert_eq!(
				Snapshot::<Runtime>::voters(0)
					.unwrap()
					.into_iter()
					.map(|(x, _, _)| x)
					.collect::<Vec<_>>(),
				vec![1, 2, 3, 4, 5, 6, 7, 8]
			);

			let paged = mine_full_solution().unwrap();
			assert_eq!(paged.solution_pages.len(), 1);

			// this solution must be feasible and submittable.
			OffchainWorkerMiner::<Runtime>::base_check_solution(&paged, None, true).unwrap();

			// now do a realistic full verification
			load_mock_signed_and_start(paged.clone());
			let supports = roll_to_full_verification();

			assert_eq!(
				supports,
				vec![vec![
					(10, Support { total: 30, voters: vec![(1, 10), (8, 10), (4, 5), (5, 5)] }),
					(
						40,
						Support {
							total: 40,
							voters: vec![(2, 10), (3, 10), (6, 10), (4, 5), (5, 5)]
						}
					)
				]]
				.try_from_unbounded_paged()
				.unwrap()
			);

			// NOTE: this is the same as the score of any other test that contains the first 8
			// voters, we already test for this in `pagination_does_not_affect_score`.
			assert_eq!(
				paged.score,
				ElectionScore { minimal_stake: 30, sum_stake: 70, sum_stake_squared: 2500 }
			);
		})
	}

	#[test]
	fn mine_solution_double_page_works() {
		ExtBuilder::unsigned().pages(2).voter_per_page(4).build_and_execute(|| {
			roll_to_snapshot_created();

			// 2 pages of 8 voters
			ensure_voters(2, 8);
			// 1 page of 4 targets
			ensure_targets(1, 4);

			// voters in pages. note the reverse page index.
			assert_eq!(
				Snapshot::<Runtime>::voters(0)
					.unwrap()
					.into_iter()
					.map(|(x, _, _)| x)
					.collect::<Vec<_>>(),
				vec![5, 6, 7, 8]
			);
			assert_eq!(
				Snapshot::<Runtime>::voters(1)
					.unwrap()
					.into_iter()
					.map(|(x, _, _)| x)
					.collect::<Vec<_>>(),
				vec![1, 2, 3, 4]
			);
			// targets in pages.
			assert_eq!(Snapshot::<Runtime>::targets().unwrap(), vec![10, 20, 30, 40]);
			let paged = mine_full_solution().unwrap();

			assert_eq!(
				paged.solution_pages,
				vec![
					TestNposSolution {
						// voter 6 (index 1) is backing 40 (index 3).
						// voter 8 (index 3) is backing 10 (index 0)
						votes1: vec![(1, 3), (3, 0)],
						// voter 5 (index 0) is backing 40 (index 10) and 10 (index 0)
						votes2: vec![(0, [(0, PerU16::from_parts(32768))], 3)],
						..Default::default()
					},
					TestNposSolution {
						// voter 1 (index 0) is backing 10 (index 0)
						// voter 2 (index 1) is backing 40 (index 3)
						// voter 3 (index 2) is backing 40 (index 3)
						votes1: vec![(0, 0), (1, 3), (2, 3)],
						// voter 4 (index 3) is backing 40 (index 10) and 10 (index 0)
						votes2: vec![(3, [(0, PerU16::from_parts(32768))], 3)],
						..Default::default()
					},
				]
			);

			// this solution must be feasible and submittable.
			OffchainWorkerMiner::<Runtime>::base_check_solution(&paged, None, false).unwrap();

			// it must also be verified in the verifier
			load_mock_signed_and_start(paged.clone());
			let supports = roll_to_full_verification();

			assert_eq!(
				supports,
				vec![
					// page0, supports from voters 5, 6, 7, 8
					vec![
						(10, Support { total: 15, voters: vec![(8, 10), (5, 5)] }),
						(40, Support { total: 15, voters: vec![(6, 10), (5, 5)] })
					],
					// page1 supports from voters 1, 2, 3, 4
					vec![
						(10, Support { total: 15, voters: vec![(1, 10), (4, 5)] }),
						(40, Support { total: 25, voters: vec![(2, 10), (3, 10), (4, 5)] })
					]
				]
				.try_from_unbounded_paged()
				.unwrap()
			);

			assert_eq!(
				paged.score,
				ElectionScore { minimal_stake: 30, sum_stake: 70, sum_stake_squared: 2500 }
			);
		})
	}

	#[test]
	fn mine_solution_triple_page_works() {
		ExtBuilder::unsigned().pages(3).voter_per_page(4).build_and_execute(|| {
			roll_to_snapshot_created();

			ensure_voters(3, 12);
			ensure_targets(1, 4);

			// voters in pages. note the reverse page index.
			assert_eq!(
				Snapshot::<Runtime>::voters(2)
					.unwrap()
					.into_iter()
					.map(|(x, _, _)| x)
					.collect::<Vec<_>>(),
				vec![1, 2, 3, 4]
			);
			assert_eq!(
				Snapshot::<Runtime>::voters(1)
					.unwrap()
					.into_iter()
					.map(|(x, _, _)| x)
					.collect::<Vec<_>>(),
				vec![5, 6, 7, 8]
			);
			assert_eq!(
				Snapshot::<Runtime>::voters(0)
					.unwrap()
					.into_iter()
					.map(|(x, _, _)| x)
					.collect::<Vec<_>>(),
				vec![10, 20, 30, 40]
			);

			let paged = mine_full_solution().unwrap();
			assert_eq!(
				paged.solution_pages,
				vec![
					TestNposSolution { votes1: vec![(2, 2), (3, 3)], ..Default::default() },
					TestNposSolution {
						votes1: vec![(2, 2)],
						votes2: vec![
							(0, [(2, PerU16::from_parts(32768))], 3),
							(1, [(2, PerU16::from_parts(32768))], 3)
						],
						..Default::default()
					},
					TestNposSolution {
						votes1: vec![(2, 3), (3, 3)],
						votes2: vec![(1, [(2, PerU16::from_parts(32768))], 3)],
						..Default::default()
					},
				]
			);

			// this solution must be feasible and submittable.
			OffchainWorkerMiner::<Runtime>::base_check_solution(&paged, None, true).unwrap();
			// now do a realistic full verification
			load_mock_signed_and_start(paged.clone());
			let supports = roll_to_full_verification();

			assert_eq!(
				supports,
				vec![
					// page 0: self-votes.
					vec![
						(30, Support { total: 30, voters: vec![(30, 30)] }),
						(40, Support { total: 40, voters: vec![(40, 40)] })
					],
					// page 1: 5, 6, 7, 8
					vec![
						(30, Support { total: 20, voters: vec![(7, 10), (5, 5), (6, 5)] }),
						(40, Support { total: 10, voters: vec![(5, 5), (6, 5)] })
					],
					// page 2: 1, 2, 3, 4
					vec![
						(30, Support { total: 5, voters: vec![(2, 5)] }),
						(40, Support { total: 25, voters: vec![(3, 10), (4, 10), (2, 5)] })
					]
				]
				.try_from_unbounded_paged()
				.unwrap()
			);

			assert_eq!(
				paged.score,
				ElectionScore { minimal_stake: 55, sum_stake: 130, sum_stake_squared: 8650 }
			);
		})
	}

	#[test]
	fn mine_solution_choses_most_significant_pages() {
		ExtBuilder::unsigned().pages(2).voter_per_page(4).build_and_execute(|| {
			roll_to_snapshot_created();

			ensure_voters(2, 8);
			ensure_targets(1, 4);

			// these folks should be ignored safely.
			assert_eq!(
				Snapshot::<Runtime>::voters(0)
					.unwrap()
					.into_iter()
					.map(|(x, _, _)| x)
					.collect::<Vec<_>>(),
				vec![5, 6, 7, 8]
			);
			// voters in pages 1, this is the most significant page.
			assert_eq!(
				Snapshot::<Runtime>::voters(1)
					.unwrap()
					.into_iter()
					.map(|(x, _, _)| x)
					.collect::<Vec<_>>(),
				vec![1, 2, 3, 4]
			);

			// now we ask for just 1 page of solution.
			let paged = mine_solution(1).unwrap();

			assert_eq!(
				paged.solution_pages,
				vec![TestNposSolution {
					// voter 1 (index 0) is backing 10 (index 0)
					// voter 2 (index 1) is backing 40 (index 3)
					// voter 3 (index 2) is backing 40 (index 3)
					votes1: vec![(0, 0), (1, 3), (2, 3)],
					// voter 4 (index 3) is backing 40 (index 10) and 10 (index 0)
					votes2: vec![(3, [(0, PerU16::from_parts(32768))], 3)],
					..Default::default()
				}]
			);

			// this solution must be feasible and submittable.
			OffchainWorkerMiner::<Runtime>::base_check_solution(&paged, None, true).unwrap();
			// now do a realistic full verification.
			load_mock_signed_and_start(paged.clone());
			let supports = roll_to_full_verification();

			assert_eq!(
				supports,
				vec![
					// page0: non existent.
					vec![],
					// page1 supports from voters 1, 2, 3, 4
					vec![
						(10, Support { total: 15, voters: vec![(1, 10), (4, 5)] }),
						(40, Support { total: 25, voters: vec![(2, 10), (3, 10), (4, 5)] })
					]
				]
				.try_from_unbounded_paged()
				.unwrap()
			);

			assert_eq!(
				paged.score,
				ElectionScore { minimal_stake: 15, sum_stake: 40, sum_stake_squared: 850 }
			);
		})
	}

	#[test]
	fn mine_solution_2_out_of_3_pages() {
		ExtBuilder::unsigned().pages(3).voter_per_page(4).build_and_execute(|| {
			roll_to_snapshot_created();

			ensure_voters(3, 12);
			ensure_targets(1, 4);

			assert_eq!(
				Snapshot::<Runtime>::voters(0)
					.unwrap()
					.into_iter()
					.map(|(x, _, _)| x)
					.collect::<Vec<_>>(),
				vec![10, 20, 30, 40]
			);
			assert_eq!(
				Snapshot::<Runtime>::voters(1)
					.unwrap()
					.into_iter()
					.map(|(x, _, _)| x)
					.collect::<Vec<_>>(),
				vec![5, 6, 7, 8]
			);
			assert_eq!(
				Snapshot::<Runtime>::voters(2)
					.unwrap()
					.into_iter()
					.map(|(x, _, _)| x)
					.collect::<Vec<_>>(),
				vec![1, 2, 3, 4]
			);

			// now we ask for just 1 page of solution.
			let paged = mine_solution(2).unwrap();

			// this solution must be feasible and submittable.
			OffchainWorkerMiner::<Runtime>::base_check_solution(&paged, None, true).unwrap();

			assert_eq!(
				paged.solution_pages,
				vec![
					// this can be "pagified" to snapshot at index 1, which contains 5, 6, 7, 8
					// in which:
					// 6 (index:1) votes for 40 (index:3)
					// 8 (index:1) votes for 10 (index:0)
					// 5 votes for both 10 and 40
					TestNposSolution {
						votes1: vec![(1, 3), (3, 0)],
						votes2: vec![(0, [(0, PerU16::from_parts(32768))], 3)],
						..Default::default()
					},
					// this can be 'pagified" to snapshot at index 2, which contains 1, 2, 3, 4
					// in which:
					// 1 (index:0) votes for 10 (index:0)
					// 2 (index:1) votes for 40 (index:3)
					// 3 (index:2) votes for 40 (index:3)
					// 4 votes for both 10 and 40
					TestNposSolution {
						votes1: vec![(0, 0), (1, 3), (2, 3)],
						votes2: vec![(3, [(0, PerU16::from_parts(32768))], 3)],
						..Default::default()
					}
				]
			);

			// this solution must be feasible and submittable.
			OffchainWorkerMiner::<Runtime>::base_check_solution(&paged, None, true).unwrap();
			// now do a realistic full verification.
			load_mock_signed_and_start(paged.clone());
			let supports = roll_to_full_verification();

			assert_eq!(
				supports,
				vec![
					// empty page 0.
					vec![],
					// supports from voters 5, 6, 7, 8
					vec![
						(10, Support { total: 15, voters: vec![(8, 10), (5, 5)] }),
						(40, Support { total: 15, voters: vec![(6, 10), (5, 5)] })
					],
					// supports from voters 1, 2, 3, 4
					vec![
						(10, Support { total: 15, voters: vec![(1, 10), (4, 5)] }),
						(40, Support { total: 25, voters: vec![(2, 10), (3, 10), (4, 5)] })
					]
				]
				.try_from_unbounded_paged()
				.unwrap()
			);

			assert_eq!(
				paged.score,
				ElectionScore { minimal_stake: 30, sum_stake: 70, sum_stake_squared: 2500 }
			);
		})
	}

	#[test]
	fn can_reduce_solution() {
		ExtBuilder::unsigned().build_and_execute(|| {
			roll_to_snapshot_created();
			let full_edges = OffchainWorkerMiner::<Runtime>::mine_solution(Pages::get(), false)
				.unwrap()
				.solution_pages
				.iter()
				.fold(0, |acc, x| acc + x.edge_count());
			let reduced_edges = OffchainWorkerMiner::<Runtime>::mine_solution(Pages::get(), true)
				.unwrap()
				.solution_pages
				.iter()
				.fold(0, |acc, x| acc + x.edge_count());

			assert!(reduced_edges < full_edges, "{} < {} not fulfilled", reduced_edges, full_edges);
		})
	}

	#[test]
	fn trim_backers_per_page_works() {
		ExtBuilder::unsigned()
			.max_backers_per_winner(5)
			.voter_per_page(8)
			.build_and_execute(|| {
				// 10 and 40 are the default winners, we add a lot more votes to them.
				for i in 100..105 {
					VOTERS.with(|v| v.borrow_mut().push((i, i - 96, vec![10].try_into().unwrap())));
				}
				roll_to_snapshot_created();

				ensure_voters(3, 17);

				// now we let the miner mine something for us..
				let paged = mine_full_solution().unwrap();
				load_mock_signed_and_start(paged.clone());

				// this must be correct
				let supports = roll_to_full_verification();

				// 10 has no more than 5 backings, and from the new voters that we added in this
				// test, the most staked ones stayed (103, 104) and the rest trimmed.
				assert_eq!(
					supports,
					vec![
						// 1 backing for 10
						vec![(10, Support { total: 8, voters: vec![(104, 8)] })],
						// 2 backings for 10
						vec![
							(10, Support { total: 17, voters: vec![(10, 10), (103, 7)] }),
							(40, Support { total: 40, voters: vec![(40, 40)] })
						],
						// 20 backings for 10
						vec![
							(10, Support { total: 20, voters: vec![(1, 10), (8, 10)] }),
							(
								40,
								Support {
									total: 40,
									voters: vec![(2, 10), (3, 10), (5, 10), (6, 10)]
								}
							)
						]
					]
					.try_from_unbounded_paged()
					.unwrap()
				);
			})
	}
}

#[cfg(test)]
mod offchain_worker_miner {
	use crate::{verifier::Verifier, CommonError};
	use frame_support::traits::Hooks;
	use sp_runtime::offchain::storage_lock::{BlockAndTime, StorageLock};

	use super::*;
	use crate::mock::*;

	#[test]
	fn lock_prevents_frequent_execution() {
		let (mut ext, _) = ExtBuilder::unsigned().build_offchainify();
		ext.execute_with_sanity_checks(|| {
			let offchain_repeat = <Runtime as crate::unsigned::Config>::OffchainRepeat::get();

			// first execution -- okay.
			assert!(OffchainWorkerMiner::<Runtime>::ensure_offchain_repeat_frequency(25).is_ok());

			// next block: rejected.
			assert_noop!(
				OffchainWorkerMiner::<Runtime>::ensure_offchain_repeat_frequency(26),
				OffchainMinerError::Lock("recently executed.")
			);

			// allowed after `OFFCHAIN_REPEAT`
			assert!(OffchainWorkerMiner::<Runtime>::ensure_offchain_repeat_frequency(
				(26 + offchain_repeat).into()
			)
			.is_ok());

			// a fork like situation: re-execute last 3.
			assert!(OffchainWorkerMiner::<Runtime>::ensure_offchain_repeat_frequency(
				(26 + offchain_repeat - 3).into()
			)
			.is_err());
			assert!(OffchainWorkerMiner::<Runtime>::ensure_offchain_repeat_frequency(
				(26 + offchain_repeat - 2).into()
			)
			.is_err());
			assert!(OffchainWorkerMiner::<Runtime>::ensure_offchain_repeat_frequency(
				(26 + offchain_repeat - 1).into()
			)
			.is_err());
		})
	}

	#[test]
	fn lock_released_after_successful_execution() {
		// first, ensure that a successful execution releases the lock
		let (mut ext, pool) = ExtBuilder::unsigned().build_offchainify();
		ext.execute_with_sanity_checks(|| {
			let guard = StorageValueRef::persistent(&OffchainWorkerMiner::<Runtime>::OFFCHAIN_LOCK);
			let last_block =
				StorageValueRef::persistent(&OffchainWorkerMiner::<Runtime>::OFFCHAIN_LAST_BLOCK);

			roll_to_unsigned_open();

			// initially, the lock is not set.
			assert!(guard.get::<bool>().unwrap().is_none());

			// a successful a-z execution.
			UnsignedPallet::offchain_worker(25);
			assert_eq!(pool.read().transactions.len(), 1);

			// afterwards, the lock is not set either..
			assert!(guard.get::<bool>().unwrap().is_none());
			assert_eq!(last_block.get::<BlockNumber>().unwrap(), Some(25));
		});
	}

	#[test]
	fn lock_prevents_overlapping_execution() {
		// ensure that if the guard is in hold, a new execution is not allowed.
		let (mut ext, pool) = ExtBuilder::unsigned().build_offchainify();
		ext.execute_with_sanity_checks(|| {
			roll_to_unsigned_open();

			// artificially set the value, as if another thread is mid-way.
			let mut lock = StorageLock::<BlockAndTime<System>>::with_block_deadline(
				OffchainWorkerMiner::<Runtime>::OFFCHAIN_LOCK,
				UnsignedPhase::get().saturated_into(),
			);
			let guard = lock.lock();

			// nothing submitted.
			UnsignedPallet::offchain_worker(25);
			assert_eq!(pool.read().transactions.len(), 0);
			UnsignedPallet::offchain_worker(26);
			assert_eq!(pool.read().transactions.len(), 0);

			drop(guard);

			// 🎉 !
			UnsignedPallet::offchain_worker(25);
			assert_eq!(pool.read().transactions.len(), 1);
		});
	}

	#[test]
	fn initial_ocw_runs_and_saves_new_cache() {
		let (mut ext, pool) = ExtBuilder::unsigned().build_offchainify();
		ext.execute_with_sanity_checks(|| {
			roll_to_unsigned_open();

			let last_block =
				StorageValueRef::persistent(&OffchainWorkerMiner::<Runtime>::OFFCHAIN_LAST_BLOCK);
			let cache =
				StorageValueRef::persistent(&OffchainWorkerMiner::<Runtime>::OFFCHAIN_CACHED_CALL);

			assert_eq!(last_block.get::<BlockNumber>(), Ok(None));
			assert_eq!(cache.get::<crate::unsigned::Call<Runtime>>(), Ok(None));

			// creates, caches, submits without expecting previous cache value
			UnsignedPallet::offchain_worker(25);
			assert_eq!(pool.read().transactions.len(), 1);

			assert_eq!(last_block.get::<BlockNumber>(), Ok(Some(25)));
			assert!(matches!(cache.get::<crate::unsigned::Call<Runtime>>(), Ok(Some(_))));
		})
	}

	#[test]
	fn ocw_pool_submission_works() {
		let (mut ext, pool) = ExtBuilder::unsigned().build_offchainify();
		ext.execute_with_sanity_checks(|| {
			roll_to_unsigned_open();

			roll_next_with_ocw(Some(pool.clone()));
			// OCW must have submitted now

			let encoded = pool.read().transactions[0].clone();
			let extrinsic: Extrinsic = codec::Decode::decode(&mut &*encoded).unwrap();
			let call = extrinsic.function;
			assert!(matches!(
				call,
				crate::mock::RuntimeCall::UnsignedPallet(
					crate::unsigned::Call::submit_unsigned { .. }
				)
			));
		})
	}

	#[test]
	fn resubmits_after_offchain_repeat() {
		let (mut ext, pool) = ExtBuilder::unsigned().build_offchainify();
		ext.execute_with_sanity_checks(|| {
			let offchain_repeat = <Runtime as crate::unsigned::Config>::OffchainRepeat::get();
			roll_to_unsigned_open();

			assert!(OffchainWorkerMiner::<Runtime>::cached_solution().is_none());
			// creates, caches, submits without expecting previous cache value
			UnsignedPallet::offchain_worker(25);
			assert_eq!(pool.read().transactions.len(), 1);
			let tx_cache = pool.read().transactions[0].clone();
			// assume that the tx has been processed
			pool.try_write().unwrap().transactions.clear();

			// attempts to resubmit the tx after the threshold has expired.
			UnsignedPallet::offchain_worker(25 + 1 + offchain_repeat);
			assert_eq!(pool.read().transactions.len(), 1);

			// resubmitted tx is identical to first submission
			let tx = &pool.read().transactions[0];
			assert_eq!(&tx_cache, tx);
		})
	}

	#[test]
	fn regenerates_and_resubmits_after_offchain_repeat_if_no_cache() {
		let (mut ext, pool) = ExtBuilder::unsigned().build_offchainify();
		ext.execute_with_sanity_checks(|| {
			let offchain_repeat = <Runtime as crate::unsigned::Config>::OffchainRepeat::get();
			roll_to_unsigned_open();

			assert!(OffchainWorkerMiner::<Runtime>::cached_solution().is_none());
			// creates, caches, submits without expecting previous cache value.
			UnsignedPallet::offchain_worker(25);
			assert_eq!(pool.read().transactions.len(), 1);
			let tx_cache = pool.read().transactions[0].clone();
			// assume that the tx has been processed
			pool.try_write().unwrap().transactions.clear();

			// remove the cached submitted tx.
			// this ensures that when the resubmit window rolls around, we're ready to regenerate
			// from scratch if necessary
			let mut call_cache =
				StorageValueRef::persistent(&OffchainWorkerMiner::<Runtime>::OFFCHAIN_CACHED_CALL);
			assert!(matches!(call_cache.get::<crate::unsigned::Call<Runtime>>(), Ok(Some(_))));
			call_cache.clear();

			// attempts to resubmit the tx after the threshold has expired
			UnsignedPallet::offchain_worker(25 + 1 + offchain_repeat);
			assert_eq!(pool.read().transactions.len(), 1);

			// resubmitted tx is identical to first submission
			let tx = &pool.read().transactions[0];
			assert_eq!(&tx_cache, tx);
		})
	}

	#[test]
	fn altering_snapshot_invalidates_solution_cache() {
		// by infeasible, we mean here that if the snapshot fingerprint has changed.
		let (mut ext, pool) = ExtBuilder::unsigned().unsigned_phase(999).build_offchainify();
		ext.execute_with_sanity_checks(|| {
			let offchain_repeat = <Runtime as crate::unsigned::Config>::OffchainRepeat::get();
			roll_to_unsigned_open();
			roll_next_with_ocw(None);

			// something is submitted..
			assert_eq!(pool.read().transactions.len(), 1);
			pool.try_write().unwrap().transactions.clear();

			// ..and cached
			let call_cache =
				StorageValueRef::persistent(&OffchainWorkerMiner::<Runtime>::OFFCHAIN_CACHED_CALL);
			assert!(matches!(call_cache.get::<crate::unsigned::Call<Runtime>>(), Ok(Some(_))));

			// now change the snapshot, ofc this is rare in reality. This makes the cached call
			// infeasible.
			assert_eq!(crate::Snapshot::<Runtime>::targets().unwrap(), vec![10, 20, 30, 40]);
			let pre_fingerprint = crate::Snapshot::<Runtime>::fingerprint();
			crate::Snapshot::<Runtime>::remove_target(0);
			let post_fingerprint = crate::Snapshot::<Runtime>::fingerprint();
			assert_eq!(crate::Snapshot::<Runtime>::targets().unwrap(), vec![20, 30, 40]);
			assert_ne!(pre_fingerprint, post_fingerprint);

			// now run ocw again
			let now = System::block_number();
			roll_to_with_ocw(now + offchain_repeat + 1, None);
			// nothing is submitted this time..
			assert_eq!(pool.read().transactions.len(), 0);
			// .. and the cache is gone.
			assert_eq!(call_cache.get::<crate::unsigned::Call<Runtime>>(), Ok(None));

			// upon the next run, we re-generate and submit something fresh again.
			roll_to_with_ocw(now + offchain_repeat + offchain_repeat + 2, None);
			assert_eq!(pool.read().transactions.len(), 1);
			assert!(matches!(call_cache.get::<crate::unsigned::Call<Runtime>>(), Ok(Some(_))));
		})
	}

	#[test]
	fn wont_resubmit_if_weak_score() {
		// common case, if the score is weak, don't bother with anything, ideally check from the
		// logs that we don't run feasibility in this call path. Score check must come before.
		let (mut ext, pool) = ExtBuilder::unsigned().unsigned_phase(999).build_offchainify();
		ext.execute_with_sanity_checks(|| {
			let offchain_repeat = <Runtime as crate::unsigned::Config>::OffchainRepeat::get();
			// unfortunately there's no pretty way to run the ocw code such that it generates a
			// weak, but correct solution. We just write it to cache directly.
			roll_to_unsigned_open();
			roll_next_with_ocw(None);

			// something is submitted..
			assert_eq!(pool.read().transactions.len(), 1);

			// ..and cached
			let call_cache =
				StorageValueRef::persistent(&OffchainWorkerMiner::<Runtime>::OFFCHAIN_CACHED_CALL);
			assert!(matches!(call_cache.get::<crate::unsigned::Call<Runtime>>(), Ok(Some(_))));

			// and replace it with something weak.
			let weak_solution = raw_paged_from_supports(
				vec![vec![(40, Support { total: 10, voters: vec![(3, 10)] })]],
				0,
			);
			let weak_call = crate::unsigned::Call::<T>::submit_unsigned {
				paged_solution: Box::new(weak_solution),
			};
			call_cache.set(&weak_call);

			// run again
			roll_to_with_ocw(System::block_number() + offchain_repeat + 1, Some(pool.clone()));
			// nothing is submitted this time..
			assert_eq!(pool.read().transactions.len(), 0);
			// .. and the cache IS STILL THERE!
			assert!(matches!(call_cache.get::<crate::unsigned::Call<Runtime>>(), Ok(Some(_))));
		})
	}

	#[test]
	fn ocw_submission_e2e_works() {
		let (mut ext, pool) = ExtBuilder::unsigned().build_offchainify();
		ext.execute_with_sanity_checks(|| {
			assert!(VerifierPallet::queued_score().is_none());
			roll_to_with_ocw(25 + 1, Some(pool.clone()));
			assert!(VerifierPallet::queued_score().is_some());

			// call is cached.
			let call_cache =
				StorageValueRef::persistent(&OffchainWorkerMiner::<Runtime>::OFFCHAIN_CACHED_CALL);
			assert!(matches!(call_cache.get::<crate::unsigned::Call<Runtime>>(), Ok(Some(_))));

			// pool is empty
			assert_eq!(pool.read().transactions.len(), 0);
		})
	}

	#[test]
	fn multi_page_ocw_e2e_submits_and_queued_msp_only() {
		let (mut ext, pool) = ExtBuilder::unsigned().build_offchainify();
		ext.execute_with_sanity_checks(|| {
			// roll to mine
			roll_to_unsigned_open_with_ocw(None);
			// one block to verify and submit.
			roll_next_with_ocw(Some(pool.clone()));

			assert_eq!(
				multi_block_events(),
				vec![
<<<<<<< HEAD
					crate::Event::PhaseTransitioned { from: Phase::Off, to: Phase::Snapshot(3) },
=======
					crate::Event::PhaseTransitioned {
						from: Phase::Off,
						to: Phase::Snapshot(Pages::get())
					},
>>>>>>> 2d4ee7e9
					crate::Event::PhaseTransitioned {
						from: Phase::Snapshot(0),
						to: Phase::Unsigned(UnsignedPhase::get() - 1)
					}
				]
			);
			assert_eq!(
				verifier_events(),
				vec![
					crate::verifier::Event::Verified(2, 2),
					crate::verifier::Event::Queued(
						ElectionScore { minimal_stake: 15, sum_stake: 40, sum_stake_squared: 850 },
						None
					)
				]
			);
			assert!(VerifierPallet::queued_score().is_some());

			// pool is empty
			assert_eq!(pool.read().transactions.len(), 0);
		})
	}

	#[test]
	fn will_not_mine_if_not_enough_winners() {
		// also see `trim_weight_too_much_makes_solution_invalid`.
		let (mut ext, _) = ExtBuilder::unsigned().desired_targets(77).build_offchainify();
		ext.execute_with_sanity_checks(|| {
			roll_to_unsigned_open();
			ensure_voters(3, 12);

			// beautiful errors, isn't it?
			assert_eq!(
				OffchainWorkerMiner::<Runtime>::mine_checked_call().unwrap_err(),
				OffchainMinerError::Common(CommonError::WrongWinnerCount)
			);
		});
	}
}<|MERGE_RESOLUTION|>--- conflicted
+++ resolved
@@ -1852,14 +1852,10 @@
 			assert_eq!(
 				multi_block_events(),
 				vec![
-<<<<<<< HEAD
-					crate::Event::PhaseTransitioned { from: Phase::Off, to: Phase::Snapshot(3) },
-=======
 					crate::Event::PhaseTransitioned {
 						from: Phase::Off,
 						to: Phase::Snapshot(Pages::get())
 					},
->>>>>>> 2d4ee7e9
 					crate::Event::PhaseTransitioned {
 						from: Phase::Snapshot(0),
 						to: Phase::Unsigned(UnsignedPhase::get() - 1)
