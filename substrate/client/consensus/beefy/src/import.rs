// This file is part of Substrate.

// Copyright (C) Parity Technologies (UK) Ltd.
// SPDX-License-Identifier: GPL-3.0-or-later WITH Classpath-exception-2.0

// This program is free software: you can redistribute it and/or modify
// it under the terms of the GNU General Public License as published by
// the Free Software Foundation, either version 3 of the License, or
// (at your option) any later version.

// This program is distributed in the hope that it will be useful,
// but WITHOUT ANY WARRANTY; without even the implied warranty of
// MERCHANTABILITY or FITNESS FOR A PARTICULAR PURPOSE. See the
// GNU General Public License for more details.

// You should have received a copy of the GNU General Public License
// along with this program. If not, see <https://www.gnu.org/licenses/>.

use std::sync::Arc;

use log::debug;

use sp_api::{CallApiAt, RuntimeInstance};
use sp_consensus::Error as ConsensusError;
use sp_consensus_beefy::{AuthorityIdBound, BeefyApi, BEEFY_ENGINE_ID};
use sp_runtime::{
	traits::{Block as BlockT, Header as HeaderT, NumberFor},
	EncodedJustification,
};

use sc_client_api::backend::Backend;
use sc_consensus::{BlockCheckParams, BlockImport, BlockImportParams, ImportResult};

use crate::{
	communication::notification::BeefyVersionedFinalityProofSender,
	justification::{decode_and_verify_finality_proof, BeefyVersionedFinalityProof},
	metric_inc,
	metrics::BlockImportMetrics,
	LOG_TARGET,
};

/// A block-import handler for BEEFY.
///
/// This scans each imported block for BEEFY justifications and verifies them.
/// Wraps a `inner: BlockImport` and ultimately defers to it.
///
/// When using BEEFY, the block import worker should be using this block import object.
pub struct BeefyBlockImport<Block: BlockT, Backend, RuntimeApi, I, AuthorityId: AuthorityIdBound> {
	backend: Arc<Backend>,
	runtime: Arc<RuntimeApi>,
	inner: I,
	justification_sender: BeefyVersionedFinalityProofSender<Block, AuthorityId>,
	metrics: Option<BlockImportMetrics>,
}

impl<Block: BlockT, BE, Runtime, I: Clone, AuthorityId: AuthorityIdBound> Clone
	for BeefyBlockImport<Block, BE, Runtime, I, AuthorityId>
{
	fn clone(&self) -> Self {
		BeefyBlockImport {
			backend: self.backend.clone(),
			runtime: self.runtime.clone(),
			inner: self.inner.clone(),
			justification_sender: self.justification_sender.clone(),
			metrics: self.metrics.clone(),
		}
	}
}

impl<Block: BlockT, BE, Runtime, I, AuthorityId: AuthorityIdBound>
	BeefyBlockImport<Block, BE, Runtime, I, AuthorityId>
{
	/// Create a new BeefyBlockImport.
	pub fn new(
		backend: Arc<BE>,
		runtime: Arc<Runtime>,
		inner: I,
		justification_sender: BeefyVersionedFinalityProofSender<Block, AuthorityId>,
		metrics: Option<BlockImportMetrics>,
	) -> BeefyBlockImport<Block, BE, Runtime, I, AuthorityId> {
		BeefyBlockImport { backend, runtime, inner, justification_sender, metrics }
	}
}

impl<Block, BE, Runtime, I, AuthorityId> BeefyBlockImport<Block, BE, Runtime, I, AuthorityId>
where
	Block: BlockT,
	BE: Backend<Block>,
<<<<<<< HEAD
	Runtime: CallApiAt<Block>,
=======
	Runtime: ProvideRuntimeApi<Block>,
	Runtime::Api: BeefyApi<Block, AuthorityId> + Send,
	AuthorityId: AuthorityIdBound,
>>>>>>> 6ce61101
{
	fn decode_and_verify(
		&self,
		encoded: &EncodedJustification,
		number: NumberFor<Block>,
		hash: <Block as BlockT>::Hash,
	) -> Result<BeefyVersionedFinalityProof<Block, AuthorityId>, ConsensusError> {
		use ConsensusError::ClientImport as ImportError;

		let mut api = RuntimeInstance::builder(&*self.runtime, hash).off_chain_context().build();

		let beefy_genesis = BeefyApi::<Block, AuthorityId>::beefy_genesis(&mut api)
			.map_err(|e| ImportError(e.to_string()))?
			.ok_or_else(|| ImportError("Unknown BEEFY genesis".to_string()))?;

		if number < beefy_genesis {
			return Err(ImportError("BEEFY genesis is set for future block".to_string()));
		}

		let validator_set = BeefyApi::<Block, AuthorityId>::validator_set(&mut api)
			.map_err(|e| ImportError(e.to_string()))?
			.ok_or_else(|| ImportError("Unknown validator set".to_string()))?;

		decode_and_verify_finality_proof::<Block, AuthorityId>(&encoded[..], number, &validator_set)
			.map_err(|(err, _)| err)
	}
}

#[async_trait::async_trait]
impl<Block, BE, Runtime, I, AuthorityId> BlockImport<Block>
	for BeefyBlockImport<Block, BE, Runtime, I, AuthorityId>
where
	Block: BlockT,
	BE: Backend<Block>,
	I: BlockImport<Block, Error = ConsensusError> + Send + Sync,
<<<<<<< HEAD
	Runtime: CallApiAt<Block> + Send + Sync,
=======
	Runtime: ProvideRuntimeApi<Block> + Send + Sync,
	Runtime::Api: BeefyApi<Block, AuthorityId>,
	AuthorityId: AuthorityIdBound,
>>>>>>> 6ce61101
{
	type Error = ConsensusError;

	async fn import_block(
		&self,
		mut block: BlockImportParams<Block>,
	) -> Result<ImportResult, Self::Error> {
		let hash = block.post_hash();
		let number = *block.header.number();

		let beefy_encoded = block.justifications.as_mut().and_then(|just| {
			let encoded = just.get(BEEFY_ENGINE_ID).cloned();
			// Remove BEEFY justification from the list before giving to `inner`; we send it to the
			// voter (beefy-gadget) and it will append it to the backend after block is finalized.
			just.remove(BEEFY_ENGINE_ID);
			encoded
		});

		// Run inner block import.
		let inner_import_result = self.inner.import_block(block).await?;

		match self.backend.state_at(hash) {
			Ok(_) => {},
			Err(_) => {
				// The block is imported as part of some chain sync.
				// The voter doesn't need to process it now.
				// It will be detected and processed as part of the voter state init.
				return Ok(inner_import_result);
			},
		}

		match (beefy_encoded, &inner_import_result) {
			(Some(encoded), ImportResult::Imported(_)) => {
				match self.decode_and_verify(&encoded, number, hash) {
					Ok(proof) => {
						// The proof is valid and the block is imported and final, we can import.
						debug!(
							target: LOG_TARGET,
							"🥩 import justif {} for block number {:?}.", proof, number
						);
						// Send the justification to the BEEFY voter for processing.
						self.justification_sender
							.notify(|| Ok::<_, ()>(proof))
							.expect("the closure always returns Ok; qed.");
						metric_inc!(self.metrics, beefy_good_justification_imports);
					},
					Err(err) => {
						debug!(
							target: LOG_TARGET,
							"🥩 error importing BEEFY justification for block {:?}: {:?}",
							number,
							err,
						);
						metric_inc!(self.metrics, beefy_bad_justification_imports);
					},
				}
			},
			_ => (),
		}

		Ok(inner_import_result)
	}

	async fn check_block(
		&self,
		block: BlockCheckParams<Block>,
	) -> Result<ImportResult, Self::Error> {
		self.inner.check_block(block).await
	}
}<|MERGE_RESOLUTION|>--- conflicted
+++ resolved
@@ -86,13 +86,8 @@
 where
 	Block: BlockT,
 	BE: Backend<Block>,
-<<<<<<< HEAD
 	Runtime: CallApiAt<Block>,
-=======
-	Runtime: ProvideRuntimeApi<Block>,
-	Runtime::Api: BeefyApi<Block, AuthorityId> + Send,
 	AuthorityId: AuthorityIdBound,
->>>>>>> 6ce61101
 {
 	fn decode_and_verify(
 		&self,
@@ -128,13 +123,8 @@
 	Block: BlockT,
 	BE: Backend<Block>,
 	I: BlockImport<Block, Error = ConsensusError> + Send + Sync,
-<<<<<<< HEAD
 	Runtime: CallApiAt<Block> + Send + Sync,
-=======
-	Runtime: ProvideRuntimeApi<Block> + Send + Sync,
-	Runtime::Api: BeefyApi<Block, AuthorityId>,
 	AuthorityId: AuthorityIdBound,
->>>>>>> 6ce61101
 {
 	type Error = ConsensusError;
 
