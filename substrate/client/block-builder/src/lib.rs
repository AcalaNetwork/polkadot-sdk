// This file is part of Substrate.

// Copyright (C) Parity Technologies (UK) Ltd.
// SPDX-License-Identifier: GPL-3.0-or-later WITH Classpath-exception-2.0

// This program is free software: you can redistribute it and/or modify
// it under the terms of the GNU General Public License as published by
// the Free Software Foundation, either version 3 of the License, or
// (at your option) any later version.

// This program is distributed in the hope that it will be useful,
// but WITHOUT ANY WARRANTY; without even the implied warranty of
// MERCHANTABILITY or FITNESS FOR A PARTICULAR PURPOSE. See the
// GNU General Public License for more details.

// You should have received a copy of the GNU General Public License
// along with this program. If not, see <https://www.gnu.org/licenses/>.

//! Substrate block builder
//!
//! This crate provides the [`BlockBuilder`] utility and the corresponding runtime api
//! [`BlockBuilder`](sp_block_builder::BlockBuilder).
//!
//! The block builder utility is used in the node as an abstraction over the runtime api to
//! initialize a block, to push extrinsics and to finalize a block.

#![warn(missing_docs)]

use codec::Encode;

use sp_api::{
	ApiExt, ApiRef, CallApiAt, Core, ProofRecorder, ProvideRuntimeApi, StorageChanges,
	StorageProof, TransactionOutcome,
};
use sp_blockchain::{ApplyExtrinsicFailed, Error, HeaderBackend};
use sp_core::traits::CallContext;
use sp_runtime::{
	legacy,
	traits::{Block as BlockT, Hash, HashingFor, Header as HeaderT, NumberFor, One},
	Digest, ExtrinsicInclusionMode,
};
use std::marker::PhantomData;

pub use sp_block_builder::BlockBuilder as BlockBuilderApi;
use sp_trie::proof_size_extension::ProofSizeExt;

/// A builder for creating an instance of [`BlockBuilder`].
pub struct BlockBuilderBuilder<'a, B, C> {
	call_api_at: &'a C,
	_phantom: PhantomData<B>,
}

impl<'a, B, C> BlockBuilderBuilder<'a, B, C>
where
	B: BlockT,
{
	/// Create a new instance of the builder.
	///
	/// `call_api_at`: Something that implements [`CallApiAt`].
	pub fn new(call_api_at: &'a C) -> Self {
		Self { call_api_at, _phantom: PhantomData }
	}

	/// Specify the parent block to build on top of.
	pub fn on_parent_block(self, parent_block: B::Hash) -> BlockBuilderBuilderStage1<'a, B, C> {
		BlockBuilderBuilderStage1 { call_api_at: self.call_api_at, parent_block }
	}
}

/// The second stage of the [`BlockBuilderBuilder`].
///
/// This type can not be instantiated directly. To get an instance of it
/// [`BlockBuilderBuilder::new`] needs to be used.
pub struct BlockBuilderBuilderStage1<'a, B: BlockT, C> {
	call_api_at: &'a C,
	parent_block: B::Hash,
}

impl<'a, B, C> BlockBuilderBuilderStage1<'a, B, C>
where
	B: BlockT,
{
	/// Fetch the parent block number from the given `header_backend`.
	///
	/// The parent block number is used to initialize the block number of the new block.
	///
	/// Returns an error if the parent block specified in
	/// [`on_parent_block`](BlockBuilderBuilder::on_parent_block) does not exist.
	pub fn fetch_parent_block_number<H: HeaderBackend<B>>(
		self,
		header_backend: &H,
	) -> Result<BlockBuilderBuilderStage2<'a, B, C>, Error> {
		let parent_number = header_backend.number(self.parent_block)?.ok_or_else(|| {
			Error::Backend(format!(
				"Could not fetch block number for block: {:?}",
				self.parent_block
			))
		})?;

		Ok(BlockBuilderBuilderStage2 {
			call_api_at: self.call_api_at,
			proof_recorder: None,
			inherent_digests: Default::default(),
			parent_block: self.parent_block,
			parent_number,
		})
	}

	/// Provide the block number for the parent block directly.
	///
	/// The parent block is specified in [`on_parent_block`](BlockBuilderBuilder::on_parent_block).
	/// The parent block number is used to initialize the block number of the new block.
	pub fn with_parent_block_number(
		self,
		parent_number: NumberFor<B>,
	) -> BlockBuilderBuilderStage2<'a, B, C> {
		BlockBuilderBuilderStage2 {
			call_api_at: self.call_api_at,
			proof_recorder: None,
			inherent_digests: Default::default(),
			parent_block: self.parent_block,
			parent_number,
		}
	}
}

/// The second stage of the [`BlockBuilderBuilder`].
///
/// This type can not be instantiated directly. To get an instance of it
/// [`BlockBuilderBuilder::new`] needs to be used.
pub struct BlockBuilderBuilderStage2<'a, B: BlockT, C> {
	call_api_at: &'a C,
	proof_recorder: Option<ProofRecorder<B>>,
	inherent_digests: Digest,
	parent_block: B::Hash,
	parent_number: NumberFor<B>,
}

impl<'a, B: BlockT, C> BlockBuilderBuilderStage2<'a, B, C> {
	/// Enable proof recording for the block builder.
	pub fn enable_proof_recording(mut self) -> Self {
		self.proof_recorder = Some(Default::default());
		self
	}

	/// Enable/disable proof recording for the block builder.
	pub fn with_proof_recording(mut self, enable: bool) -> Self {
		self.proof_recorder = enable.then(|| Default::default());
		self
	}

	/// Enable/disable proof recording for the block builder using the given proof recorder.
	pub fn with_proof_recorder(mut self, proof_recorder: Option<ProofRecorder<B>>) -> Self {
		self.proof_recorder = proof_recorder;
		self
	}

	/// Build the block with the given inherent digests.
	pub fn with_inherent_digests(mut self, inherent_digests: Digest) -> Self {
		self.inherent_digests = inherent_digests;
		self
	}

	/// Create the instance of the [`BlockBuilder`].
	pub fn build(self) -> Result<BlockBuilder<'a, B, C>, Error>
	where
		C: CallApiAt<B> + ProvideRuntimeApi<B>,
		C::Api: BlockBuilderApi<B>,
	{
		BlockBuilder::new(
			self.call_api_at,
			self.parent_block,
			self.parent_number,
			self.proof_recorder,
			self.inherent_digests,
		)
	}
}

/// A block that was build by [`BlockBuilder`] plus some additional data.
///
/// This additional data includes the `storage_changes`, these changes can be applied to the
/// backend to get the state of the block. Furthermore an optional `proof` is included which
/// can be used to proof that the build block contains the expected data. The `proof` will
/// only be set when proof recording was activated.
pub struct BuiltBlock<Block: BlockT> {
	/// The actual block that was build.
	pub block: Block,
	/// The changes that need to be applied to the backend to get the state of the build block.
	pub storage_changes: StorageChanges<Block>,
	/// An optional proof that was recorded while building the block.
	pub proof: Option<StorageProof>,
}

impl<Block: BlockT> BuiltBlock<Block> {
	/// Convert into the inner values.
	pub fn into_inner(self) -> (Block, StorageChanges<Block>, Option<StorageProof>) {
		(self.block, self.storage_changes, self.proof)
	}
}

/// Utility for building new (valid) blocks from a stream of extrinsics.
pub struct BlockBuilder<'a, Block: BlockT, C: ProvideRuntimeApi<Block> + 'a> {
	extrinsics: Vec<Block::Extrinsic>,
	api: ApiRef<'a, C::Api>,
	call_api_at: &'a C,
	/// Version of the [`BlockBuilderApi`] runtime API.
	version: u32,
	parent_hash: Block::Hash,
	/// The estimated size of the block header.
	estimated_header_size: usize,
	extrinsic_inclusion_mode: ExtrinsicInclusionMode,
}

impl<'a, Block, C> BlockBuilder<'a, Block, C>
where
	Block: BlockT,
	C: CallApiAt<Block> + ProvideRuntimeApi<Block> + 'a,
	C::Api: BlockBuilderApi<Block>,
{
	/// Create a new instance of builder based on the given `parent_hash` and `parent_number`.
	///
	/// While proof recording is enabled, all accessed trie nodes are saved.
	/// These recorded trie nodes can be used by a third party to prove the
	/// output of this block builder without having access to the full storage.
	fn new(
		call_api_at: &'a C,
		parent_hash: Block::Hash,
		parent_number: NumberFor<Block>,
		proof_recorder: Option<ProofRecorder<Block>>,
		inherent_digests: Digest,
	) -> Result<Self, Error> {
		let header = <<Block as BlockT>::Header as HeaderT>::new(
			parent_number + One::one(),
			Default::default(),
			Default::default(),
			parent_hash,
			inherent_digests,
		);

		let estimated_header_size = header.encoded_size();

		let mut api = call_api_at.runtime_api();

		if let Some(recorder) = proof_recorder {
<<<<<<< HEAD
			api.set_proof_recorder(recorder.clone());
=======
			api.record_proof_with_recorder(recorder.clone());
>>>>>>> 56f683fa
			api.register_extension(ProofSizeExt::new(recorder));
		}

		api.set_call_context(CallContext::Onchain);

		let core_version = api
			.api_version::<dyn Core<Block>>(parent_hash)?
			.ok_or_else(|| Error::VersionInvalid("Core".to_string()))?;

		let extrinsic_inclusion_mode = if core_version >= 5 {
			api.initialize_block(parent_hash, &header)?
		} else {
			#[allow(deprecated)]
			api.initialize_block_before_version_5(parent_hash, &header)?;
			ExtrinsicInclusionMode::AllExtrinsics
		};

		let bb_version = api
			.api_version::<dyn BlockBuilderApi<Block>>(parent_hash)?
			.ok_or_else(|| Error::VersionInvalid("BlockBuilderApi".to_string()))?;

		Ok(Self {
			parent_hash,
			extrinsics: Vec::new(),
			api,
			version: bb_version,
			estimated_header_size,
			call_api_at,
			extrinsic_inclusion_mode,
		})
	}

	/// The extrinsic inclusion mode of the runtime for this block.
	pub fn extrinsic_inclusion_mode(&self) -> ExtrinsicInclusionMode {
		self.extrinsic_inclusion_mode
	}

	/// Push onto the block's list of extrinsics.
	///
	/// This will ensure the extrinsic can be validly executed (by executing it).
	pub fn push(&mut self, xt: <Block as BlockT>::Extrinsic) -> Result<(), Error> {
		let parent_hash = self.parent_hash;
		let extrinsics = &mut self.extrinsics;
		let version = self.version;

		self.api.execute_in_transaction(|api| {
			let res = if version < 6 {
				#[allow(deprecated)]
				api.apply_extrinsic_before_version_6(parent_hash, xt.clone())
					.map(legacy::byte_sized_error::convert_to_latest)
			} else {
				api.apply_extrinsic(parent_hash, xt.clone())
			};

			match res {
				Ok(Ok(_)) => {
					extrinsics.push(xt);
					TransactionOutcome::Commit(Ok(()))
				},
				Ok(Err(tx_validity)) => TransactionOutcome::Rollback(Err(
					ApplyExtrinsicFailed::Validity(tx_validity).into(),
				)),
				Err(e) => TransactionOutcome::Rollback(Err(Error::from(e))),
			}
		})
	}

	/// Consume the builder to build a valid `Block` containing all pushed extrinsics.
	///
	/// Returns the build `Block`, the changes to the storage and an optional `StorageProof`
	/// supplied by `self.api`, combined as [`BuiltBlock`].
	/// The storage proof will be `Some(_)` when proof recording was enabled.
	pub fn build(mut self) -> Result<BuiltBlock<Block>, Error> {
		let header = self.api.finalize_block(self.parent_hash)?;

		debug_assert_eq!(
			header.extrinsics_root().clone(),
			HashingFor::<Block>::ordered_trie_root(
				self.extrinsics.iter().map(Encode::encode).collect(),
				self.api.version(self.parent_hash)?.extrinsics_root_state_version(),
			),
		);

		let proof = self.api.extract_proof();

		let state = self.call_api_at.state_at(self.parent_hash)?;

		let storage_changes = self
			.api
			.into_storage_changes(&state, self.parent_hash)
			.map_err(sp_blockchain::Error::StorageChanges)?;

		Ok(BuiltBlock {
			block: <Block as BlockT>::new(header, self.extrinsics),
			storage_changes,
			proof,
		})
	}

	/// Create the inherents for the block.
	///
	/// Returns the inherents created by the runtime or an error if something failed.
	pub fn create_inherents(
		&mut self,
		inherent_data: sp_inherents::InherentData,
	) -> Result<Vec<Block::Extrinsic>, Error> {
		let parent_hash = self.parent_hash;
		self.api
			.execute_in_transaction(move |api| {
				// `create_inherents` should not change any state, to ensure this we always rollback
				// the transaction.
				TransactionOutcome::Rollback(api.inherent_extrinsics(parent_hash, inherent_data))
			})
			.map_err(|e| Error::Application(Box::new(e)))
	}

	/// Estimate the size of the block in the current state.
	///
	/// If `include_proof` is `true`, the estimated size of the storage proof will be added
	/// to the estimation.
	pub fn estimate_block_size(&self, include_proof: bool) -> usize {
		let size = self.estimated_header_size + self.extrinsics.encoded_size();

		if include_proof {
			size + self.api.proof_recorder().map(|pr| pr.estimate_encoded_size()).unwrap_or(0)
		} else {
			size
		}
	}
}

#[cfg(test)]
mod tests {
	use super::*;
	use sp_blockchain::HeaderBackend;
	use sp_core::Blake2Hasher;
	use sp_state_machine::Backend;
	use substrate_test_runtime_client::{
		runtime::ExtrinsicBuilder, DefaultTestClientBuilderExt, TestClientBuilderExt,
	};

	#[test]
	fn block_building_storage_proof_does_not_include_runtime_by_default() {
		let builder = substrate_test_runtime_client::TestClientBuilder::new();
		let client = builder.build();

		let genesis_hash = client.info().best_hash;

		let block = BlockBuilderBuilder::new(&client)
			.on_parent_block(genesis_hash)
			.with_parent_block_number(0)
			.enable_proof_recording()
			.build()
			.unwrap()
			.build()
			.unwrap();

		let proof = block.proof.expect("Proof is build on request");
		let genesis_state_root = client.header(genesis_hash).unwrap().unwrap().state_root;

		let backend =
			sp_state_machine::create_proof_check_backend::<Blake2Hasher>(genesis_state_root, proof)
				.unwrap();

		assert!(backend
			.storage(&sp_core::storage::well_known_keys::CODE)
			.unwrap_err()
			.contains("Database missing expected key"),);
	}

	#[test]
	fn failing_extrinsic_rolls_back_changes_in_storage_proof() {
		let builder = substrate_test_runtime_client::TestClientBuilder::new();
		let client = builder.build();
		let genesis_hash = client.info().best_hash;

		let mut block_builder = BlockBuilderBuilder::new(&client)
			.on_parent_block(genesis_hash)
			.with_parent_block_number(0)
			.enable_proof_recording()
			.build()
			.unwrap();

		block_builder.push(ExtrinsicBuilder::new_read_and_panic(8).build()).unwrap_err();

		let block = block_builder.build().unwrap();

		let proof_with_panic = block.proof.expect("Proof is build on request").encoded_size();

		let mut block_builder = BlockBuilderBuilder::new(&client)
			.on_parent_block(genesis_hash)
			.with_parent_block_number(0)
			.enable_proof_recording()
			.build()
			.unwrap();

		block_builder.push(ExtrinsicBuilder::new_read(8).build()).unwrap();

		let block = block_builder.build().unwrap();

		let proof_without_panic = block.proof.expect("Proof is build on request").encoded_size();

		let block = BlockBuilderBuilder::new(&client)
			.on_parent_block(genesis_hash)
			.with_parent_block_number(0)
			.enable_proof_recording()
			.build()
			.unwrap()
			.build()
			.unwrap();

		let proof_empty_block = block.proof.expect("Proof is build on request").encoded_size();

		// Ensure that we rolled back the changes of the panicked transaction.
		assert!(proof_without_panic > proof_with_panic);
		assert!(proof_without_panic > proof_empty_block);
		assert_eq!(proof_empty_block, proof_with_panic);
	}
}<|MERGE_RESOLUTION|>--- conflicted
+++ resolved
@@ -243,11 +243,7 @@
 		let mut api = call_api_at.runtime_api();
 
 		if let Some(recorder) = proof_recorder {
-<<<<<<< HEAD
-			api.set_proof_recorder(recorder.clone());
-=======
 			api.record_proof_with_recorder(recorder.clone());
->>>>>>> 56f683fa
 			api.register_extension(ProofSizeExt::new(recorder));
 		}
 
