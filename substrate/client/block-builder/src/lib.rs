// This file is part of Substrate.

// Copyright (C) Parity Technologies (UK) Ltd.
// SPDX-License-Identifier: GPL-3.0-or-later WITH Classpath-exception-2.0

// This program is free software: you can redistribute it and/or modify
// it under the terms of the GNU General Public License as published by
// the Free Software Foundation, either version 3 of the License, or
// (at your option) any later version.

// This program is distributed in the hope that it will be useful,
// but WITHOUT ANY WARRANTY; without even the implied warranty of
// MERCHANTABILITY or FITNESS FOR A PARTICULAR PURPOSE. See the
// GNU General Public License for more details.

// You should have received a copy of the GNU General Public License
// along with this program. If not, see <https://www.gnu.org/licenses/>.

//! Substrate block builder
//!
//! This crate provides the [`BlockBuilder`] utility and the corresponding runtime api
//! [`BlockBuilder`](sp_block_builder::BlockBuilder).
//!
//! The block builder utility is used in the node as an abstraction over the runtime api to
//! initialize a block, to push extrinsics and to finalize a block.

#![warn(missing_docs)]

use codec::Encode;
use sp_api::{
	CallApiAt, Core, DisableProofRecording, EnableProofRecording, ProofRecording, RuntimeInstance,
	RuntimeInstanceBuilderStage2, StorageChanges, TransactionOutcome,
};
use sp_blockchain::{ApplyExtrinsicFailed, Error, HeaderBackend};
use sp_runtime::{
	legacy,
	traits::{Block as BlockT, Hash, HashingFor, Header as HeaderT, NumberFor, One},
	Digest,
};
use std::marker::PhantomData;

pub use sp_block_builder::BlockBuilder as BlockBuilderApi;
use sp_trie::proof_size_extension::ProofSizeExt;

/// A builder for creating an instance of [`BlockBuilder`].
pub struct BlockBuilderBuilder<B, C> {
	call_api_at: C,
	_phantom: PhantomData<B>,
}

impl<B, C> BlockBuilderBuilder<B, C>
where
	B: BlockT,
{
	/// Create a new instance of the builder.
	///
	/// `call_api_at`: Something that implements [`CallApiAt`].
	pub fn new(call_api_at: C) -> Self {
		Self { call_api_at, _phantom: PhantomData }
	}

	/// Specify the parent block to build on top of.
	pub fn on_parent_block(self, parent_block: B::Hash) -> BlockBuilderBuilderStage1<B, C> {
		BlockBuilderBuilderStage1 { call_api_at: self.call_api_at, parent_block }
	}
}

/// The second stage of the [`BlockBuilderBuilder`].
///
/// This type can not be instantiated directly. To get an instance of it
/// [`BlockBuilderBuilder::new`] needs to be used.
pub struct BlockBuilderBuilderStage1<B: BlockT, C> {
	call_api_at: C,
	parent_block: B::Hash,
}

impl<B, C> BlockBuilderBuilderStage1<B, C>
where
	B: BlockT,
{
	/// Fetch the parent block number from the given `header_backend`.
	///
	/// The parent block number is used to initialize the block number of the new block.
	///
	/// Returns an error if there doesn't exist a number for the parent block specified in
	/// [`on_parent_block`](BlockBuilderBuilder::on_parent_block).
	pub fn fetch_parent_block_number<H: HeaderBackend<B>>(
		self,
		header_backend: &H,
	) -> Result<BlockBuilderBuilderStage2<B, C>, Error> {
		let parent_number = header_backend.number(self.parent_block)?.ok_or_else(|| {
			Error::Backend(format!(
				"Could not fetch block number for block: {:?}",
				self.parent_block
			))
		})?;

		Ok(BlockBuilderBuilderStage2 {
			runtime_instance_builder: RuntimeInstance::builder(self.call_api_at, self.parent_block)
				.on_chain_context(),
			inherent_digests: Default::default(),
			parent_block: self.parent_block,
			parent_number,
		})
	}

	/// Provide the block number for the parent block directly.
	///
	/// The parent block is specified in [`on_parent_block`](BlockBuilderBuilder::on_parent_block).
	/// The parent block number is used to initialize the block number of the new block.
	pub fn with_parent_block_number(
		self,
		parent_number: NumberFor<B>,
	) -> BlockBuilderBuilderStage2<B, C> {
		BlockBuilderBuilderStage2 {
			runtime_instance_builder: RuntimeInstance::builder(self.call_api_at, self.parent_block)
				.on_chain_context(),
			inherent_digests: Default::default(),
			parent_block: self.parent_block,
			parent_number,
		}
	}
}

/// The second stage of the [`BlockBuilderBuilder`].
///
/// This type can not be instantiated directly. To get an instance of it
/// [`BlockBuilderBuilder::new`] needs to be used.
pub struct BlockBuilderBuilderStage2<B: BlockT, C, ProofRecording = DisableProofRecording> {
	runtime_instance_builder: RuntimeInstanceBuilderStage2<C, B, ProofRecording>,
	inherent_digests: Digest,
	parent_block: B::Hash,
	parent_number: NumberFor<B>,
}

impl<B: BlockT, C, ProofRecording: sp_api::ProofRecording<B>>
	BlockBuilderBuilderStage2<B, C, ProofRecording>
{
	/// Enable proof recording for the block builder.
	pub fn enable_proof_recording(
		self,
	) -> BlockBuilderBuilderStage2<B, C, EnableProofRecording<B>> {
		BlockBuilderBuilderStage2 {
			runtime_instance_builder: self.runtime_instance_builder.enable_proof_recording(),
			inherent_digests: self.inherent_digests,
			parent_block: self.parent_block,
			parent_number: self.parent_number,
		}
	}

	pub fn with_proof_recording<WProofRecording: sp_api::ProofRecording<B>>(
		self,
	) -> BlockBuilderBuilderStage2<B, C, WProofRecording> {
		BlockBuilderBuilderStage2 {
			runtime_instance_builder: self
				.runtime_instance_builder
				.with_proof_recording::<WProofRecording>(),
			inherent_digests: self.inherent_digests,
			parent_block: self.parent_block,
			parent_number: self.parent_number,
		}
	}

	/// Build the block with the given inherent digests.
	pub fn with_inherent_digests(mut self, inherent_digests: Digest) -> Self {
		self.inherent_digests = inherent_digests;
		self
	}

	/// Create the instance of the [`BlockBuilder`].
	pub fn build(self) -> Result<BlockBuilder<B, C, ProofRecording>, Error>
	where
		C: CallApiAt<B>,
	{
		BlockBuilder::new(
			self.runtime_instance_builder.build(),
			self.parent_block,
			self.parent_number,
			self.inherent_digests,
		)
	}
}

/// A block that was build by [`BlockBuilder`] plus some additional data.
///
/// This additional data includes the `storage_changes`, these changes can be applied to the
/// backend to get the state of the block. Furthermore an optional `proof` is included which
/// can be used to proof that the build block contains the expected data. The `proof` will
/// only be set when proof recording was activated.
pub struct BuiltBlock<Block: BlockT, Proof> {
	/// The actual block that was build.
	pub block: Block,
	/// The changes that need to be applied to the backend to get the state of the build block.
	pub storage_changes: StorageChanges<Block>,
	/// An optional proof that was recorded while building the block.
	pub proof: Proof,
}

impl<Block: BlockT, Proof> BuiltBlock<Block, Proof> {
	/// Convert into the inner values.
	pub fn into_inner(self) -> (Block, StorageChanges<Block>, Proof) {
		(self.block, self.storage_changes, self.proof)
	}
}

/// Utility for building new (valid) blocks from a stream of extrinsics.
pub struct BlockBuilder<Block: BlockT, CallApiAt, ProofRecording> {
	extrinsics: Vec<Block::Extrinsic>,
	runtime_instance: RuntimeInstance<CallApiAt, Block, ProofRecording>,
	version: u32,
	/// The estimated size of the block header.
	estimated_header_size: usize,
	_phantom: PhantomData<ProofRecording>,
}

impl<Block, C, ProofRecorder> BlockBuilder<Block, C, ProofRecorder>
where
	Block: BlockT,
	C: sp_api::CallApiAt<Block>,
	ProofRecorder: sp_api::ProofRecording<Block>,
{
	/// Create a new instance of builder based on the given `parent_hash` and `parent_number`.
	///
	/// While proof recording is enabled, all accessed trie nodes are saved.
	/// These recorded trie nodes can be used by a third party to prove the
	/// output of this block builder without having access to the full storage.
	fn new(
		mut runtime_instance: RuntimeInstance<C, Block, ProofRecorder>,
		parent_hash: Block::Hash,
		parent_number: NumberFor<Block>,
		inherent_digests: Digest,
	) -> Result<Self, Error> {
		let header = <<Block as BlockT>::Header as HeaderT>::new(
			parent_number + One::one(),
			Default::default(),
			Default::default(),
			parent_hash,
			inherent_digests,
		);

		let estimated_header_size = header.encoded_size();

		Core::<Block>::initialize_block(&mut runtime_instance, &header)?;

<<<<<<< HEAD
		let version = runtime_instance
			.api_version::<dyn BlockBuilderApi<Block>>()?
=======
		if record_proof {
			api.record_proof();
			let recorder = api
				.proof_recorder()
				.expect("Proof recording is enabled in the line above; qed.");
			api.register_extension(ProofSizeExt::new(recorder));
		}

		api.set_call_context(CallContext::Onchain);

		api.initialize_block(parent_hash, &header)?;

		let version = api
			.api_version::<dyn BlockBuilderApi<Block>>(parent_hash)?
>>>>>>> 095f4bd9
			.ok_or_else(|| Error::VersionInvalid("BlockBuilderApi".to_string()))?;

		Ok(BlockBuilder {
			extrinsics: Vec::new(),
			runtime_instance,
			version,
			estimated_header_size,
			_phantom: PhantomData,
		})
	}
}

impl<Block, CallApiAt, ProofRecording> BlockBuilder<Block, CallApiAt, ProofRecording>
where
	Block: BlockT,
	CallApiAt: sp_api::CallApiAt<Block>,
	ProofRecording: sp_api::ProofRecording<Block>,
{
	/// Push onto the block's list of extrinsics.
	///
	/// This will ensure the extrinsic can be validly executed (by executing it).
	pub fn push(&mut self, xt: <Block as BlockT>::Extrinsic) -> Result<(), Error> {
		let extrinsics = &mut self.extrinsics;
		let version = self.version;

		self.runtime_instance.execute_in_transaction(|api| {
			let res = if version < 6 {
				#[allow(deprecated)]
				BlockBuilderApi::<Block>::apply_extrinsic_before_version_6(api, xt.clone())
					.map(legacy::byte_sized_error::convert_to_latest)
			} else {
				BlockBuilderApi::<Block>::apply_extrinsic(api, xt.clone())
			};

			match res {
				Ok(Ok(_)) => {
					extrinsics.push(xt);
					TransactionOutcome::Commit(Ok(()))
				},
				Ok(Err(tx_validity)) => TransactionOutcome::Rollback(Err(
					ApplyExtrinsicFailed::Validity(tx_validity).into(),
				)),
				Err(e) => TransactionOutcome::Rollback(Err(Error::from(e))),
			}
		})
	}

	/// Consume the builder to build a valid `Block` containing all pushed extrinsics.
	///
	/// Returns the build `Block`, the changes to the storage and an optional `StorageProof`
	/// supplied by `self.api`, combined as [`BuiltBlock`].
	/// The storage proof will be `Some(_)` when proof recording was enabled.
	pub fn build(mut self) -> Result<BuiltBlock<Block, ProofRecording::Proof>, Error> {
		let header: Block::Header =
			BlockBuilderApi::<Block>::finalize_block(&mut self.runtime_instance)?;

		debug_assert_eq!(
			header.extrinsics_root().clone(),
			HashingFor::<Block>::ordered_trie_root(
				self.extrinsics.iter().map(Encode::encode).collect(),
				sp_runtime::StateVersion::V0,
			),
		);

		let proof = self.runtime_instance.extract_proof();

		let storage_changes = self.runtime_instance.into_storage_changes()?;

		Ok(BuiltBlock {
			block: <Block as BlockT>::new(header, self.extrinsics),
			storage_changes,
			proof,
		})
	}

	/// Create the inherents for the block.
	///
	/// Returns the inherents created by the runtime or an error if something failed.
	pub fn create_inherents(
		&mut self,
		inherent_data: sp_inherents::InherentData,
	) -> Result<Vec<Block::Extrinsic>, Error> {
		self.runtime_instance
			.execute_in_transaction(move |api| {
				// `create_inherents` should not change any state, to ensure this we always rollback
				// the transaction.
				TransactionOutcome::Rollback(BlockBuilderApi::<Block>::inherent_extrinsics(
					api,
					inherent_data,
				))
			})
			.map_err(Into::into)
	}

	/// Estimate the size of the block in the current state.
	///
	/// If `include_proof` is `true`, the estimated size of the storage proof will be added
	/// to the estimation.
	pub fn estimate_block_size(&self, include_proof: bool) -> usize {
		let size = self.estimated_header_size + self.extrinsics.encoded_size();

		if include_proof {
			// size + self.api.proof_recorder().map(|pr| pr.estimate_encoded_size()).unwrap_or(0)
			size
		} else {
			size
		}
	}
}

#[cfg(test)]
mod tests {
	use super::*;
	use sp_blockchain::HeaderBackend;
	use sp_core::Blake2Hasher;
	use sp_state_machine::Backend;
	use substrate_test_runtime_client::{
		runtime::ExtrinsicBuilder, DefaultTestClientBuilderExt, TestClientBuilderExt,
	};

	#[test]
	fn block_building_storage_proof_does_not_include_runtime_by_default() {
		let builder = substrate_test_runtime_client::TestClientBuilder::new();
		let client = builder.build();

		let genesis_hash = client.info().best_hash;

		let block = BlockBuilderBuilder::new(&client)
			.on_parent_block(genesis_hash)
			.with_parent_block_number(0)
			.enable_proof_recording()
			.build()
			.unwrap()
			.build()
			.unwrap();

		let proof = block.proof.expect("Proof is build on request");
		let genesis_state_root = client.header(genesis_hash).unwrap().unwrap().state_root;

		let backend =
			sp_state_machine::create_proof_check_backend::<Blake2Hasher>(genesis_state_root, proof)
				.unwrap();

		assert!(backend
			.storage(&sp_core::storage::well_known_keys::CODE)
			.unwrap_err()
			.contains("Database missing expected key"),);
	}

	#[test]
	fn failing_extrinsic_rolls_back_changes_in_storage_proof() {
		let builder = substrate_test_runtime_client::TestClientBuilder::new();
		let client = builder.build();
		let genesis_hash = client.info().best_hash;

		let mut block_builder = BlockBuilderBuilder::new(&client)
			.on_parent_block(genesis_hash)
			.with_parent_block_number(0)
			.enable_proof_recording()
			.build()
			.unwrap();

		block_builder.push(ExtrinsicBuilder::new_read_and_panic(8).build()).unwrap_err();

		let block = block_builder.build().unwrap();

		let proof_with_panic = block.proof.expect("Proof is build on request").encoded_size();

		let mut block_builder = BlockBuilderBuilder::new(&client)
			.on_parent_block(genesis_hash)
			.with_parent_block_number(0)
			.enable_proof_recording()
			.build()
			.unwrap();

		block_builder.push(ExtrinsicBuilder::new_read(8).build()).unwrap();

		let block = block_builder.build().unwrap();

		let proof_without_panic = block.proof.expect("Proof is build on request").encoded_size();

		let block = BlockBuilderBuilder::new(&client)
			.on_parent_block(genesis_hash)
			.with_parent_block_number(0)
			.enable_proof_recording()
			.build()
			.unwrap()
			.build()
			.unwrap();

		let proof_empty_block = block.proof.expect("Proof is build on request").encoded_size();

		// Ensure that we rolled back the changes of the panicked transaction.
		assert!(proof_without_panic > proof_with_panic);
		assert!(proof_without_panic > proof_empty_block);
		assert_eq!(proof_empty_block, proof_with_panic);
	}
}<|MERGE_RESOLUTION|>--- conflicted
+++ resolved
@@ -242,25 +242,8 @@
 
 		Core::<Block>::initialize_block(&mut runtime_instance, &header)?;
 
-<<<<<<< HEAD
 		let version = runtime_instance
 			.api_version::<dyn BlockBuilderApi<Block>>()?
-=======
-		if record_proof {
-			api.record_proof();
-			let recorder = api
-				.proof_recorder()
-				.expect("Proof recording is enabled in the line above; qed.");
-			api.register_extension(ProofSizeExt::new(recorder));
-		}
-
-		api.set_call_context(CallContext::Onchain);
-
-		api.initialize_block(parent_hash, &header)?;
-
-		let version = api
-			.api_version::<dyn BlockBuilderApi<Block>>(parent_hash)?
->>>>>>> 095f4bd9
 			.ok_or_else(|| Error::VersionInvalid("BlockBuilderApi".to_string()))?;
 
 		Ok(BlockBuilder {
