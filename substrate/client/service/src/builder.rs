// This file is part of Substrate.

// Copyright (C) Parity Technologies (UK) Ltd.
// SPDX-License-Identifier: GPL-3.0-or-later WITH Classpath-exception-2.0

// This program is free software: you can redistribute it and/or modify
// it under the terms of the GNU General Public License as published by
// the Free Software Foundation, either version 3 of the License, or
// (at your option) any later version.

// This program is distributed in the hope that it will be useful,
// but WITHOUT ANY WARRANTY; without even the implied warranty of
// MERCHANTABILITY or FITNESS FOR A PARTICULAR PURPOSE. See the
// GNU General Public License for more details.

// You should have received a copy of the GNU General Public License
// along with this program. If not, see <https://www.gnu.org/licenses/>.

use crate::{
	build_network_future, build_system_rpc_future,
	client::{Client, ClientConfig},
	config::{Configuration, KeystoreConfig, PrometheusConfig},
	error::Error,
	metrics::MetricsService,
	start_rpc_servers, BuildGenesisBlock, GenesisBlockBuilder, RpcHandlers, SpawnTaskHandle,
	TaskManager, TransactionPoolAdapter,
};
use futures::{channel::oneshot, future::ready, FutureExt, StreamExt};
use jsonrpsee::RpcModule;
use log::info;
use prometheus_endpoint::Registry;
use sc_chain_spec::get_extension;
use sc_client_api::{
	execution_extensions::ExecutionExtensions, proof_provider::ProofProvider, BadBlocks,
	BlockBackend, BlockchainEvents, ExecutorProvider, ForkBlocks, StorageProvider, UsageProvider,
};
use sc_client_db::{Backend, DatabaseSettings};
use sc_consensus::import_queue::ImportQueue;
use sc_executor::{
	sp_wasm_interface::HostFunctions, HeapAllocStrategy, NativeElseWasmExecutor,
	NativeExecutionDispatch, RuntimeVersionOf, WasmExecutor, DEFAULT_HEAP_ALLOC_STRATEGY,
};
use sc_keystore::LocalKeystore;
use sc_network::{
	config::{FullNetworkConfiguration, SyncMode},
	peer_store::PeerStore,
	NetworkService, NetworkStateInfo, NetworkStatusProvider,
};
use sc_network_bitswap::BitswapRequestHandler;
use sc_network_common::role::Roles;
use sc_network_light::light_client_requests::handler::LightClientRequestHandler;
use sc_network_sync::{
	block_relay_protocol::BlockRelayParams, block_request_handler::BlockRequestHandler,
	engine::SyncingEngine, service::network::NetworkServiceProvider,
	state_request_handler::StateRequestHandler, warp::WarpSyncParams,
	warp_request_handler::RequestHandler as WarpSyncRequestHandler, SyncingService,
};
use sc_rpc::{
	author::AuthorApiServer,
	chain::ChainApiServer,
	offchain::OffchainApiServer,
	state::{ChildStateApiServer, StateApiServer},
	system::SystemApiServer,
	DenyUnsafe, SubscriptionTaskExecutor,
};
use sc_rpc_spec_v2::{chain_head::ChainHeadApiServer, transaction::TransactionApiServer};
use sc_telemetry::{telemetry, ConnectionMessage, Telemetry, TelemetryHandle, SUBSTRATE_INFO};
use sc_transaction_pool_api::{MaintainedTransactionPool, TransactionPool};
use sc_utils::mpsc::{tracing_unbounded, TracingUnboundedSender};
use sp_api::CallApiAt;
use sp_blockchain::{HeaderBackend, HeaderMetadata};
use sp_consensus::block_validation::{
	BlockAnnounceValidator, Chain, DefaultBlockAnnounceValidator,
};
use sp_core::traits::{CodeExecutor, SpawnNamed};
use sp_keystore::KeystorePtr;
use sp_runtime::traits::{Block as BlockT, BlockIdTo, NumberFor, Zero};
use std::{str::FromStr, sync::Arc, time::SystemTime};

/// Full client type.
pub type TFullClient<TBl, TExec> = Client<TFullBackend<TBl>, TFullCallExecutor<TBl, TExec>, TBl>;

/// Full client backend type.
pub type TFullBackend<TBl> = Backend<TBl>;

/// Full client call executor type.
pub type TFullCallExecutor<TBl, TExec> = crate::client::LocalCallExecutor<TBl, Backend<TBl>, TExec>;

type TFullParts<TBl, TExec> =
	(TFullClient<TBl, TExec>, Arc<TFullBackend<TBl>>, KeystoreContainer, TaskManager);

/// Construct a local keystore shareable container
pub struct KeystoreContainer(Arc<LocalKeystore>);

impl KeystoreContainer {
	/// Construct KeystoreContainer
	pub fn new(config: &KeystoreConfig) -> Result<Self, Error> {
		let keystore = Arc::new(match config {
			KeystoreConfig::Path { path, password } =>
				LocalKeystore::open(path.clone(), password.clone())?,
			KeystoreConfig::InMemory => LocalKeystore::in_memory(),
		});

		Ok(Self(keystore))
	}

	/// Returns a shared reference to a dynamic `Keystore` trait implementation.
	pub fn keystore(&self) -> KeystorePtr {
		self.0.clone()
	}

	/// Returns a shared reference to the local keystore .
	pub fn local_keystore(&self) -> Arc<LocalKeystore> {
		self.0.clone()
	}
}

/// Creates a new full client for the given config.
pub fn new_full_client<TBl, TExec>(
	config: &Configuration,
	telemetry: Option<TelemetryHandle>,
	executor: TExec,
) -> Result<TFullClient<TBl, TExec>, Error>
where
	TBl: BlockT,
	TExec: CodeExecutor + RuntimeVersionOf + Clone,
{
	new_full_parts(config, telemetry, executor).map(|parts| parts.0)
}

/// Create the initial parts of a full node with the default genesis block builder.
<<<<<<< HEAD
pub fn new_full_parts<TBl, TExec>(
	config: &Configuration,
	telemetry: Option<TelemetryHandle>,
	executor: TExec,
) -> Result<TFullParts<TBl, TExec>, Error>
=======
pub fn new_full_parts_record_import<TBl, TRtApi, TExec>(
	config: &Configuration,
	telemetry: Option<TelemetryHandle>,
	executor: TExec,
	enable_import_proof_recording: bool,
) -> Result<TFullParts<TBl, TRtApi, TExec>, Error>
>>>>>>> 095f4bd9
where
	TBl: BlockT,
	TExec: CodeExecutor + RuntimeVersionOf + Clone,
{
	let backend = new_db_backend(config.db_config())?;

	let genesis_block_builder = GenesisBlockBuilder::new(
		config.chain_spec.as_storage_builder(),
		!config.no_genesis(),
		backend.clone(),
		executor.clone(),
	)?;

	new_full_parts_with_genesis_builder(
		config,
		telemetry,
		executor,
		backend,
		genesis_block_builder,
		enable_import_proof_recording,
	)
}
/// Create the initial parts of a full node with the default genesis block builder.
pub fn new_full_parts<TBl, TRtApi, TExec>(
	config: &Configuration,
	telemetry: Option<TelemetryHandle>,
	executor: TExec,
) -> Result<TFullParts<TBl, TRtApi, TExec>, Error>
where
	TBl: BlockT,
	TExec: CodeExecutor + RuntimeVersionOf + Clone,
{
	new_full_parts_record_import(config, telemetry, executor, false)
}

/// Create the initial parts of a full node.
pub fn new_full_parts_with_genesis_builder<TBl, TExec, TBuildGenesisBlock>(
	config: &Configuration,
	telemetry: Option<TelemetryHandle>,
	executor: TExec,
	backend: Arc<TFullBackend<TBl>>,
	genesis_block_builder: TBuildGenesisBlock,
<<<<<<< HEAD
) -> Result<TFullParts<TBl, TExec>, Error>
=======
	enable_import_proof_recording: bool,
) -> Result<TFullParts<TBl, TRtApi, TExec>, Error>
>>>>>>> 095f4bd9
where
	TBl: BlockT,
	TExec: CodeExecutor + RuntimeVersionOf + Clone,
	TBuildGenesisBlock: BuildGenesisBlock<
		TBl,
		BlockImportOperation = <Backend<TBl> as sc_client_api::backend::Backend<TBl>>::BlockImportOperation
	>,
{
	let keystore_container = KeystoreContainer::new(&config.keystore)?;

	let task_manager = {
		let registry = config.prometheus_config.as_ref().map(|cfg| &cfg.registry);
		TaskManager::new(config.tokio_handle.clone(), registry)?
	};

	let chain_spec = &config.chain_spec;
	let fork_blocks = get_extension::<ForkBlocks<TBl>>(chain_spec.extensions())
		.cloned()
		.unwrap_or_default();

	let bad_blocks = get_extension::<BadBlocks<TBl>>(chain_spec.extensions())
		.cloned()
		.unwrap_or_default();

	let client = {
		let extensions = sc_client_api::execution_extensions::ExecutionExtensions::new(
			None,
			Arc::new(executor.clone()),
		);

		let wasm_runtime_substitutes = config
			.chain_spec
			.code_substitutes()
			.into_iter()
			.map(|(n, c)| {
				let number = NumberFor::<TBl>::from_str(&n).map_err(|_| {
					Error::Application(Box::from(format!(
						"Failed to parse `{}` as block number for code substitutes. \
						 In an old version the key for code substitute was a block hash. \
						 Please update the chain spec to a version that is compatible with your node.",
						n
					)))
				})?;
				Ok((number, c))
			})
			.collect::<Result<std::collections::HashMap<_, _>, Error>>()?;

		let client = new_client(
			backend.clone(),
			executor,
			genesis_block_builder,
			fork_blocks,
			bad_blocks,
			extensions,
			Box::new(task_manager.spawn_handle()),
			config.prometheus_config.as_ref().map(|config| config.registry.clone()),
			telemetry,
			ClientConfig {
				offchain_worker_enabled: config.offchain_worker.enabled,
				offchain_indexing_api: config.offchain_worker.indexing_enabled,
				wasm_runtime_overrides: config.wasm_runtime_overrides.clone(),
				no_genesis: matches!(
					config.network.sync_mode,
					SyncMode::LightState { .. } | SyncMode::Warp { .. }
				),
				wasm_runtime_substitutes,
				enable_import_proof_recording,
			},
		)?;

		client
	};

	Ok((client, backend, keystore_container, task_manager))
}

/// Creates a [`NativeElseWasmExecutor`] according to [`Configuration`].
pub fn new_native_or_wasm_executor<D: NativeExecutionDispatch>(
	config: &Configuration,
) -> NativeElseWasmExecutor<D> {
	NativeElseWasmExecutor::new_with_wasm_executor(new_wasm_executor(config))
}

/// Creates a [`WasmExecutor`] according to [`Configuration`].
pub fn new_wasm_executor<H: HostFunctions>(config: &Configuration) -> WasmExecutor<H> {
	let strategy = config
		.default_heap_pages
		.map_or(DEFAULT_HEAP_ALLOC_STRATEGY, |p| HeapAllocStrategy::Static { extra_pages: p as _ });
	WasmExecutor::<H>::builder()
		.with_execution_method(config.wasm_method)
		.with_onchain_heap_alloc_strategy(strategy)
		.with_offchain_heap_alloc_strategy(strategy)
		.with_max_runtime_instances(config.max_runtime_instances)
		.with_runtime_cache_size(config.runtime_cache_size)
		.build()
}

/// Create an instance of default DB-backend backend.
pub fn new_db_backend<Block>(
	settings: DatabaseSettings,
) -> Result<Arc<Backend<Block>>, sp_blockchain::Error>
where
	Block: BlockT,
{
	const CANONICALIZATION_DELAY: u64 = 4096;

	Ok(Arc::new(Backend::new(settings, CANONICALIZATION_DELAY)?))
}

/// Create an instance of client backed by given backend.
pub fn new_client<E, Block, G>(
	backend: Arc<Backend<Block>>,
	executor: E,
	genesis_block_builder: G,
	fork_blocks: ForkBlocks<Block>,
	bad_blocks: BadBlocks<Block>,
	execution_extensions: ExecutionExtensions<Block>,
	spawn_handle: Box<dyn SpawnNamed>,
	prometheus_registry: Option<Registry>,
	telemetry: Option<TelemetryHandle>,
	config: ClientConfig<Block>,
) -> Result<
	Client<
		Backend<Block>,
		crate::client::LocalCallExecutor<Block, Backend<Block>, E>,
		Block,
	>,
	sp_blockchain::Error,
>
where
	Block: BlockT,
	E: CodeExecutor + RuntimeVersionOf,
	G: BuildGenesisBlock<
		Block,
		BlockImportOperation = <Backend<Block> as sc_client_api::backend::Backend<Block>>::BlockImportOperation
	>,
{
	let executor = crate::client::LocalCallExecutor::new(
		backend.clone(),
		executor,
		config.clone(),
		execution_extensions,
	)?;

	Client::new(
		backend,
		executor,
		spawn_handle,
		genesis_block_builder,
		fork_blocks,
		bad_blocks,
		prometheus_registry,
		telemetry,
		config,
	)
}

/// Shared network instance implementing a set of mandatory traits.
pub trait SpawnTaskNetwork<Block: BlockT>:
	NetworkStateInfo + NetworkStatusProvider + Send + Sync + 'static
{
}

impl<T, Block> SpawnTaskNetwork<Block> for T
where
	Block: BlockT,
	T: NetworkStateInfo + NetworkStatusProvider + Send + Sync + 'static,
{
}

/// Parameters to pass into `build`.
pub struct SpawnTasksParams<'a, TBl: BlockT, TCl, TExPool, TRpc, Backend> {
	/// The service configuration.
	pub config: Configuration,
	/// A shared client returned by `new_full_parts`.
	pub client: Arc<TCl>,
	/// A shared backend returned by `new_full_parts`.
	pub backend: Arc<Backend>,
	/// A task manager returned by `new_full_parts`.
	pub task_manager: &'a mut TaskManager,
	/// A shared keystore returned by `new_full_parts`.
	pub keystore: KeystorePtr,
	/// A shared transaction pool.
	pub transaction_pool: Arc<TExPool>,
	/// Builds additional [`RpcModule`]s that should be added to the server
	pub rpc_builder:
		Box<dyn Fn(DenyUnsafe, SubscriptionTaskExecutor) -> Result<RpcModule<TRpc>, Error>>,
	/// A shared network instance.
	pub network: Arc<dyn SpawnTaskNetwork<TBl>>,
	/// A Sender for RPC requests.
	pub system_rpc_tx: TracingUnboundedSender<sc_rpc::system::Request<TBl>>,
	/// Controller for transactions handlers
	pub tx_handler_controller:
		sc_network_transactions::TransactionsHandlerController<<TBl as BlockT>::Hash>,
	/// Syncing service.
	pub sync_service: Arc<SyncingService<TBl>>,
	/// Telemetry instance for this node.
	pub telemetry: Option<&'a mut Telemetry>,
}

/// Spawn the tasks that are required to run a node.
pub fn spawn_tasks<TBl, TBackend, TExPool, TRpc, TCl>(
	params: SpawnTasksParams<TBl, TCl, TExPool, TRpc, TBackend>,
) -> Result<RpcHandlers, Error>
where
	TCl: HeaderMetadata<TBl, Error = sp_blockchain::Error>
		+ Chain<TBl>
		+ BlockBackend<TBl>
		+ BlockIdTo<TBl, Error = sp_blockchain::Error>
		+ ProofProvider<TBl>
		+ HeaderBackend<TBl>
		+ BlockchainEvents<TBl>
		+ ExecutorProvider<TBl>
		+ UsageProvider<TBl>
		+ StorageProvider<TBl, TBackend>
		+ CallApiAt<TBl>
		+ Send
		+ 'static,
	TBl: BlockT,
	TBl::Hash: Unpin,
	TBl::Header: Unpin,
	TBackend: 'static + sc_client_api::backend::Backend<TBl> + Send,
	TExPool: MaintainedTransactionPool<Block = TBl, Hash = <TBl as BlockT>::Hash> + 'static,
{
	let SpawnTasksParams {
		mut config,
		task_manager,
		client,
		backend,
		keystore,
		transaction_pool,
		rpc_builder,
		network,
		system_rpc_tx,
		tx_handler_controller,
		sync_service,
		telemetry,
	} = params;

	let chain_info = client.usage_info().chain;

	sp_session::generate_initial_session_keys::<TBl, _>(
		client.clone(),
		chain_info.best_hash,
		config.dev_key_seed.clone().map(|s| vec![s]).unwrap_or_default(),
		keystore.clone(),
	)
	.map_err(|e| Error::Application(Box::new(e)))?;

	let sysinfo = sc_sysinfo::gather_sysinfo();
	sc_sysinfo::print_sysinfo(&sysinfo);

	let telemetry = telemetry
		.map(|telemetry| {
			init_telemetry(&mut config, network.clone(), client.clone(), telemetry, Some(sysinfo))
		})
		.transpose()?;

	info!("📦 Highest known block at #{}", chain_info.best_number);

	let spawn_handle = task_manager.spawn_handle();

	// Inform the tx pool about imported and finalized blocks.
	spawn_handle.spawn(
		"txpool-notifications",
		Some("transaction-pool"),
		sc_transaction_pool::notification_future(client.clone(), transaction_pool.clone()),
	);

	spawn_handle.spawn(
		"on-transaction-imported",
		Some("transaction-pool"),
		transaction_notifications(
			transaction_pool.clone(),
			tx_handler_controller,
			telemetry.clone(),
		),
	);

	// Prometheus metrics.
	let metrics_service =
		if let Some(PrometheusConfig { port, registry }) = config.prometheus_config.clone() {
			// Set static metrics.
			let metrics = MetricsService::with_prometheus(telemetry, &registry, &config)?;
			spawn_handle.spawn(
				"prometheus-endpoint",
				None,
				prometheus_endpoint::init_prometheus(port, registry).map(drop),
			);

			metrics
		} else {
			MetricsService::new(telemetry)
		};

	// Periodically updated metrics and telemetry updates.
	spawn_handle.spawn(
		"telemetry-periodic-send",
		None,
		metrics_service.run(
			client.clone(),
			transaction_pool.clone(),
			network.clone(),
			sync_service.clone(),
		),
	);

	let rpc_id_provider = config.rpc_id_provider.take();

	// jsonrpsee RPC
	let gen_rpc_module = |deny_unsafe: DenyUnsafe| {
		gen_rpc_module(
			deny_unsafe,
			task_manager.spawn_handle(),
			client.clone(),
			transaction_pool.clone(),
			keystore.clone(),
			system_rpc_tx.clone(),
			&config,
			backend.clone(),
			&*rpc_builder,
		)
	};

	let rpc = start_rpc_servers(&config, gen_rpc_module, rpc_id_provider)?;
	let rpc_handlers = RpcHandlers(Arc::new(gen_rpc_module(sc_rpc::DenyUnsafe::No)?.into()));

	// Spawn informant task
	spawn_handle.spawn(
		"informant",
		None,
		sc_informant::build(
			client.clone(),
			network,
			sync_service.clone(),
			config.informant_output_format,
		),
	);

	task_manager.keep_alive((config.base_path, rpc));

	Ok(rpc_handlers)
}

async fn transaction_notifications<Block, ExPool>(
	transaction_pool: Arc<ExPool>,
	tx_handler_controller: sc_network_transactions::TransactionsHandlerController<
		<Block as BlockT>::Hash,
	>,
	telemetry: Option<TelemetryHandle>,
) where
	Block: BlockT,
	ExPool: MaintainedTransactionPool<Block = Block, Hash = <Block as BlockT>::Hash>,
{
	// transaction notifications
	transaction_pool
		.import_notification_stream()
		.for_each(move |hash| {
			tx_handler_controller.propagate_transaction(hash);
			let status = transaction_pool.status();
			telemetry!(
				telemetry;
				SUBSTRATE_INFO;
				"txpool.import";
				"ready" => status.ready,
				"future" => status.future,
			);
			ready(())
		})
		.await;
}

fn init_telemetry<Block, Client, Network>(
	config: &mut Configuration,
	network: Network,
	client: Arc<Client>,
	telemetry: &mut Telemetry,
	sysinfo: Option<sc_telemetry::SysInfo>,
) -> sc_telemetry::Result<TelemetryHandle>
where
	Block: BlockT,
	Client: BlockBackend<Block>,
	Network: NetworkStateInfo,
{
	let genesis_hash = client.block_hash(Zero::zero()).ok().flatten().unwrap_or_default();
	let connection_message = ConnectionMessage {
		name: config.network.node_name.to_owned(),
		implementation: config.impl_name.to_owned(),
		version: config.impl_version.to_owned(),
		target_os: sc_sysinfo::TARGET_OS.into(),
		target_arch: sc_sysinfo::TARGET_ARCH.into(),
		target_env: sc_sysinfo::TARGET_ENV.into(),
		config: String::new(),
		chain: config.chain_spec.name().to_owned(),
		genesis_hash: format!("{:?}", genesis_hash),
		authority: config.role.is_authority(),
		startup_time: SystemTime::UNIX_EPOCH
			.elapsed()
			.map(|dur| dur.as_millis())
			.unwrap_or(0)
			.to_string(),
		network_id: network.local_peer_id().to_base58(),
		sysinfo,
	};

	telemetry.start_telemetry(connection_message)?;

	Ok(telemetry.handle())
}

fn gen_rpc_module<TBl, TBackend, TCl, TRpc, TExPool>(
	deny_unsafe: DenyUnsafe,
	spawn_handle: SpawnTaskHandle,
	client: Arc<TCl>,
	transaction_pool: Arc<TExPool>,
	keystore: KeystorePtr,
	system_rpc_tx: TracingUnboundedSender<sc_rpc::system::Request<TBl>>,
	config: &Configuration,
	backend: Arc<TBackend>,
	rpc_builder: &(dyn Fn(DenyUnsafe, SubscriptionTaskExecutor) -> Result<RpcModule<TRpc>, Error>),
) -> Result<RpcModule<()>, Error>
where
	TBl: BlockT,
	TCl: BlockchainEvents<TBl>
		+ HeaderBackend<TBl>
		+ HeaderMetadata<TBl, Error = sp_blockchain::Error>
		+ ExecutorProvider<TBl>
		+ CallApiAt<TBl>
		+ ProofProvider<TBl>
		+ StorageProvider<TBl, TBackend>
		+ BlockBackend<TBl>
		+ Send
		+ Sync
		+ 'static,
	TBackend: sc_client_api::backend::Backend<TBl> + 'static,
	TExPool: MaintainedTransactionPool<Block = TBl, Hash = <TBl as BlockT>::Hash> + 'static,
	TBl::Hash: Unpin,
	TBl::Header: Unpin,
{
	let system_info = sc_rpc::system::SystemInfo {
		chain_name: config.chain_spec.name().into(),
		impl_name: config.impl_name.clone(),
		impl_version: config.impl_version.clone(),
		properties: config.chain_spec.properties(),
		chain_type: config.chain_spec.chain_type(),
	};

	let mut rpc_api = RpcModule::new(());
	let task_executor = Arc::new(spawn_handle);

	let (chain, state, child_state) = {
		let chain = sc_rpc::chain::new_full(client.clone(), task_executor.clone()).into_rpc();
		let (state, child_state) =
			sc_rpc::state::new_full(client.clone(), task_executor.clone(), deny_unsafe);
		let state = state.into_rpc();
		let child_state = child_state.into_rpc();

		(chain, state, child_state)
	};

	let transaction_v2 = sc_rpc_spec_v2::transaction::Transaction::new(
		client.clone(),
		transaction_pool.clone(),
		task_executor.clone(),
	)
	.into_rpc();

	let chain_head_v2 = sc_rpc_spec_v2::chain_head::ChainHead::new(
		client.clone(),
		backend.clone(),
		task_executor.clone(),
		// Defaults to sensible limits for the `ChainHead`.
		sc_rpc_spec_v2::chain_head::ChainHeadConfig::default(),
	)
	.into_rpc();

	let author = sc_rpc::author::Author::new(
		client.clone(),
		transaction_pool,
		keystore,
		deny_unsafe,
		task_executor.clone(),
	)
	.into_rpc();

	let system = sc_rpc::system::System::new(system_info, system_rpc_tx, deny_unsafe).into_rpc();

	if let Some(storage) = backend.offchain_storage() {
		let offchain = sc_rpc::offchain::Offchain::new(storage, deny_unsafe).into_rpc();

		rpc_api.merge(offchain).map_err(|e| Error::Application(e.into()))?;
	}

	// Part of the RPC v2 spec.
	rpc_api.merge(transaction_v2).map_err(|e| Error::Application(e.into()))?;
	rpc_api.merge(chain_head_v2).map_err(|e| Error::Application(e.into()))?;

	// Part of the old RPC spec.
	rpc_api.merge(chain).map_err(|e| Error::Application(e.into()))?;
	rpc_api.merge(author).map_err(|e| Error::Application(e.into()))?;
	rpc_api.merge(system).map_err(|e| Error::Application(e.into()))?;
	rpc_api.merge(state).map_err(|e| Error::Application(e.into()))?;
	rpc_api.merge(child_state).map_err(|e| Error::Application(e.into()))?;
	// Additional [`RpcModule`]s defined in the node to fit the specific blockchain
	let extra_rpcs = rpc_builder(deny_unsafe, task_executor.clone())?;
	rpc_api.merge(extra_rpcs).map_err(|e| Error::Application(e.into()))?;

	Ok(rpc_api)
}

/// Parameters to pass into `build_network`.
pub struct BuildNetworkParams<'a, TBl: BlockT, TExPool, TImpQu, TCl> {
	/// The service configuration.
	pub config: &'a Configuration,
	/// Full network configuration.
	pub net_config: FullNetworkConfiguration,
	/// A shared client returned by `new_full_parts`.
	pub client: Arc<TCl>,
	/// A shared transaction pool.
	pub transaction_pool: Arc<TExPool>,
	/// A handle for spawning tasks.
	pub spawn_handle: SpawnTaskHandle,
	/// An import queue.
	pub import_queue: TImpQu,
	/// A block announce validator builder.
	pub block_announce_validator_builder:
		Option<Box<dyn FnOnce(Arc<TCl>) -> Box<dyn BlockAnnounceValidator<TBl> + Send> + Send>>,
	/// Optional warp sync params.
	pub warp_sync_params: Option<WarpSyncParams<TBl>>,
	/// User specified block relay params. If not specified, the default
	/// block request handler will be used.
	pub block_relay: Option<BlockRelayParams<TBl>>,
}

/// Build the network service, the network status sinks and an RPC sender.
pub fn build_network<TBl, TExPool, TImpQu, TCl>(
	params: BuildNetworkParams<TBl, TExPool, TImpQu, TCl>,
) -> Result<
	(
		Arc<NetworkService<TBl, <TBl as BlockT>::Hash>>,
		TracingUnboundedSender<sc_rpc::system::Request<TBl>>,
		sc_network_transactions::TransactionsHandlerController<<TBl as BlockT>::Hash>,
		NetworkStarter,
		Arc<SyncingService<TBl>>,
	),
	Error,
>
where
	TBl: BlockT,
	TCl: HeaderMetadata<TBl, Error = sp_blockchain::Error>
		+ Chain<TBl>
		+ BlockBackend<TBl>
		+ BlockIdTo<TBl, Error = sp_blockchain::Error>
		+ ProofProvider<TBl>
		+ HeaderBackend<TBl>
		+ BlockchainEvents<TBl>
		+ 'static,
	TExPool: TransactionPool<Block = TBl, Hash = <TBl as BlockT>::Hash> + 'static,
	TImpQu: ImportQueue<TBl> + 'static,
{
	let BuildNetworkParams {
		config,
		mut net_config,
		client,
		transaction_pool,
		spawn_handle,
		import_queue,
		block_announce_validator_builder,
		warp_sync_params,
		block_relay,
	} = params;

	if warp_sync_params.is_none() && config.network.sync_mode.is_warp() {
		return Err("Warp sync enabled, but no warp sync provider configured.".into())
	}

	if client.requires_full_sync() {
		match config.network.sync_mode {
			SyncMode::LightState { .. } =>
				return Err("Fast sync doesn't work for archive nodes".into()),
			SyncMode::Warp => return Err("Warp sync doesn't work for archive nodes".into()),
			SyncMode::Full => {},
		}
	}

	let protocol_id = config.protocol_id();
	let genesis_hash = client
		.block_hash(0u32.into())
		.ok()
		.flatten()
		.expect("Genesis block exists; qed");

	let block_announce_validator = if let Some(f) = block_announce_validator_builder {
		f(client.clone())
	} else {
		Box::new(DefaultBlockAnnounceValidator)
	};

	let (chain_sync_network_provider, chain_sync_network_handle) = NetworkServiceProvider::new();
	let (mut block_server, block_downloader, block_request_protocol_config) = match block_relay {
		Some(params) => (params.server, params.downloader, params.request_response_config),
		None => {
			// Custom protocol was not specified, use the default block handler.
			// Allow both outgoing and incoming requests.
			let params = BlockRequestHandler::new(
				chain_sync_network_handle.clone(),
				&protocol_id,
				config.chain_spec.fork_id(),
				client.clone(),
				config.network.default_peers_set.in_peers as usize +
					config.network.default_peers_set.out_peers as usize,
			);
			(params.server, params.downloader, params.request_response_config)
		},
	};
	spawn_handle.spawn("block-request-handler", Some("networking"), async move {
		block_server.run().await;
	});

	let (state_request_protocol_config, state_request_protocol_name) = {
		let num_peer_hint = net_config.network_config.default_peers_set_num_full as usize +
			net_config.network_config.default_peers_set.reserved_nodes.len();
		// Allow both outgoing and incoming requests.
		let (handler, protocol_config) = StateRequestHandler::new(
			&protocol_id,
			config.chain_spec.fork_id(),
			client.clone(),
			num_peer_hint,
		);
		let config_name = protocol_config.name.clone();

		spawn_handle.spawn("state-request-handler", Some("networking"), handler.run());
		(protocol_config, config_name)
	};

	let (warp_sync_protocol_config, warp_request_protocol_name) = match warp_sync_params.as_ref() {
		Some(WarpSyncParams::WithProvider(warp_with_provider)) => {
			// Allow both outgoing and incoming requests.
			let (handler, protocol_config) = WarpSyncRequestHandler::new(
				protocol_id.clone(),
				genesis_hash,
				config.chain_spec.fork_id(),
				warp_with_provider.clone(),
			);
			let config_name = protocol_config.name.clone();

			spawn_handle.spawn("warp-sync-request-handler", Some("networking"), handler.run());
			(Some(protocol_config), Some(config_name))
		},
		_ => (None, None),
	};

	let light_client_request_protocol_config = {
		// Allow both outgoing and incoming requests.
		let (handler, protocol_config) = LightClientRequestHandler::new(
			&protocol_id,
			config.chain_spec.fork_id(),
			client.clone(),
		);
		spawn_handle.spawn("light-client-request-handler", Some("networking"), handler.run());
		protocol_config
	};

	// install request handlers to `FullNetworkConfiguration`
	net_config.add_request_response_protocol(block_request_protocol_config);
	net_config.add_request_response_protocol(state_request_protocol_config);
	net_config.add_request_response_protocol(light_client_request_protocol_config);

	if let Some(config) = warp_sync_protocol_config {
		net_config.add_request_response_protocol(config);
	}

	if config.network.ipfs_server {
		let (handler, protocol_config) = BitswapRequestHandler::new(client.clone());
		spawn_handle.spawn("bitswap-request-handler", Some("networking"), handler.run());
		net_config.add_request_response_protocol(protocol_config);
	}

	// create transactions protocol and add it to the list of supported protocols of
	let (transactions_handler_proto, transactions_config) =
		sc_network_transactions::TransactionsHandlerPrototype::new(
			protocol_id.clone(),
			genesis_hash,
			config.chain_spec.fork_id(),
		);
	net_config.add_notification_protocol(transactions_config);

	// Create `PeerStore` and initialize it with bootnode peer ids.
	let peer_store = PeerStore::new(
		net_config
			.network_config
			.boot_nodes
			.iter()
			.map(|bootnode| bootnode.peer_id)
			.collect(),
	);
	let peer_store_handle = peer_store.handle();
	spawn_handle.spawn("peer-store", Some("networking"), peer_store.run());

	let (engine, sync_service, block_announce_config) = SyncingEngine::new(
		Roles::from(&config.role),
		client.clone(),
		config.prometheus_config.as_ref().map(|config| config.registry.clone()).as_ref(),
		&net_config,
		protocol_id.clone(),
		&config.chain_spec.fork_id().map(ToOwned::to_owned),
		block_announce_validator,
		warp_sync_params,
		chain_sync_network_handle,
		import_queue.service(),
		block_downloader,
		state_request_protocol_name,
		warp_request_protocol_name,
		peer_store_handle.clone(),
	)?;
	let sync_service_import_queue = sync_service.clone();
	let sync_service = Arc::new(sync_service);

	let genesis_hash = client.hash(Zero::zero()).ok().flatten().expect("Genesis block exists; qed");
	let network_params = sc_network::config::Params::<TBl> {
		role: config.role.clone(),
		executor: {
			let spawn_handle = Clone::clone(&spawn_handle);
			Box::new(move |fut| {
				spawn_handle.spawn("libp2p-node", Some("networking"), fut);
			})
		},
		network_config: net_config,
		peer_store: peer_store_handle,
		genesis_hash,
		protocol_id: protocol_id.clone(),
		fork_id: config.chain_spec.fork_id().map(ToOwned::to_owned),
		metrics_registry: config.prometheus_config.as_ref().map(|config| config.registry.clone()),
		block_announce_config,
	};

	let has_bootnodes = !network_params.network_config.network_config.boot_nodes.is_empty();
	let network_mut = sc_network::NetworkWorker::new(network_params)?;
	let network = network_mut.service().clone();

	let (tx_handler, tx_handler_controller) = transactions_handler_proto.build(
		network.clone(),
		sync_service.clone(),
		Arc::new(TransactionPoolAdapter { pool: transaction_pool, client: client.clone() }),
		config.prometheus_config.as_ref().map(|config| &config.registry),
	)?;
	spawn_handle.spawn("network-transactions-handler", Some("networking"), tx_handler.run());

	spawn_handle.spawn_blocking(
		"chain-sync-network-service-provider",
		Some("networking"),
		chain_sync_network_provider.run(network.clone()),
	);
	spawn_handle.spawn("import-queue", None, import_queue.run(Box::new(sync_service_import_queue)));
	spawn_handle.spawn_blocking("syncing", None, engine.run());

	let (system_rpc_tx, system_rpc_rx) = tracing_unbounded("mpsc_system_rpc", 10_000);
	spawn_handle.spawn(
		"system-rpc-handler",
		Some("networking"),
		build_system_rpc_future(
			config.role.clone(),
			network_mut.service().clone(),
			sync_service.clone(),
			client.clone(),
			system_rpc_rx,
			has_bootnodes,
		),
	);

	let future =
		build_network_future(network_mut, client, sync_service.clone(), config.announce_block);

	// TODO: Normally, one is supposed to pass a list of notifications protocols supported by the
	// node through the `NetworkConfiguration` struct. But because this function doesn't know in
	// advance which components, such as GrandPa or Polkadot, will be plugged on top of the
	// service, it is unfortunately not possible to do so without some deep refactoring. To bypass
	// this problem, the `NetworkService` provides a `register_notifications_protocol` method that
	// can be called even after the network has been initialized. However, we want to avoid the
	// situation where `register_notifications_protocol` is called *after* the network actually
	// connects to other peers. For this reason, we delay the process of the network future until
	// the user calls `NetworkStarter::start_network`.
	//
	// This entire hack should eventually be removed in favour of passing the list of protocols
	// through the configuration.
	//
	// See also https://github.com/paritytech/substrate/issues/6827
	let (network_start_tx, network_start_rx) = oneshot::channel();

	// The network worker is responsible for gathering all network messages and processing
	// them. This is quite a heavy task, and at the time of the writing of this comment it
	// frequently happens that this future takes several seconds or in some situations
	// even more than a minute until it has processed its entire queue. This is clearly an
	// issue, and ideally we would like to fix the network future to take as little time as
	// possible, but we also take the extra harm-prevention measure to execute the networking
	// future using `spawn_blocking`.
	spawn_handle.spawn_blocking("network-worker", Some("networking"), async move {
		if network_start_rx.await.is_err() {
			log::warn!(
				"The NetworkStart returned as part of `build_network` has been silently dropped"
			);
			// This `return` might seem unnecessary, but we don't want to make it look like
			// everything is working as normal even though the user is clearly misusing the API.
			return
		}

		future.await
	});

	Ok((
		network,
		system_rpc_tx,
		tx_handler_controller,
		NetworkStarter(network_start_tx),
		sync_service.clone(),
	))
}

/// Object used to start the network.
#[must_use]
pub struct NetworkStarter(oneshot::Sender<()>);

impl NetworkStarter {
	/// Create a new NetworkStarter
	pub fn new(sender: oneshot::Sender<()>) -> Self {
		NetworkStarter(sender)
	}

	/// Start the network. Call this after all sub-components have been initialized.
	///
	/// > **Note**: If you don't call this function, the networking will not work.
	pub fn start_network(self) {
		let _ = self.0.send(());
	}
}<|MERGE_RESOLUTION|>--- conflicted
+++ resolved
@@ -129,20 +129,12 @@
 }
 
 /// Create the initial parts of a full node with the default genesis block builder.
-<<<<<<< HEAD
-pub fn new_full_parts<TBl, TExec>(
-	config: &Configuration,
-	telemetry: Option<TelemetryHandle>,
-	executor: TExec,
-) -> Result<TFullParts<TBl, TExec>, Error>
-=======
-pub fn new_full_parts_record_import<TBl, TRtApi, TExec>(
+pub fn new_full_parts_record_import<TBl, TExec>(
 	config: &Configuration,
 	telemetry: Option<TelemetryHandle>,
 	executor: TExec,
 	enable_import_proof_recording: bool,
-) -> Result<TFullParts<TBl, TRtApi, TExec>, Error>
->>>>>>> 095f4bd9
+) -> Result<TFullParts<TBl, TExec>, Error>
 where
 	TBl: BlockT,
 	TExec: CodeExecutor + RuntimeVersionOf + Clone,
@@ -166,11 +158,11 @@
 	)
 }
 /// Create the initial parts of a full node with the default genesis block builder.
-pub fn new_full_parts<TBl, TRtApi, TExec>(
+pub fn new_full_parts<TBl, TExec>(
 	config: &Configuration,
 	telemetry: Option<TelemetryHandle>,
 	executor: TExec,
-) -> Result<TFullParts<TBl, TRtApi, TExec>, Error>
+) -> Result<TFullParts<TBl, TExec>, Error>
 where
 	TBl: BlockT,
 	TExec: CodeExecutor + RuntimeVersionOf + Clone,
@@ -185,12 +177,8 @@
 	executor: TExec,
 	backend: Arc<TFullBackend<TBl>>,
 	genesis_block_builder: TBuildGenesisBlock,
-<<<<<<< HEAD
+	enable_import_proof_recording: bool,
 ) -> Result<TFullParts<TBl, TExec>, Error>
-=======
-	enable_import_proof_recording: bool,
-) -> Result<TFullParts<TBl, TRtApi, TExec>, Error>
->>>>>>> 095f4bd9
 where
 	TBl: BlockT,
 	TExec: CodeExecutor + RuntimeVersionOf + Clone,
