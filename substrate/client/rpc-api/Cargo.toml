[package]
name = "sc-rpc-api"
version = "0.33.0"
authors.workspace = true
edition.workspace = true
license = "GPL-3.0-or-later WITH Classpath-exception-2.0"
homepage = "https://substrate.io"
repository.workspace = true
description = "Substrate RPC interfaces."
readme = "README.md"

[lints]
workspace = true

[package.metadata.docs.rs]
targets = ["x86_64-unknown-linux-gnu"]

[dependencies]
codec = { workspace = true, default-features = true }
scale-info = { features = ["derive"], workspace = true }
serde = { features = ["derive"], workspace = true, default-features = true }
serde_json = { workspace = true, default-features = true }
thiserror = { workspace = true }
<<<<<<< HEAD
sc-chain-spec = { path = "../chain-spec" }
sc-mixnet = { path = "../mixnet" }
sc-transaction-pool-api = { path = "../transaction-pool/api" }
sp-core = { path = "../../primitives/core" }
sp-rpc = { path = "../../primitives/rpc" }
sp-runtime = { path = "../../primitives/runtime" }
sp-version = { path = "../../primitives/version" }
jsonrpsee = { version = "0.23.1", features = ["client-core", "macros", "server-core"] }
=======
sc-chain-spec = { workspace = true, default-features = true }
sc-mixnet = { workspace = true, default-features = true }
sc-transaction-pool-api = { workspace = true, default-features = true }
sp-core = { workspace = true, default-features = true }
sp-rpc = { workspace = true, default-features = true }
sp-runtime = { workspace = true, default-features = true }
sp-version = { workspace = true, default-features = true }
jsonrpsee = { features = ["client-core", "macros", "server-core"], workspace = true }
>>>>>>> 7a2592e8
<|MERGE_RESOLUTION|>--- conflicted
+++ resolved
@@ -21,16 +21,6 @@
 serde = { features = ["derive"], workspace = true, default-features = true }
 serde_json = { workspace = true, default-features = true }
 thiserror = { workspace = true }
-<<<<<<< HEAD
-sc-chain-spec = { path = "../chain-spec" }
-sc-mixnet = { path = "../mixnet" }
-sc-transaction-pool-api = { path = "../transaction-pool/api" }
-sp-core = { path = "../../primitives/core" }
-sp-rpc = { path = "../../primitives/rpc" }
-sp-runtime = { path = "../../primitives/runtime" }
-sp-version = { path = "../../primitives/version" }
-jsonrpsee = { version = "0.23.1", features = ["client-core", "macros", "server-core"] }
-=======
 sc-chain-spec = { workspace = true, default-features = true }
 sc-mixnet = { workspace = true, default-features = true }
 sc-transaction-pool-api = { workspace = true, default-features = true }
@@ -38,5 +28,4 @@
 sp-rpc = { workspace = true, default-features = true }
 sp-runtime = { workspace = true, default-features = true }
 sp-version = { workspace = true, default-features = true }
-jsonrpsee = { features = ["client-core", "macros", "server-core"], workspace = true }
->>>>>>> 7a2592e8
+jsonrpsee = { features = ["client-core", "macros", "server-core"], workspace = true }