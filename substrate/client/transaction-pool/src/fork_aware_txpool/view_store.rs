// This file is part of Substrate.

// Copyright (C) Parity Technologies (UK) Ltd.
// SPDX-License-Identifier: GPL-3.0-or-later WITH Classpath-exception-2.0

// This program is free software: you can redistribute it and/or modify
// it under the terms of the GNU General Public License as published by
// the Free Software Foundation, either version 3 of the License, or
// (at your option) any later version.

// This program is distributed in the hope that it will be useful,
// but WITHOUT ANY WARRANTY; without even the implied warranty of
// MERCHANTABILITY or FITNESS FOR A PARTICULAR PURPOSE. See the
// GNU General Public License for more details.

// You should have received a copy of the GNU General Public License
// along with this program. If not, see <https://www.gnu.org/licenses/>.

//! Transaction pool view store. Basically block hash to view map with some utility methods.

use super::{
	import_notification_sink::MultiViewImportNotificationSink,
	multi_view_listener::{MultiViewListener, TxStatusStream},
	view::{View, ViewPoolObserver},
};
use crate::{
	fork_aware_txpool::dropped_watcher::MultiViewDroppedWatcherController,
	graph::{
		self,
		base_pool::{TimedTransactionSource, Transaction},
		BaseSubmitOutcome, BlockHash, ExtrinsicFor, ExtrinsicHash, TransactionFor,
		ValidatedPoolSubmitOutcome,
	},
	ReadyIteratorFor, ValidateTransactionPriority, LOG_TARGET,
};
use itertools::Itertools;
use parking_lot::RwLock;
use sc_transaction_pool_api::{
	error::Error as PoolError, PoolStatus, TransactionTag as Tag, TxInvalidityReportMap,
};
use sp_blockchain::{HashAndNumber, TreeRoute};
use sp_runtime::{
	generic::BlockId,
	traits::{Block as BlockT, Header, One, Saturating},
	transaction_validity::{InvalidTransaction, TransactionValidityError},
};
use std::{
	collections::{hash_map::Entry, HashMap, HashSet},
	sync::Arc,
	time::Instant,
};
use tracing::{debug, instrument, trace, warn, Level};

/// Helper struct to maintain the context for pending transaction submission, executed for
/// newly inserted views.
#[derive(Clone)]
struct PendingTxSubmission<ChainApi>
where
	ChainApi: graph::ChainApi,
{
	/// New transaction replacing the old one.
	xt: ExtrinsicFor<ChainApi>,
	/// Source of the transaction.
	source: TimedTransactionSource,
}

/// Helper type representing the callback allowing to trigger per-transaction events on
/// `ValidatedPool`'s listener.
type RemovalCallback<ChainApi> = Arc<
	dyn Fn(
			&mut crate::graph::EventDispatcher<ChainApi, ViewPoolObserver<ChainApi>>,
			ExtrinsicHash<ChainApi>,
		) + Send
		+ Sync,
>;

/// Helper struct to maintain the context for pending transaction removal, executed for
/// newly inserted views.
struct PendingTxRemoval<ChainApi>
where
	ChainApi: graph::ChainApi,
{
	/// Hash of the transaction that will be removed,
	xt_hash: ExtrinsicHash<ChainApi>,
	/// Action that shall be executed on underlying `ValidatedPool`'s listener.
	listener_action: RemovalCallback<ChainApi>,
}

/// This enum represents an action that should be executed on the newly built
/// view before this view is inserted into the view store.
enum PreInsertAction<ChainApi>
where
	ChainApi: graph::ChainApi,
{
	/// Represents the action of submitting a new transaction. Intended to use to handle usurped
	/// transactions.
	SubmitTx(PendingTxSubmission<ChainApi>),

	/// Represents the action of removing a subtree of transactions.
	RemoveSubtree(PendingTxRemoval<ChainApi>),
}

/// Represents a task awaiting execution, to be performed immediately prior to the view insertion
/// into the view store.
struct PendingPreInsertTask<ChainApi>
where
	ChainApi: graph::ChainApi,
{
	/// The action to be applied when inserting a new view.
	action: PreInsertAction<ChainApi>,
	/// Indicates if the action was already applied to all the views in the view_store.
	/// If true, it can be removed after inserting any new view.
	processed: bool,
}

impl<ChainApi> PendingPreInsertTask<ChainApi>
where
	ChainApi: graph::ChainApi,
{
	/// Creates new unprocessed instance of pending transaction submission.
	fn new_submission_action(xt: ExtrinsicFor<ChainApi>, source: TimedTransactionSource) -> Self {
		Self {
			processed: false,
			action: PreInsertAction::SubmitTx(PendingTxSubmission { xt, source }),
		}
	}

	/// Creates new unprocessed instance of pending transaction removal.
	fn new_removal_action(
		xt_hash: ExtrinsicHash<ChainApi>,
		listener: RemovalCallback<ChainApi>,
	) -> Self {
		Self {
			processed: false,
			action: PreInsertAction::RemoveSubtree(PendingTxRemoval {
				xt_hash,
				listener_action: listener,
			}),
		}
	}

	/// Marks a task as done for every view present in view store. Basically means that can be
	/// removed on new view insertion.
	fn mark_processed(&mut self) {
		self.processed = true;
	}
}

/// The helper structure encapsulates all the views.
pub(super) struct ViewStore<ChainApi, Block>
where
	Block: BlockT,
	ChainApi: graph::ChainApi<Block = Block>,
{
	/// The blockchain api.
	pub(super) api: Arc<ChainApi>,
	/// Active views at tips of the forks.
	///
	/// Active views are updated with incoming transactions.
	pub(super) active_views: RwLock<HashMap<Block::Hash, Arc<View<ChainApi>>>>,
	/// Inactive views at intermediary blocks that are no longer tips of the forks.
	///
	/// Inactive views are not updated with incoming transactions, while they can still be used to
	/// build new blocks upon them.
	pub(super) inactive_views: RwLock<HashMap<Block::Hash, Arc<View<ChainApi>>>>,
	/// Listener for controlling external watchers of transactions.
	///
	/// Provides a side-channel allowing to send per-transaction state changes notification.
	pub(super) listener: Arc<MultiViewListener<ChainApi>>,
	/// Most recent view processed by tx-pool. Used in the API functions that were not changed to
	/// add `at` parameter.
	pub(super) most_recent_view: RwLock<Option<Arc<View<ChainApi>>>>,
	/// The controller of multi view dropped stream.
	pub(super) dropped_stream_controller: MultiViewDroppedWatcherController<ChainApi>,
	/// Util providing an aggregated stream of transactions that were imported to ready queue in
	/// any view. Reference kept here for clean up purposes.
	pub(super) import_notification_sink:
		MultiViewImportNotificationSink<Block::Hash, ExtrinsicHash<ChainApi>>,
	/// The map used to synchronize replacement of transactions between maintain and dropped
	/// notifcication threads. It is meant to assure that replaced transaction is also removed from
	/// newly built views in maintain process.
	///
	/// The map's key is hash of actionable extrinsic (to avoid duplicated entries).
	pending_txs_tasks: RwLock<HashMap<ExtrinsicHash<ChainApi>, PendingPreInsertTask<ChainApi>>>,
}

/// Type alias to outcome of submission to `ViewStore`.
pub(super) type ViewStoreSubmitOutcome<ChainApi> =
	BaseSubmitOutcome<ChainApi, TxStatusStream<ChainApi>>;

impl<ChainApi: graph::ChainApi> From<ValidatedPoolSubmitOutcome<ChainApi>>
	for ViewStoreSubmitOutcome<ChainApi>
{
	fn from(value: ValidatedPoolSubmitOutcome<ChainApi>) -> Self {
		Self::new(value.hash(), value.priority())
	}
}

impl<ChainApi, Block> ViewStore<ChainApi, Block>
where
	Block: BlockT,
	ChainApi: graph::ChainApi<Block = Block> + 'static,
	<Block as BlockT>::Hash: Unpin,
{
	/// Creates a new empty view store.
	pub(super) fn new(
		api: Arc<ChainApi>,
		listener: Arc<MultiViewListener<ChainApi>>,
		dropped_stream_controller: MultiViewDroppedWatcherController<ChainApi>,
		import_notification_sink: MultiViewImportNotificationSink<
			Block::Hash,
			ExtrinsicHash<ChainApi>,
		>,
	) -> Self {
		Self {
			api,
			active_views: Default::default(),
			inactive_views: Default::default(),
			listener,
			most_recent_view: RwLock::from(None),
			dropped_stream_controller,
			import_notification_sink,
			pending_txs_tasks: Default::default(),
		}
	}

	/// Imports a bunch of unverified extrinsics to every active view.
	pub(super) async fn submit(
		&self,
		xts: impl IntoIterator<Item = (TimedTransactionSource, ExtrinsicFor<ChainApi>)> + Clone,
	) -> HashMap<Block::Hash, Vec<Result<ViewStoreSubmitOutcome<ChainApi>, ChainApi::Error>>> {
		let submit_futures = {
			let active_views = self.active_views.read();
			active_views
				.values()
				.map(|view| {
					let view = view.clone();
					let xts = xts.clone();
					async move {
						(
							view.at.hash,
							view.submit_many(xts, ValidateTransactionPriority::Submitted)
								.await
								.into_iter()
								.map(|r| r.map(Into::into))
								.collect::<Vec<_>>(),
						)
					}
				})
				.collect::<Vec<_>>()
		};
		let results = futures::future::join_all(submit_futures).await;

		HashMap::<_, _>::from_iter(results.into_iter())
	}

	/// Synchronously imports single unverified extrinsics into every active view.
	pub(super) fn submit_local(
		&self,
		xt: ExtrinsicFor<ChainApi>,
	) -> Result<ViewStoreSubmitOutcome<ChainApi>, ChainApi::Error> {
<<<<<<< HEAD
		let active_views =
			self.active_views.read().values().map(|view| view.clone()).collect::<Vec<_>>();
=======
		let active_views = self.active_views.read().values().cloned().collect::<Vec<_>>();
>>>>>>> 436b4935

		let tx_hash = self.api.hash_and_length(&xt).0;

		let result = active_views
			.iter()
			.map(|view| view.submit_local(xt.clone()))
			.find_or_first(Result::is_ok);

		match result {
			Some(Err(error)) => {
				trace!(
					target: LOG_TARGET,
					?tx_hash,
					%error,
					"submit_local failed"
				);
				Err(error)
			},
			None => Ok(ViewStoreSubmitOutcome::new(tx_hash, None)),
			Some(Ok(r)) => Ok(r.into()),
		}
	}

	/// Import a single extrinsic and starts to watch its progress in the pool.
	///
	/// The extrinsic is imported to every view, and the individual streams providing the progress
	/// of this transaction within every view are added to the multi view listener.
	///
	/// The external stream of aggregated/processed events provided by the `MultiViewListener`
	/// instance is returned.
	#[instrument(level = Level::TRACE, skip_all, target = "txpool", name = "view_store::sumbit_and_watch")]
	pub(super) async fn submit_and_watch(
		&self,
		_at: Block::Hash,
		source: TimedTransactionSource,
		xt: ExtrinsicFor<ChainApi>,
	) -> Result<ViewStoreSubmitOutcome<ChainApi>, ChainApi::Error> {
		let tx_hash = self.api.hash_and_length(&xt).0;
		let Some(external_watcher) = self.listener.create_external_watcher_for_tx(tx_hash) else {
			return Err(PoolError::AlreadyImported(Box::new(tx_hash)).into())
		};
		let submit_futures = {
			let active_views = self.active_views.read();
			active_views
				.values()
				.map(|view| {
					let view = view.clone();
					let xt = xt.clone();
					let source = source.clone();
					async move {
						view.submit_one(source, xt, ValidateTransactionPriority::Submitted).await
					}
				})
				.collect::<Vec<_>>()
		};
		let result = futures::future::join_all(submit_futures)
			.await
			.into_iter()
			.find_or_first(Result::is_ok);

		match result {
			Some(Err(error)) => {
				trace!(
					target: LOG_TARGET,
					?tx_hash,
					%error,
					"submit_and_watch failed"
				);
				return Err(error);
			},
			Some(Ok(result)) =>
				Ok(ViewStoreSubmitOutcome::from(result).with_watcher(external_watcher)),
			None => Ok(ViewStoreSubmitOutcome::new(tx_hash, None).with_watcher(external_watcher)),
		}
	}

	/// Returns the pool status for every active view.
	pub(super) fn status(&self) -> HashMap<Block::Hash, PoolStatus> {
		self.active_views.read().iter().map(|(h, v)| (*h, v.status())).collect()
	}

	/// Returns true if there are no active views.
	pub(super) fn is_empty(&self) -> bool {
		self.active_views.read().is_empty() && self.inactive_views.read().is_empty()
	}

	/// Searches in the view store for the first descendant view by iterating through the fork of
	/// the `at` block, up to the provided `block_number`.
	///
	/// Returns with a maybe pair of a view and a set of enacted blocks when the first view is
	/// found.
	pub(super) fn find_view_descendent_up_to_number(
		&self,
		at: &HashAndNumber<Block>,
		up_to: <<Block as BlockT>::Header as Header>::Number,
	) -> Option<(Arc<View<ChainApi>>, Vec<Block::Hash>)> {
		let mut enacted_blocks = Vec::new();
		let mut at_hash = at.hash;
		let mut at_number = at.number;

		// Search for a view that can be used to get and return an approximate ready
		// transaction set.
		while at_number >= up_to {
			// Found a view, stop searching.
			if let Some((view, _)) = self.get_view_at(at_hash, true) {
				return Some((view, enacted_blocks));
			}

			enacted_blocks.push(at_hash);

			// Move up into the fork.
			let header = self.api.block_header(at_hash).ok().flatten()?;
			at_hash = *header.parent_hash();
			at_number = at_number.saturating_sub(One::one());
		}

		None
	}

	/// Finds the best existing active view to clone from along the path.
	///
	/// ```text
	/// Tree route from R1 to E2.
	///   <- R3 <- R2 <- R1
	///  /
	/// C
	///  \-> E1 -> E2
	/// ```
	/// ```text
	/// Search path is:
	/// [E1, C, R3, R2, R1]
	/// ```
	pub(super) fn find_best_view(
		&self,
		tree_route: &TreeRoute<Block>,
	) -> Option<Arc<View<ChainApi>>> {
		let active_views = self.active_views.read();
		let best_view = {
			tree_route
				.retracted()
				.iter()
				.chain(std::iter::once(tree_route.common_block()))
				.chain(tree_route.enacted().iter())
				.rev()
				.find(|block| active_views.contains_key(&block.hash))
		};
		best_view.map(|h| {
			active_views
				.get(&h.hash)
				.expect("hash was just found in the map's keys. qed")
				.clone()
		})
	}

	/// Returns an iterator for ready transactions for the most recently notified best block.
	///
	/// The iterator for future transactions is returned if the most recently notified best block,
	/// for which maintain process was accomplished, exists.
	pub(super) fn ready(&self) -> ReadyIteratorFor<ChainApi> {
		let ready_iterator =
			self.most_recent_view.read().as_ref().map(|v| v.pool.validated_pool().ready());

		if let Some(ready_iterator) = ready_iterator {
			return Box::new(ready_iterator)
		} else {
			return Box::new(std::iter::empty())
		}
	}

	/// Returns a list of future transactions for the most recently notified best block.
	///
	/// The set of future transactions is returned if the most recently notified best block, for
	/// which maintain process was accomplished, exists.
	pub(super) fn futures(
		&self,
	) -> Vec<Transaction<ExtrinsicHash<ChainApi>, ExtrinsicFor<ChainApi>>> {
		self.most_recent_view
			.read()
			.as_ref()
			.and_then(|view| self.futures_at(view.at.hash))
			.unwrap_or_default()
	}

	/// Returns a list of future transactions in the view at given block hash.
	pub(super) fn futures_at(
		&self,
		at: Block::Hash,
	) -> Option<Vec<Transaction<ExtrinsicHash<ChainApi>, ExtrinsicFor<ChainApi>>>> {
		self.get_view_at(at, true)
			.map(|(v, _)| v.pool.validated_pool().pool.read().futures().cloned().collect())
	}

	/// Collects all the transactions included in the blocks on the provided `tree_route` and
	/// triggers finalization event for them.
	///
	/// The finalization event is sent using side-channel of the multi view `listener`.
	///
	/// Returns the list of finalized transactions hashes.
	pub(super) async fn finalize_route(
		&self,
		finalized_hash: Block::Hash,
		tree_route: &[Block::Hash],
	) -> Vec<ExtrinsicHash<ChainApi>> {
		debug!(
			target: LOG_TARGET,
			?finalized_hash,
			?tree_route,
			"finalize_route"
		);
		let mut finalized_transactions = Vec::new();

		for block in tree_route.iter().chain(std::iter::once(&finalized_hash)) {
			let extrinsics = self
				.api
				.block_body(*block)
				.await
				.unwrap_or_else(|error| {
					warn!(
						target: LOG_TARGET,
						%error,
						"Finalize route: error request"
					);
					None
				})
				.unwrap_or_default()
				.iter()
				.map(|e| self.api.hash_and_length(&e).0)
				.collect::<Vec<_>>();

			extrinsics
				.iter()
				.enumerate()
				.for_each(|(i, tx_hash)| self.listener.transaction_finalized(*tx_hash, *block, i));

			finalized_transactions.extend(extrinsics);
		}

		debug!(
			target: LOG_TARGET,
			"finalize_route: done"
		);
		finalized_transactions
	}

	/// Return specific ready transaction by hash, if there is one.
	///
	/// Currently the ready transaction is returned if it exists for the most recently notified best
	/// block (for which maintain process was accomplished).
	pub(super) fn ready_transaction(
		&self,
		at: Block::Hash,
		tx_hash: &ExtrinsicHash<ChainApi>,
	) -> Option<TransactionFor<ChainApi>> {
		self.active_views
			.read()
			.get(&at)
			.and_then(|v| v.pool.validated_pool().ready_by_hash(tx_hash))
	}

	/// Inserts new view into the view store.
	///
	/// All the views associated with the blocks which are on enacted path (including common
	/// ancestor) will be:
	/// - moved to the inactive views set (`inactive_views`),
	/// - removed from the multi view listeners.
	///
	/// The `most_recent_view` is updated with the reference to the newly inserted view.
	///
	/// If there are any pending tx replacments, they are applied to the new view.
	#[instrument(level = Level::TRACE, skip_all, target = "txpool", name = "view_store::insert_new_view")]
	pub(super) async fn insert_new_view(
		&self,
		view: Arc<View<ChainApi>>,
		tree_route: &TreeRoute<Block>,
	) {
		self.apply_pending_tx_replacements(view.clone()).await;

		let start = Instant::now();

		//note: most_recent_view must be synced with changes in in/active_views.
		{
			let mut most_recent_view_lock = self.most_recent_view.write();
			let mut active_views = self.active_views.write();
			let mut inactive_views = self.inactive_views.write();

			std::iter::once(tree_route.common_block())
				.chain(tree_route.enacted().iter())
				.map(|block| block.hash)
				.for_each(|hash| {
					active_views.remove(&hash).map(|view| {
						inactive_views.insert(hash, view);
					});
				});
			active_views.insert(view.at.hash, view.clone());
			most_recent_view_lock.replace(view.clone());
		};
		debug!(
			target: LOG_TARGET,
			inactive_views = ?self.inactive_views.read().keys(),
			duration = ?start.elapsed(),
			"insert_new_view"
		);
	}

	/// Returns an optional reference to the view at given hash.
	///
	/// If `allow_retracted` flag is set, inactive views are also searched.
	///
	/// If the view at provided hash does not exist `None` is returned.
	pub(super) fn get_view_at(
		&self,
		at: Block::Hash,
		allow_inactive: bool,
	) -> Option<(Arc<View<ChainApi>>, bool)> {
		if let Some(view) = self.active_views.read().get(&at) {
			return Some((view.clone(), false));
		}
		if allow_inactive {
			if let Some(view) = self.inactive_views.read().get(&at) {
				return Some((view.clone(), true))
			}
		};
		None
	}

	/// The finalization event handle for the view store.
	///
	/// Views that have associated block number less than finalized block number are removed from
	/// both active and inactive set.
	///
	/// Note: the views with the associated number greater than finalized block number on the forks
	/// that are not finalized will stay in the view store. They will be removed in the future, once
	/// new finalized blocks will be notified. This is to avoid scanning for common ancestors.
	///
	/// All watched transactions in the blocks from the tree_route will be notified with `Finalized`
	/// event.
	///
	/// Returns the list of hashes of all finalized transactions along the provided `tree_route`.
	pub(crate) async fn handle_finalized(
		&self,
		finalized_hash: Block::Hash,
		tree_route: &[Block::Hash],
	) -> Vec<ExtrinsicHash<ChainApi>> {
		let finalized_xts = self.finalize_route(finalized_hash, tree_route).await;
		let finalized_number = self.api.block_id_to_number(&BlockId::Hash(finalized_hash));

		let mut dropped_views = vec![];
		//clean up older then finalized
		{
			let mut active_views = self.active_views.write();
			let mut inactive_views = self.inactive_views.write();
			active_views.retain(|hash, v| {
				let retain = match finalized_number {
					Err(_) | Ok(None) => *hash == finalized_hash,
					Ok(Some(n)) if v.at.number == n => *hash == finalized_hash,
					Ok(Some(n)) => v.at.number > n,
				};
				if !retain {
					dropped_views.push(*hash);
				}
				retain
			});

			inactive_views.retain(|hash, v| {
				let retain = match finalized_number {
					Err(_) | Ok(None) => false,
					Ok(Some(n)) => v.at.number >= n,
				};
				if !retain {
					dropped_views.push(*hash);
				}
				retain
			});

			debug!(
				target: LOG_TARGET,
				inactive_views = ?inactive_views.keys(),
				?dropped_views,
				"handle_finalized"
			);
		}

		self.listener.remove_stale_controllers();
		self.dropped_stream_controller.remove_transactions(finalized_xts.clone());

		self.listener.remove_view(finalized_hash);
		for view in dropped_views {
			self.listener.remove_view(view);
			self.dropped_stream_controller.remove_view(view);
		}

		finalized_xts
	}

	/// Terminates all the ongoing background views revalidations triggered at the end of maintain
	/// process.
	///
	/// Refer to [*View revalidation*](../index.html#view-revalidation) for more details.
	pub(crate) async fn finish_background_revalidations(&self) {
		let start = Instant::now();
		let finish_revalidation_futures = {
			let active_views = self.active_views.read();
			active_views
				.values()
				.map(|view| {
					let view = view.clone();
					async move { view.finish_revalidation().await }
				})
				.collect::<Vec<_>>()
		};
		debug!(
			target: LOG_TARGET,
			duration = ?start.elapsed(),
			"finish_background_revalidations before"
		);
		futures::future::join_all(finish_revalidation_futures).await;
		debug!(
			target: LOG_TARGET,
			duration = ?start.elapsed(),
			"finish_background_revalidations after"
		);
	}

	/// Reports invalid transactions to the view store.
	///
	/// This function accepts an array of tuples, each containing a transaction hash and an
	/// optional error encountered during the transaction execution at a specific (also optional)
	/// block.
	///
	/// Removal operation applies to provided transactions. Their descendants can be removed from
	/// the view, but will not be invalidated or banned.
	///
	/// Invalid future and stale transaction will be removed only from given `at` view, and will be
	/// kept in the view_store. Such transaction will not be reported in returned vector. They
	/// also will not be banned from re-entering the pool. No event will be triggered.
	///
	/// For other errors, the transaction will be removed from the view_store, and it will be
	/// included in the returned vector. Additionally, transactions provided as input will be banned
	/// from re-entering the pool.
	///
	/// If the tuple's error is None, the transaction will be forcibly removed from the view_store,
	/// banned and included into the returned vector.
	///
	/// For every transaction removed from the view_store (excluding descendants) an Invalid event
	/// is triggered.
	///
	/// Returns the list of actually removed transactions from the mempool, which were included in
	/// the provided input list.
	pub(crate) fn report_invalid(
		&self,
		at: Option<Block::Hash>,
		invalid_tx_errors: TxInvalidityReportMap<ExtrinsicHash<ChainApi>>,
	) -> Vec<TransactionFor<ChainApi>> {
		let mut remove_from_view = vec![];
		let mut remove_from_pool = vec![];

		invalid_tx_errors.into_iter().for_each(|(hash, e)| match e {
			Some(TransactionValidityError::Invalid(
				InvalidTransaction::Future | InvalidTransaction::Stale,
			)) => {
				remove_from_view.push(hash);
			},
			_ => {
				remove_from_pool.push(hash);
			},
		});

		// transaction removed from view, won't be included into the final result, as they may still
		// be in the pool.
		at.map(|at| {
			self.get_view_at(at, true)
				.map(|(view, _)| view.remove_subtree(&remove_from_view, false, |_, _| {}))
		});

		let mut removed = vec![];
		for tx_hash in &remove_from_pool {
			let removed_from_pool = self.remove_transaction_subtree(*tx_hash, |_, _| {});
			removed_from_pool
				.iter()
				.find(|tx| tx.hash == *tx_hash)
				.map(|tx| removed.push(tx.clone()));
		}

		self.listener.transactions_invalidated(&remove_from_pool);

		removed
	}

	/// Replaces an existing transaction in the view_store with a new one.
	///
	/// Attempts to replace a transaction identified by `replaced` with a new transaction `xt`.
	///
	/// Before submitting a transaction to the views, the new *unprocessed* transaction replacement
	/// record will be inserted into a pending replacement map. Once the submission to all the views
	/// is accomplished, the record is marked as *processed*.
	///
	/// This map is later applied in `insert_new_view` method executed from different thread.
	///
	/// If the transaction is already being replaced, it will simply return without making
	/// changes.
	pub(super) async fn replace_transaction(
		&self,
		source: TimedTransactionSource,
		xt: ExtrinsicFor<ChainApi>,
		replaced: ExtrinsicHash<ChainApi>,
	) {
		if let Entry::Vacant(entry) = self.pending_txs_tasks.write().entry(replaced) {
			entry.insert(PendingPreInsertTask::new_submission_action(xt.clone(), source.clone()));
		} else {
			return
		};

		let tx_hash = self.api.hash_and_length(&xt).0;
		trace!(
			target: LOG_TARGET,
			?replaced,
			?tx_hash,
			"replace_transaction"
		);
		self.replace_transaction_in_views(source, xt, tx_hash, replaced).await;

		if let Some(replacement) = self.pending_txs_tasks.write().get_mut(&replaced) {
			replacement.mark_processed();
		}
	}

	/// Applies pending transaction replacements to the specified view.
	///
	/// After application, all already processed replacements are removed.
	#[instrument(level = Level::TRACE, skip_all, target = "txpool", name = "view_store::apply_pending_tx_replacements")]
	async fn apply_pending_tx_replacements(&self, view: Arc<View<ChainApi>>) {
		let start = Instant::now();
		let mut futures = vec![];
		let mut replace_count = 0;
		let mut remove_count = 0;

		for replacement in self.pending_txs_tasks.read().values() {
			match replacement.action {
				PreInsertAction::SubmitTx(ref submission) => {
					replace_count += 1;
					let xt_hash = self.api.hash_and_length(&submission.xt).0;
					futures.push(self.replace_transaction_in_view(
						view.clone(),
						submission.source.clone(),
						submission.xt.clone(),
						xt_hash,
					));
				},
				PreInsertAction::RemoveSubtree(ref removal) => {
					remove_count += 1;
					view.remove_subtree(&[removal.xt_hash], true, &*removal.listener_action);
				},
			}
		}
		let _ = futures::future::join_all(futures).await;
		self.pending_txs_tasks.write().retain(|_, r| !r.processed);
		debug!(
			target: LOG_TARGET,
			at_hash = ?view.at.hash,
			replace_count,
			remove_count,
			duration = ?start.elapsed(),
			count = ?self.pending_txs_tasks.read().len(),
			"apply_pending_tx_replacements"
		);
	}

	/// Submits `xt` to the given view.
	///
	/// For watched transaction stream is added to the listener.
	async fn replace_transaction_in_view(
		&self,
		view: Arc<View<ChainApi>>,
		source: TimedTransactionSource,
		xt: ExtrinsicFor<ChainApi>,
		tx_hash: ExtrinsicHash<ChainApi>,
	) {
		if let Err(error) =
			view.submit_one(source, xt, ValidateTransactionPriority::Maintained).await
		{
			trace!(
				target: LOG_TARGET,
				?tx_hash,
				at_hash = ?view.at.hash,
				%error,
				"replace_transaction: submit failed"
			);
		}
	}

	/// Sends `xt` to every view (both active and inactive) containing `replaced` extrinsics.
	///
	/// It is assumed that transaction is already known by the pool. Intended to ba called when `xt`
	/// is replacing `replaced` extrinsic.
	async fn replace_transaction_in_views(
		&self,
		source: TimedTransactionSource,
		xt: ExtrinsicFor<ChainApi>,
		tx_hash: ExtrinsicHash<ChainApi>,
		replaced: ExtrinsicHash<ChainApi>,
	) {
		let submit_futures = {
			let active_views = self.active_views.read();
			let inactive_views = self.inactive_views.read();
			active_views
				.iter()
				.chain(inactive_views.iter())
				.filter(|(_, view)| view.is_imported(&replaced))
				.map(|(_, view)| {
					self.replace_transaction_in_view(
						view.clone(),
						source.clone(),
						xt.clone(),
						tx_hash,
					)
				})
				.collect::<Vec<_>>()
		};
		let _results = futures::future::join_all(submit_futures).await;
	}

	/// Removes a transaction subtree from every view in the view_store, starting from the given
	/// transaction hash.
	///
	/// This function traverses the dependency graph of transactions and removes the specified
	/// transaction along with all its descendant transactions from every view.
	///
	/// A `listener_action` callback function is invoked for every transaction that is removed,
	/// providing a reference to the pool's listener and the hash of the removed transaction. This
	/// allows to trigger the required events. Note that listener may be called multiple times for
	/// the same hash.
	///
	/// Function will also schedule view pre-insertion actions to ensure that transactions will be
	/// removed from newly created view.
	///
	/// Returns a vector containing the hashes of all removed transactions, including the root
	/// transaction specified by `tx_hash`. Vector contains only unique hashes.
	pub(super) fn remove_transaction_subtree<F>(
		&self,
		xt_hash: ExtrinsicHash<ChainApi>,
		listener_action: F,
	) -> Vec<TransactionFor<ChainApi>>
	where
		F: Fn(
				&mut crate::graph::EventDispatcher<ChainApi, ViewPoolObserver<ChainApi>>,
				ExtrinsicHash<ChainApi>,
			) + Clone
			+ Send
			+ Sync
			+ 'static,
	{
		if let Entry::Vacant(entry) = self.pending_txs_tasks.write().entry(xt_hash) {
			entry.insert(PendingPreInsertTask::new_removal_action(
				xt_hash,
				Arc::from(listener_action.clone()),
			));
		};

		let mut seen = HashSet::new();

		let removed = self
			.active_views
			.read()
			.iter()
			.chain(self.inactive_views.read().iter())
			.filter(|(_, view)| view.is_imported(&xt_hash))
			.flat_map(|(_, view)| view.remove_subtree(&[xt_hash], true, &listener_action))
			.filter_map(|xt| seen.insert(xt.hash).then(|| xt.clone()))
			.collect();

		if let Some(removal_action) = self.pending_txs_tasks.write().get_mut(&xt_hash) {
			removal_action.mark_processed();
		}

		removed
	}

	/// Clears stale views when blockchain finality stalls.
	///
	/// This function removes outdated active and inactive views based on the block height
	/// difference compared to the current block's height. Views are considered stale and
	/// purged from the `ViewStore` if their height difference from the current block `at`
	/// exceeds the specified `threshold`.
	///
	/// If any views are removed, corresponding cleanup operations are performed on multi-view
	/// stream controllers to ensure views are also removed there.
	pub(crate) fn finality_stall_view_cleanup(&self, at: &HashAndNumber<Block>, threshold: usize) {
		let mut dropped_views = vec![];
		{
			let mut active_views = self.active_views.write();
			let mut inactive_views = self.inactive_views.write();
			let mut f = |hash: &BlockHash<ChainApi>, v: &View<ChainApi>| -> bool {
				let diff = at.number.saturating_sub(v.at.number);
				if diff.into() > threshold.into() {
					dropped_views.push(*hash);
					false
				} else {
					true
				}
			};

			active_views.retain(|h, v| f(h, v));
			inactive_views.retain(|h, v| f(h, v));
		}

		if !dropped_views.is_empty() {
			for view in dropped_views {
				self.listener.remove_view(view);
				self.dropped_stream_controller.remove_view(view);
			}
		}
	}

	/// Returns provides tags of given transactions in the views associated to the given set of
	/// blocks.
	pub(crate) fn provides_tags_from_inactive_views(
		&self,
		block_hashes: Vec<&HashAndNumber<Block>>,
		mut xts_hashes: Vec<ExtrinsicHash<ChainApi>>,
	) -> HashMap<ExtrinsicHash<ChainApi>, Vec<Tag>> {
		let mut provides_tags_map = HashMap::new();

		block_hashes.into_iter().for_each(|hn| {
			// Get tx provides tags from given view's pool.
			if let Some((view, _)) = self.get_view_at(hn.hash, true) {
				let provides_tags = view.pool.validated_pool().extrinsics_tags(&xts_hashes);
				let xts_provides_tags = xts_hashes
					.iter()
					.zip(provides_tags.into_iter())
					.filter_map(|(hash, maybe_tags)| maybe_tags.map(|tags| (*hash, tags)))
					.collect::<HashMap<ExtrinsicHash<ChainApi>, Vec<Tag>>>();

				// Remove txs that have been resolved.
				xts_hashes.retain(|xth| !xts_provides_tags.contains_key(xth));

				// Collect the (extrinsic hash, tags) pairs in a map.
				provides_tags_map.extend(xts_provides_tags);
			}
		});

		provides_tags_map
	}
}<|MERGE_RESOLUTION|>--- conflicted
+++ resolved
@@ -259,12 +259,7 @@
 		&self,
 		xt: ExtrinsicFor<ChainApi>,
 	) -> Result<ViewStoreSubmitOutcome<ChainApi>, ChainApi::Error> {
-<<<<<<< HEAD
-		let active_views =
-			self.active_views.read().values().map(|view| view.clone()).collect::<Vec<_>>();
-=======
 		let active_views = self.active_views.read().values().cloned().collect::<Vec<_>>();
->>>>>>> 436b4935
 
 		let tx_hash = self.api.hash_and_length(&xt).0;
 
