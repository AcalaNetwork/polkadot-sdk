// This file is part of Substrate.

// Copyright (C) Parity Technologies (UK) Ltd.
// SPDX-License-Identifier: GPL-3.0-or-later WITH Classpath-exception-2.0

// This program is free software: you can redistribute it and/or modify
// it under the terms of the GNU General Public License as published by
// the Free Software Foundation, either version 3 of the License, or
// (at your option) any later version.

// This program is distributed in the hope that it will be useful,
// but WITHOUT ANY WARRANTY; without even the implied warranty of
// MERCHANTABILITY or FITNESS FOR A PARTICULAR PURPOSE. See the
// GNU General Public License for more details.

// You should have received a copy of the GNU General Public License
// along with this program. If not, see <https://www.gnu.org/licenses/>.

//! Substrate transaction pool implementation.

#![recursion_limit = "256"]
#![warn(missing_docs)]
#![warn(unused_extern_crates)]

mod builder;
mod common;
mod fork_aware_txpool;
mod graph;
mod single_state_txpool;
mod transaction_pool_wrapper;

use common::{api, enactment_state};
use std::{future::Future, pin::Pin, sync::Arc};

pub use api::FullChainApi;
pub use builder::{Builder, TransactionPoolHandle, TransactionPoolOptions, TransactionPoolType};
pub use common::notification_future;
pub use fork_aware_txpool::{ForkAwareTxPool, ForkAwareTxPoolTask};
pub use graph::{base_pool::Limit as PoolLimit, ChainApi, Options, Pool};
use single_state_txpool::prune_known_txs_for_block;
pub use single_state_txpool::{BasicPool, RevalidationType};
pub use transaction_pool_wrapper::TransactionPoolWrapper;

type BoxedReadyIterator<Hash, Data> = Box<
	dyn sc_transaction_pool_api::ReadyTransactions<
			Item = Arc<graph::base_pool::Transaction<Hash, Data>>,
		> + Send,
>;

type ReadyIteratorFor<PoolApi> =
	BoxedReadyIterator<graph::ExtrinsicHash<PoolApi>, graph::ExtrinsicFor<PoolApi>>;

type PolledIterator<PoolApi> = Pin<Box<dyn Future<Output = ReadyIteratorFor<PoolApi>> + Send>>;

<<<<<<< HEAD
/// A transaction pool for a full node.
pub type FullPool<Block, Client> = BasicPool<FullChainApi<Client, Block>, Block>;

/// Basic implementation of transaction pool that can be customized by providing PoolApi.
pub struct BasicPool<PoolApi, Block>
where
	Block: BlockT,
	PoolApi: graph::ChainApi<Block = Block>,
{
	pool: Arc<graph::Pool<PoolApi>>,
	api: Arc<PoolApi>,
	revalidation_strategy: Arc<Mutex<RevalidationStrategy<NumberFor<Block>>>>,
	revalidation_queue: Arc<revalidation::RevalidationQueue<PoolApi>>,
	ready_poll: Arc<Mutex<ReadyPoll<ReadyIteratorFor<PoolApi>, Block>>>,
	metrics: PrometheusMetrics,
	enactment_state: Arc<Mutex<EnactmentState<Block>>>,
}

struct ReadyPoll<T, Block: BlockT> {
	updated_at: NumberFor<Block>,
	pollers: Vec<(NumberFor<Block>, oneshot::Sender<T>)>,
}

impl<T, Block: BlockT> Default for ReadyPoll<T, Block> {
	fn default() -> Self {
		Self { updated_at: NumberFor::<Block>::zero(), pollers: Default::default() }
	}
}

impl<T, Block: BlockT> ReadyPoll<T, Block> {
	fn new(best_block_number: NumberFor<Block>) -> Self {
		Self { updated_at: best_block_number, pollers: Default::default() }
	}

	fn trigger(&mut self, number: NumberFor<Block>, iterator_factory: impl Fn() -> T) {
		self.updated_at = number;

		let mut idx = 0;
		while idx < self.pollers.len() {
			if self.pollers[idx].0 <= number {
				let poller_sender = self.pollers.swap_remove(idx);
				log::debug!(target: LOG_TARGET, "Sending ready signal at block {}", number);
				let _ = poller_sender.1.send(iterator_factory());
			} else {
				idx += 1;
			}
		}
	}

	fn add(&mut self, number: NumberFor<Block>) -> oneshot::Receiver<T> {
		let (sender, receiver) = oneshot::channel();
		self.pollers.push((number, sender));
		receiver
	}

	fn updated_at(&self) -> NumberFor<Block> {
		self.updated_at
	}
}

/// Type of revalidation.
pub enum RevalidationType {
	/// Light revalidation type.
	///
	/// During maintenance, transaction pool makes periodic revalidation
	/// of all transactions depending on number of blocks or time passed.
	/// Also this kind of revalidation does not resubmit transactions from
	/// retracted blocks, since it is too expensive.
	Light,

	/// Full revalidation type.
	///
	/// During maintenance, transaction pool revalidates some fixed amount of
	/// transactions from the pool of valid transactions.
	Full,
}

impl<PoolApi, Block> BasicPool<PoolApi, Block>
where
	Block: BlockT,
	PoolApi: graph::ChainApi<Block = Block> + 'static,
{
	/// Create new basic transaction pool with provided api, for tests.
	pub fn new_test(
		pool_api: Arc<PoolApi>,
		best_block_hash: Block::Hash,
		finalized_hash: Block::Hash,
		options: graph::Options,
	) -> (Self, Pin<Box<dyn Future<Output = ()> + Send>>) {
		let pool = Arc::new(graph::Pool::new(options, true.into(), pool_api.clone()));
		let (revalidation_queue, background_task) = revalidation::RevalidationQueue::new_background(
			pool_api.clone(),
			pool.clone(),
			finalized_hash,
		);
		(
			Self {
				api: pool_api,
				pool,
				revalidation_queue: Arc::new(revalidation_queue),
				revalidation_strategy: Arc::new(Mutex::new(RevalidationStrategy::Always)),
				ready_poll: Default::default(),
				metrics: Default::default(),
				enactment_state: Arc::new(Mutex::new(EnactmentState::new(
					best_block_hash,
					finalized_hash,
				))),
			},
			background_task,
		)
	}

	/// Create new basic transaction pool with provided api and custom
	/// revalidation type.
	pub fn with_revalidation_type(
		options: graph::Options,
		is_validator: IsValidator,
		pool_api: Arc<PoolApi>,
		prometheus: Option<&PrometheusRegistry>,
		revalidation_type: RevalidationType,
		spawner: impl SpawnEssentialNamed,
		best_block_number: NumberFor<Block>,
		best_block_hash: Block::Hash,
		finalized_hash: Block::Hash,
	) -> Self {
		let pool = Arc::new(graph::Pool::new(options, is_validator, pool_api.clone()));
		let (revalidation_queue, background_task) = match revalidation_type {
			RevalidationType::Light =>
				(revalidation::RevalidationQueue::new(pool_api.clone(), pool.clone()), None),
			RevalidationType::Full => {
				let (queue, background) = revalidation::RevalidationQueue::new_background(
					pool_api.clone(),
					pool.clone(),
					finalized_hash,
				);
				(queue, Some(background))
			},
		};

		if let Some(background_task) = background_task {
			spawner.spawn_essential("txpool-background", Some("transaction-pool"), background_task);
		}

		Self {
			api: pool_api,
			pool,
			revalidation_queue: Arc::new(revalidation_queue),
			revalidation_strategy: Arc::new(Mutex::new(match revalidation_type {
				RevalidationType::Light =>
					RevalidationStrategy::Light(RevalidationStatus::NotScheduled),
				RevalidationType::Full => RevalidationStrategy::Always,
			})),
			ready_poll: Arc::new(Mutex::new(ReadyPoll::new(best_block_number))),
			metrics: PrometheusMetrics::new(prometheus),
			enactment_state: Arc::new(Mutex::new(EnactmentState::new(
				best_block_hash,
				finalized_hash,
			))),
		}
	}

	/// Gets shared reference to the underlying pool.
	pub fn pool(&self) -> &Arc<graph::Pool<PoolApi>> {
		&self.pool
	}

	/// Get access to the underlying api
	pub fn api(&self) -> &PoolApi {
		&self.api
	}
}

impl<PoolApi, Block> TransactionPool for BasicPool<PoolApi, Block>
where
	Block: BlockT,
	PoolApi: 'static + graph::ChainApi<Block = Block>,
{
	type Block = PoolApi::Block;
	type Hash = graph::ExtrinsicHash<PoolApi>;
	type InPoolTransaction = graph::base_pool::Transaction<TxHash<Self>, TransactionFor<Self>>;
	type Error = PoolApi::Error;

	fn submit_at(
		&self,
		at: <Self::Block as BlockT>::Hash,
		source: TransactionSource,
		xts: Vec<TransactionFor<Self>>,
	) -> PoolFuture<Vec<Result<TxHash<Self>, Self::Error>>, Self::Error> {
		let pool = self.pool.clone();

		self.metrics
			.report(|metrics| metrics.submitted_transactions.inc_by(xts.len() as u64));

		async move { pool.submit_at(at, source, xts).await }.boxed()
	}

	fn submit_one(
		&self,
		at: <Self::Block as BlockT>::Hash,
		source: TransactionSource,
		xt: TransactionFor<Self>,
	) -> PoolFuture<TxHash<Self>, Self::Error> {
		let pool = self.pool.clone();

		self.metrics.report(|metrics| metrics.submitted_transactions.inc());

		async move { pool.submit_one(at, source, xt).await }.boxed()
	}

	fn submit_and_watch(
		&self,
		at: <Self::Block as BlockT>::Hash,
		source: TransactionSource,
		xt: TransactionFor<Self>,
	) -> PoolFuture<Pin<Box<TransactionStatusStreamFor<Self>>>, Self::Error> {
		let pool = self.pool.clone();

		self.metrics.report(|metrics| metrics.submitted_transactions.inc());

		async move {
			let watcher = pool.submit_and_watch(at, source, xt).await?;

			Ok(watcher.into_stream().boxed())
		}
		.boxed()
	}

	fn remove_invalid(&self, hashes: &[TxHash<Self>]) -> Vec<Arc<Self::InPoolTransaction>> {
		let removed = self.pool.validated_pool().remove_invalid(hashes);
		self.metrics
			.report(|metrics| metrics.validations_invalid.inc_by(removed.len() as u64));
		removed
	}

	fn status(&self) -> PoolStatus {
		self.pool.validated_pool().status()
	}

	fn import_notification_stream(&self) -> ImportNotificationStream<TxHash<Self>> {
		self.pool.validated_pool().import_notification_stream()
	}

	fn hash_of(&self, xt: &TransactionFor<Self>) -> TxHash<Self> {
		self.pool.hash_of(xt)
	}

	fn on_broadcasted(&self, propagations: HashMap<TxHash<Self>, Vec<String>>) {
		self.pool.validated_pool().on_broadcasted(propagations)
	}

	fn ready_transaction(&self, hash: &TxHash<Self>) -> Option<Arc<Self::InPoolTransaction>> {
		self.pool.validated_pool().ready_by_hash(hash)
	}

	fn ready_at(&self, at: NumberFor<Self::Block>) -> PolledIterator<PoolApi> {
		let status = self.status();
		// If there are no transactions in the pool, it is fine to return early.
		//
		// There could be transaction being added because of some re-org happening at the relevant
		// block, but this is relative unlikely.
		if status.ready == 0 && status.future == 0 {
			return async { Box::new(std::iter::empty()) as Box<_> }.boxed()
		}

		if self.ready_poll.lock().updated_at() >= at {
			log::trace!(target: LOG_TARGET, "Transaction pool already processed block  #{}", at);
			let iterator: ReadyIteratorFor<PoolApi> = Box::new(self.pool.validated_pool().ready());
			return async move { iterator }.boxed()
		}

		self.ready_poll
			.lock()
			.add(at)
			.map(|received| {
				received.unwrap_or_else(|e| {
					log::warn!("Error receiving pending set: {:?}", e);
					Box::new(std::iter::empty())
				})
			})
			.boxed()
	}

	fn ready(&self) -> ReadyIteratorFor<PoolApi> {
		Box::new(self.pool.validated_pool().ready())
	}

	fn futures(&self) -> Vec<Self::InPoolTransaction> {
		let pool = self.pool.validated_pool().pool.read();

		pool.futures().cloned().collect::<Vec<_>>()
	}
}

impl<Block, Client> FullPool<Block, Client>
where
	Block: BlockT,
	Client: sp_api::ProvideRuntimeApi<Block>
		+ sc_client_api::BlockBackend<Block>
		+ sc_client_api::blockchain::HeaderBackend<Block>
		+ sp_runtime::traits::BlockIdTo<Block>
		+ sc_client_api::ExecutorProvider<Block>
		+ sc_client_api::UsageProvider<Block>
		+ sp_blockchain::HeaderMetadata<Block, Error = sp_blockchain::Error>
		+ Send
		+ Sync
		+ 'static,
	Client::Api: sp_transaction_pool::runtime_api::TaggedTransactionQueue<Block>,
{
	/// Create new basic transaction pool for a full node with the provided api.
	pub fn new_full(
		options: graph::Options,
		is_validator: IsValidator,
		prometheus: Option<&PrometheusRegistry>,
		spawner: impl SpawnEssentialNamed,
		client: Arc<Client>,
	) -> Arc<Self> {
		let pool_api = Arc::new(FullChainApi::new(client.clone(), prometheus, &spawner));
		let pool = Arc::new(Self::with_revalidation_type(
			options,
			is_validator,
			pool_api,
			prometheus,
			RevalidationType::Full,
			spawner,
			client.usage_info().chain.best_number,
			client.usage_info().chain.best_hash,
			client.usage_info().chain.finalized_hash,
		));

		pool
	}
}

impl<Block, Client> sc_transaction_pool_api::LocalTransactionPool
	for BasicPool<FullChainApi<Client, Block>, Block>
where
	Block: BlockT,
	Client: sp_api::ProvideRuntimeApi<Block>
		+ sc_client_api::BlockBackend<Block>
		+ sc_client_api::blockchain::HeaderBackend<Block>
		+ sp_runtime::traits::BlockIdTo<Block>
		+ sp_blockchain::HeaderMetadata<Block, Error = sp_blockchain::Error>,
	Client: Send + Sync + 'static,
	Client::Api: sp_transaction_pool::runtime_api::TaggedTransactionQueue<Block>,
{
	type Block = Block;
	type Hash = graph::ExtrinsicHash<FullChainApi<Client, Block>>;
	type Error = <FullChainApi<Client, Block> as graph::ChainApi>::Error;

	fn submit_local(
		&self,
		at: Block::Hash,
		xt: sc_transaction_pool_api::LocalTransactionFor<Self>,
	) -> Result<Self::Hash, Self::Error> {
		use sp_runtime::{
			traits::SaturatedConversion, transaction_validity::TransactionValidityError,
		};

		let validity = self
			.api
			.validate_transaction_blocking(at, TransactionSource::Local, xt.clone())?
			.map_err(|e| {
				Self::Error::Pool(match e {
					TransactionValidityError::Invalid(i) => TxPoolError::InvalidTransaction(i),
					TransactionValidityError::Unknown(u) => TxPoolError::UnknownTransaction(u),
				})
			})?;

		let (hash, bytes) = self.pool.validated_pool().api().hash_and_length(&xt);
		let block_number = self
			.api
			.block_id_to_number(&BlockId::hash(at))?
			.ok_or_else(|| error::Error::BlockIdConversion(format!("{:?}", at)))?;

		let validated = ValidatedTransaction::valid_at(
			block_number.saturated_into::<u64>(),
			hash,
			TransactionSource::Local,
			xt,
			bytes,
			validity,
		);

		self.pool.validated_pool().submit(vec![validated]).remove(0)
	}
}

#[cfg_attr(test, derive(Debug))]
enum RevalidationStatus<N> {
	/// The revalidation has never been completed.
	NotScheduled,
	/// The revalidation is scheduled.
	Scheduled(Option<Instant>, Option<N>),
	/// The revalidation is in progress.
	InProgress,
}

enum RevalidationStrategy<N> {
	Always,
	Light(RevalidationStatus<N>),
}

struct RevalidationAction {
	revalidate: bool,
	resubmit: bool,
}

impl<N: Clone + Copy + AtLeast32Bit> RevalidationStrategy<N> {
	pub fn clear(&mut self) {
		if let Self::Light(status) = self {
			status.clear()
		}
	}

	pub fn next(
		&mut self,
		block: N,
		revalidate_time_period: Option<std::time::Duration>,
		revalidate_block_period: Option<N>,
	) -> RevalidationAction {
		match self {
			Self::Light(status) => RevalidationAction {
				revalidate: status.next_required(
					block,
					revalidate_time_period,
					revalidate_block_period,
				),
				resubmit: false,
			},
			Self::Always => RevalidationAction { revalidate: true, resubmit: true },
		}
	}
}

impl<N: Clone + Copy + AtLeast32Bit> RevalidationStatus<N> {
	/// Called when revalidation is completed.
	pub fn clear(&mut self) {
		*self = Self::NotScheduled;
	}

	/// Returns true if revalidation is required.
	pub fn next_required(
		&mut self,
		block: N,
		revalidate_time_period: Option<std::time::Duration>,
		revalidate_block_period: Option<N>,
	) -> bool {
		match *self {
			Self::NotScheduled => {
				*self = Self::Scheduled(
					revalidate_time_period.map(|period| Instant::now() + period),
					revalidate_block_period.map(|period| block + period),
				);
				false
			},
			Self::Scheduled(revalidate_at_time, revalidate_at_block) => {
				let is_required =
					revalidate_at_time.map(|at| Instant::now() >= at).unwrap_or(false) ||
						revalidate_at_block.map(|at| block >= at).unwrap_or(false);
				if is_required {
					*self = Self::InProgress;
				}
				is_required
			},
			Self::InProgress => false,
		}
	}
}

/// Prune the known txs for the given block.
async fn prune_known_txs_for_block<Block: BlockT, Api: graph::ChainApi<Block = Block>>(
	block_hash: Block::Hash,
	api: &Api,
	pool: &graph::Pool<Api>,
) -> Vec<ExtrinsicHash<Api>> {
	let extrinsics = api
		.block_body(block_hash)
		.await
		.unwrap_or_else(|e| {
			log::warn!("Prune known transactions: error request: {}", e);
			None
		})
		.unwrap_or_default();

	let hashes = extrinsics.iter().map(|tx| pool.hash_of(tx)).collect::<Vec<_>>();

	log::trace!(target: LOG_TARGET, "Pruning transactions: {:?}", hashes);

	let header = match api.block_header(block_hash) {
		Ok(Some(h)) => h,
		Ok(None) => {
			log::debug!(target: LOG_TARGET, "Could not find header for {:?}.", block_hash);
			return hashes
		},
		Err(e) => {
			log::debug!(target: LOG_TARGET, "Error retrieving header for {:?}: {}", block_hash, e);
			return hashes
		},
	};

	if let Err(e) = pool.prune(block_hash, *header.parent_hash(), &extrinsics).await {
		log::error!("Cannot prune known in the pool: {}", e);
	}

	hashes
}

impl<PoolApi, Block> BasicPool<PoolApi, Block>
where
	Block: BlockT,
	PoolApi: 'static + graph::ChainApi<Block = Block>,
{
	/// Handles enactment and retraction of blocks, prunes stale transactions
	/// (that have already been enacted) and resubmits transactions that were
	/// retracted.
	async fn handle_enactment(&self, tree_route: TreeRoute<Block>) {
		log::trace!(target: LOG_TARGET, "handle_enactment tree_route: {tree_route:?}");
		let pool = self.pool.clone();
		let api = self.api.clone();

		let (hash, block_number) = match tree_route.last() {
			Some(HashAndNumber { hash, number }) => (hash, number),
			None => {
				log::warn!(
					target: LOG_TARGET,
					"Skipping ChainEvent - no last block in tree route {:?}",
					tree_route,
				);
				return
			},
		};

		let next_action = self.revalidation_strategy.lock().next(
			*block_number,
			Some(std::time::Duration::from_secs(60)),
			Some(20u32.into()),
		);

		// We keep track of everything we prune so that later we won't add
		// transactions with those hashes from the retracted blocks.
		let mut pruned_log = HashSet::<ExtrinsicHash<PoolApi>>::new();

		// If there is a tree route, we use this to prune known tx based on the enacted
		// blocks. Before pruning enacted transactions, we inform the listeners about
		// retracted blocks and their transactions. This order is important, because
		// if we enact and retract the same transaction at the same time, we want to
		// send first the retract and than the prune event.
		for retracted in tree_route.retracted() {
			// notify txs awaiting finality that it has been retracted
			pool.validated_pool().on_block_retracted(retracted.hash);
		}

		future::join_all(
			tree_route
				.enacted()
				.iter()
				.map(|h| prune_known_txs_for_block(h.hash, &*api, &*pool)),
		)
		.await
		.into_iter()
		.for_each(|enacted_log| {
			pruned_log.extend(enacted_log);
		});

		self.metrics
			.report(|metrics| metrics.block_transactions_pruned.inc_by(pruned_log.len() as u64));

		if next_action.resubmit {
			let mut resubmit_transactions = Vec::new();

			for retracted in tree_route.retracted() {
				let hash = retracted.hash;

				let block_transactions = api
					.block_body(hash)
					.await
					.unwrap_or_else(|e| {
						log::warn!("Failed to fetch block body: {}", e);
						None
					})
					.unwrap_or_default()
					.into_iter()
					// TODO [#2415]: This isn't really what we mean - we really want a
					// `tx.is_transaction`, since bare transactions may be gossipped as in the case
					// of Frontier txs or claims. This will be sorted once we dispense with the
					// concept of bare transactions and make inherents the only possible type of
					// extrinsics which are bare. At this point we can change this to
					// `tx.is_transaction()`.
					.filter(|tx| !tx.is_bare());
				let mut resubmitted_to_report = 0;

				resubmit_transactions.extend(block_transactions.into_iter().filter(|tx| {
					let tx_hash = pool.hash_of(tx);
					let contains = pruned_log.contains(&tx_hash);

					// need to count all transactions, not just filtered, here
					resubmitted_to_report += 1;

					if !contains {
						log::debug!(
							target: LOG_TARGET,
							"[{:?}]: Resubmitting from retracted block {:?}",
							tx_hash,
							hash,
						);
					}
					!contains
				}));

				self.metrics.report(|metrics| {
					metrics.block_transactions_resubmitted.inc_by(resubmitted_to_report)
				});
			}

			if let Err(e) = pool
				.resubmit_at(
					*hash,
					// These transactions are coming from retracted blocks, we should
					// simply consider them external.
					TransactionSource::External,
					resubmit_transactions,
				)
				.await
			{
				log::debug!(
					target: LOG_TARGET,
					"[{:?}] Error re-submitting transactions: {}",
					hash,
					e,
				)
			}
		}

		let extra_pool = pool.clone();
		// After #5200 lands, this arguably might be moved to the
		// handler of "all blocks notification".
		self.ready_poll
			.lock()
			.trigger(*block_number, move || Box::new(extra_pool.validated_pool().ready()));

		if next_action.revalidate {
			let hashes = pool.validated_pool().ready().map(|tx| tx.hash).collect();
			self.revalidation_queue.revalidate_later(*hash, hashes).await;

			self.revalidation_strategy.lock().clear();
		}
	}
}

#[async_trait]
impl<PoolApi, Block> MaintainedTransactionPool for BasicPool<PoolApi, Block>
where
	Block: BlockT,
	PoolApi: 'static + graph::ChainApi<Block = Block>,
{
	async fn maintain(&self, event: ChainEvent<Self::Block>) {
		let prev_finalized_block = self.enactment_state.lock().recent_finalized_block();
		let compute_tree_route = |from, to| -> Result<TreeRoute<Block>, String> {
			match self.api.tree_route(from, to) {
				Ok(tree_route) => Ok(tree_route),
				Err(e) =>
					return Err(format!(
						"Error occurred while computing tree_route from {from:?} to {to:?}: {e}"
					)),
			}
		};
		let block_id_to_number =
			|hash| self.api.block_id_to_number(&BlockId::Hash(hash)).map_err(|e| format!("{}", e));

		let result =
			self.enactment_state
				.lock()
				.update(&event, &compute_tree_route, &block_id_to_number);

		match result {
			Err(msg) => {
				log::debug!(target: LOG_TARGET, "{msg}");
				self.enactment_state.lock().force_update(&event);
			},
			Ok(EnactmentAction::Skip) => return,
			Ok(EnactmentAction::HandleFinalization) => {},
			Ok(EnactmentAction::HandleEnactment(tree_route)) => {
				self.handle_enactment(tree_route).await;
			},
		};

		if let ChainEvent::Finalized { hash, tree_route } = event {
			log::trace!(
				target: LOG_TARGET,
				"on-finalized enacted: {tree_route:?}, previously finalized: \
				{prev_finalized_block:?}",
			);

			for hash in tree_route.iter().chain(std::iter::once(&hash)) {
				if let Err(e) = self.pool.validated_pool().on_block_finalized(*hash).await {
					log::warn!(
						target: LOG_TARGET,
						"Error occurred while attempting to notify watchers about finalization {}: {}",
						hash, e
					)
				}
			}
		}
	}
}

/// Inform the transaction pool about imported and finalized blocks.
pub async fn notification_future<Client, Pool, Block>(client: Arc<Client>, txpool: Arc<Pool>)
where
	Block: BlockT,
	Client: sc_client_api::BlockchainEvents<Block>,
	Pool: MaintainedTransactionPool<Block = Block>,
{
	let import_stream = client
		.import_notification_stream()
		.filter_map(|n| ready(n.try_into().ok()))
		.fuse();
	let finality_stream = client.finality_notification_stream().map(Into::into).fuse();

	futures::stream::select(import_stream, finality_stream)
		.for_each(|evt| txpool.maintain(evt))
		.await
}
=======
/// Log target for transaction pool.
///
/// It can be used by other components for logging functionality strictly related to txpool (e.g.
/// importing transaction).
pub const LOG_TARGET: &str = "txpool";
>>>>>>> b4732add
<|MERGE_RESOLUTION|>--- conflicted
+++ resolved
@@ -52,734 +52,8 @@
 
 type PolledIterator<PoolApi> = Pin<Box<dyn Future<Output = ReadyIteratorFor<PoolApi>> + Send>>;
 
-<<<<<<< HEAD
-/// A transaction pool for a full node.
-pub type FullPool<Block, Client> = BasicPool<FullChainApi<Client, Block>, Block>;
-
-/// Basic implementation of transaction pool that can be customized by providing PoolApi.
-pub struct BasicPool<PoolApi, Block>
-where
-	Block: BlockT,
-	PoolApi: graph::ChainApi<Block = Block>,
-{
-	pool: Arc<graph::Pool<PoolApi>>,
-	api: Arc<PoolApi>,
-	revalidation_strategy: Arc<Mutex<RevalidationStrategy<NumberFor<Block>>>>,
-	revalidation_queue: Arc<revalidation::RevalidationQueue<PoolApi>>,
-	ready_poll: Arc<Mutex<ReadyPoll<ReadyIteratorFor<PoolApi>, Block>>>,
-	metrics: PrometheusMetrics,
-	enactment_state: Arc<Mutex<EnactmentState<Block>>>,
-}
-
-struct ReadyPoll<T, Block: BlockT> {
-	updated_at: NumberFor<Block>,
-	pollers: Vec<(NumberFor<Block>, oneshot::Sender<T>)>,
-}
-
-impl<T, Block: BlockT> Default for ReadyPoll<T, Block> {
-	fn default() -> Self {
-		Self { updated_at: NumberFor::<Block>::zero(), pollers: Default::default() }
-	}
-}
-
-impl<T, Block: BlockT> ReadyPoll<T, Block> {
-	fn new(best_block_number: NumberFor<Block>) -> Self {
-		Self { updated_at: best_block_number, pollers: Default::default() }
-	}
-
-	fn trigger(&mut self, number: NumberFor<Block>, iterator_factory: impl Fn() -> T) {
-		self.updated_at = number;
-
-		let mut idx = 0;
-		while idx < self.pollers.len() {
-			if self.pollers[idx].0 <= number {
-				let poller_sender = self.pollers.swap_remove(idx);
-				log::debug!(target: LOG_TARGET, "Sending ready signal at block {}", number);
-				let _ = poller_sender.1.send(iterator_factory());
-			} else {
-				idx += 1;
-			}
-		}
-	}
-
-	fn add(&mut self, number: NumberFor<Block>) -> oneshot::Receiver<T> {
-		let (sender, receiver) = oneshot::channel();
-		self.pollers.push((number, sender));
-		receiver
-	}
-
-	fn updated_at(&self) -> NumberFor<Block> {
-		self.updated_at
-	}
-}
-
-/// Type of revalidation.
-pub enum RevalidationType {
-	/// Light revalidation type.
-	///
-	/// During maintenance, transaction pool makes periodic revalidation
-	/// of all transactions depending on number of blocks or time passed.
-	/// Also this kind of revalidation does not resubmit transactions from
-	/// retracted blocks, since it is too expensive.
-	Light,
-
-	/// Full revalidation type.
-	///
-	/// During maintenance, transaction pool revalidates some fixed amount of
-	/// transactions from the pool of valid transactions.
-	Full,
-}
-
-impl<PoolApi, Block> BasicPool<PoolApi, Block>
-where
-	Block: BlockT,
-	PoolApi: graph::ChainApi<Block = Block> + 'static,
-{
-	/// Create new basic transaction pool with provided api, for tests.
-	pub fn new_test(
-		pool_api: Arc<PoolApi>,
-		best_block_hash: Block::Hash,
-		finalized_hash: Block::Hash,
-		options: graph::Options,
-	) -> (Self, Pin<Box<dyn Future<Output = ()> + Send>>) {
-		let pool = Arc::new(graph::Pool::new(options, true.into(), pool_api.clone()));
-		let (revalidation_queue, background_task) = revalidation::RevalidationQueue::new_background(
-			pool_api.clone(),
-			pool.clone(),
-			finalized_hash,
-		);
-		(
-			Self {
-				api: pool_api,
-				pool,
-				revalidation_queue: Arc::new(revalidation_queue),
-				revalidation_strategy: Arc::new(Mutex::new(RevalidationStrategy::Always)),
-				ready_poll: Default::default(),
-				metrics: Default::default(),
-				enactment_state: Arc::new(Mutex::new(EnactmentState::new(
-					best_block_hash,
-					finalized_hash,
-				))),
-			},
-			background_task,
-		)
-	}
-
-	/// Create new basic transaction pool with provided api and custom
-	/// revalidation type.
-	pub fn with_revalidation_type(
-		options: graph::Options,
-		is_validator: IsValidator,
-		pool_api: Arc<PoolApi>,
-		prometheus: Option<&PrometheusRegistry>,
-		revalidation_type: RevalidationType,
-		spawner: impl SpawnEssentialNamed,
-		best_block_number: NumberFor<Block>,
-		best_block_hash: Block::Hash,
-		finalized_hash: Block::Hash,
-	) -> Self {
-		let pool = Arc::new(graph::Pool::new(options, is_validator, pool_api.clone()));
-		let (revalidation_queue, background_task) = match revalidation_type {
-			RevalidationType::Light =>
-				(revalidation::RevalidationQueue::new(pool_api.clone(), pool.clone()), None),
-			RevalidationType::Full => {
-				let (queue, background) = revalidation::RevalidationQueue::new_background(
-					pool_api.clone(),
-					pool.clone(),
-					finalized_hash,
-				);
-				(queue, Some(background))
-			},
-		};
-
-		if let Some(background_task) = background_task {
-			spawner.spawn_essential("txpool-background", Some("transaction-pool"), background_task);
-		}
-
-		Self {
-			api: pool_api,
-			pool,
-			revalidation_queue: Arc::new(revalidation_queue),
-			revalidation_strategy: Arc::new(Mutex::new(match revalidation_type {
-				RevalidationType::Light =>
-					RevalidationStrategy::Light(RevalidationStatus::NotScheduled),
-				RevalidationType::Full => RevalidationStrategy::Always,
-			})),
-			ready_poll: Arc::new(Mutex::new(ReadyPoll::new(best_block_number))),
-			metrics: PrometheusMetrics::new(prometheus),
-			enactment_state: Arc::new(Mutex::new(EnactmentState::new(
-				best_block_hash,
-				finalized_hash,
-			))),
-		}
-	}
-
-	/// Gets shared reference to the underlying pool.
-	pub fn pool(&self) -> &Arc<graph::Pool<PoolApi>> {
-		&self.pool
-	}
-
-	/// Get access to the underlying api
-	pub fn api(&self) -> &PoolApi {
-		&self.api
-	}
-}
-
-impl<PoolApi, Block> TransactionPool for BasicPool<PoolApi, Block>
-where
-	Block: BlockT,
-	PoolApi: 'static + graph::ChainApi<Block = Block>,
-{
-	type Block = PoolApi::Block;
-	type Hash = graph::ExtrinsicHash<PoolApi>;
-	type InPoolTransaction = graph::base_pool::Transaction<TxHash<Self>, TransactionFor<Self>>;
-	type Error = PoolApi::Error;
-
-	fn submit_at(
-		&self,
-		at: <Self::Block as BlockT>::Hash,
-		source: TransactionSource,
-		xts: Vec<TransactionFor<Self>>,
-	) -> PoolFuture<Vec<Result<TxHash<Self>, Self::Error>>, Self::Error> {
-		let pool = self.pool.clone();
-
-		self.metrics
-			.report(|metrics| metrics.submitted_transactions.inc_by(xts.len() as u64));
-
-		async move { pool.submit_at(at, source, xts).await }.boxed()
-	}
-
-	fn submit_one(
-		&self,
-		at: <Self::Block as BlockT>::Hash,
-		source: TransactionSource,
-		xt: TransactionFor<Self>,
-	) -> PoolFuture<TxHash<Self>, Self::Error> {
-		let pool = self.pool.clone();
-
-		self.metrics.report(|metrics| metrics.submitted_transactions.inc());
-
-		async move { pool.submit_one(at, source, xt).await }.boxed()
-	}
-
-	fn submit_and_watch(
-		&self,
-		at: <Self::Block as BlockT>::Hash,
-		source: TransactionSource,
-		xt: TransactionFor<Self>,
-	) -> PoolFuture<Pin<Box<TransactionStatusStreamFor<Self>>>, Self::Error> {
-		let pool = self.pool.clone();
-
-		self.metrics.report(|metrics| metrics.submitted_transactions.inc());
-
-		async move {
-			let watcher = pool.submit_and_watch(at, source, xt).await?;
-
-			Ok(watcher.into_stream().boxed())
-		}
-		.boxed()
-	}
-
-	fn remove_invalid(&self, hashes: &[TxHash<Self>]) -> Vec<Arc<Self::InPoolTransaction>> {
-		let removed = self.pool.validated_pool().remove_invalid(hashes);
-		self.metrics
-			.report(|metrics| metrics.validations_invalid.inc_by(removed.len() as u64));
-		removed
-	}
-
-	fn status(&self) -> PoolStatus {
-		self.pool.validated_pool().status()
-	}
-
-	fn import_notification_stream(&self) -> ImportNotificationStream<TxHash<Self>> {
-		self.pool.validated_pool().import_notification_stream()
-	}
-
-	fn hash_of(&self, xt: &TransactionFor<Self>) -> TxHash<Self> {
-		self.pool.hash_of(xt)
-	}
-
-	fn on_broadcasted(&self, propagations: HashMap<TxHash<Self>, Vec<String>>) {
-		self.pool.validated_pool().on_broadcasted(propagations)
-	}
-
-	fn ready_transaction(&self, hash: &TxHash<Self>) -> Option<Arc<Self::InPoolTransaction>> {
-		self.pool.validated_pool().ready_by_hash(hash)
-	}
-
-	fn ready_at(&self, at: NumberFor<Self::Block>) -> PolledIterator<PoolApi> {
-		let status = self.status();
-		// If there are no transactions in the pool, it is fine to return early.
-		//
-		// There could be transaction being added because of some re-org happening at the relevant
-		// block, but this is relative unlikely.
-		if status.ready == 0 && status.future == 0 {
-			return async { Box::new(std::iter::empty()) as Box<_> }.boxed()
-		}
-
-		if self.ready_poll.lock().updated_at() >= at {
-			log::trace!(target: LOG_TARGET, "Transaction pool already processed block  #{}", at);
-			let iterator: ReadyIteratorFor<PoolApi> = Box::new(self.pool.validated_pool().ready());
-			return async move { iterator }.boxed()
-		}
-
-		self.ready_poll
-			.lock()
-			.add(at)
-			.map(|received| {
-				received.unwrap_or_else(|e| {
-					log::warn!("Error receiving pending set: {:?}", e);
-					Box::new(std::iter::empty())
-				})
-			})
-			.boxed()
-	}
-
-	fn ready(&self) -> ReadyIteratorFor<PoolApi> {
-		Box::new(self.pool.validated_pool().ready())
-	}
-
-	fn futures(&self) -> Vec<Self::InPoolTransaction> {
-		let pool = self.pool.validated_pool().pool.read();
-
-		pool.futures().cloned().collect::<Vec<_>>()
-	}
-}
-
-impl<Block, Client> FullPool<Block, Client>
-where
-	Block: BlockT,
-	Client: sp_api::ProvideRuntimeApi<Block>
-		+ sc_client_api::BlockBackend<Block>
-		+ sc_client_api::blockchain::HeaderBackend<Block>
-		+ sp_runtime::traits::BlockIdTo<Block>
-		+ sc_client_api::ExecutorProvider<Block>
-		+ sc_client_api::UsageProvider<Block>
-		+ sp_blockchain::HeaderMetadata<Block, Error = sp_blockchain::Error>
-		+ Send
-		+ Sync
-		+ 'static,
-	Client::Api: sp_transaction_pool::runtime_api::TaggedTransactionQueue<Block>,
-{
-	/// Create new basic transaction pool for a full node with the provided api.
-	pub fn new_full(
-		options: graph::Options,
-		is_validator: IsValidator,
-		prometheus: Option<&PrometheusRegistry>,
-		spawner: impl SpawnEssentialNamed,
-		client: Arc<Client>,
-	) -> Arc<Self> {
-		let pool_api = Arc::new(FullChainApi::new(client.clone(), prometheus, &spawner));
-		let pool = Arc::new(Self::with_revalidation_type(
-			options,
-			is_validator,
-			pool_api,
-			prometheus,
-			RevalidationType::Full,
-			spawner,
-			client.usage_info().chain.best_number,
-			client.usage_info().chain.best_hash,
-			client.usage_info().chain.finalized_hash,
-		));
-
-		pool
-	}
-}
-
-impl<Block, Client> sc_transaction_pool_api::LocalTransactionPool
-	for BasicPool<FullChainApi<Client, Block>, Block>
-where
-	Block: BlockT,
-	Client: sp_api::ProvideRuntimeApi<Block>
-		+ sc_client_api::BlockBackend<Block>
-		+ sc_client_api::blockchain::HeaderBackend<Block>
-		+ sp_runtime::traits::BlockIdTo<Block>
-		+ sp_blockchain::HeaderMetadata<Block, Error = sp_blockchain::Error>,
-	Client: Send + Sync + 'static,
-	Client::Api: sp_transaction_pool::runtime_api::TaggedTransactionQueue<Block>,
-{
-	type Block = Block;
-	type Hash = graph::ExtrinsicHash<FullChainApi<Client, Block>>;
-	type Error = <FullChainApi<Client, Block> as graph::ChainApi>::Error;
-
-	fn submit_local(
-		&self,
-		at: Block::Hash,
-		xt: sc_transaction_pool_api::LocalTransactionFor<Self>,
-	) -> Result<Self::Hash, Self::Error> {
-		use sp_runtime::{
-			traits::SaturatedConversion, transaction_validity::TransactionValidityError,
-		};
-
-		let validity = self
-			.api
-			.validate_transaction_blocking(at, TransactionSource::Local, xt.clone())?
-			.map_err(|e| {
-				Self::Error::Pool(match e {
-					TransactionValidityError::Invalid(i) => TxPoolError::InvalidTransaction(i),
-					TransactionValidityError::Unknown(u) => TxPoolError::UnknownTransaction(u),
-				})
-			})?;
-
-		let (hash, bytes) = self.pool.validated_pool().api().hash_and_length(&xt);
-		let block_number = self
-			.api
-			.block_id_to_number(&BlockId::hash(at))?
-			.ok_or_else(|| error::Error::BlockIdConversion(format!("{:?}", at)))?;
-
-		let validated = ValidatedTransaction::valid_at(
-			block_number.saturated_into::<u64>(),
-			hash,
-			TransactionSource::Local,
-			xt,
-			bytes,
-			validity,
-		);
-
-		self.pool.validated_pool().submit(vec![validated]).remove(0)
-	}
-}
-
-#[cfg_attr(test, derive(Debug))]
-enum RevalidationStatus<N> {
-	/// The revalidation has never been completed.
-	NotScheduled,
-	/// The revalidation is scheduled.
-	Scheduled(Option<Instant>, Option<N>),
-	/// The revalidation is in progress.
-	InProgress,
-}
-
-enum RevalidationStrategy<N> {
-	Always,
-	Light(RevalidationStatus<N>),
-}
-
-struct RevalidationAction {
-	revalidate: bool,
-	resubmit: bool,
-}
-
-impl<N: Clone + Copy + AtLeast32Bit> RevalidationStrategy<N> {
-	pub fn clear(&mut self) {
-		if let Self::Light(status) = self {
-			status.clear()
-		}
-	}
-
-	pub fn next(
-		&mut self,
-		block: N,
-		revalidate_time_period: Option<std::time::Duration>,
-		revalidate_block_period: Option<N>,
-	) -> RevalidationAction {
-		match self {
-			Self::Light(status) => RevalidationAction {
-				revalidate: status.next_required(
-					block,
-					revalidate_time_period,
-					revalidate_block_period,
-				),
-				resubmit: false,
-			},
-			Self::Always => RevalidationAction { revalidate: true, resubmit: true },
-		}
-	}
-}
-
-impl<N: Clone + Copy + AtLeast32Bit> RevalidationStatus<N> {
-	/// Called when revalidation is completed.
-	pub fn clear(&mut self) {
-		*self = Self::NotScheduled;
-	}
-
-	/// Returns true if revalidation is required.
-	pub fn next_required(
-		&mut self,
-		block: N,
-		revalidate_time_period: Option<std::time::Duration>,
-		revalidate_block_period: Option<N>,
-	) -> bool {
-		match *self {
-			Self::NotScheduled => {
-				*self = Self::Scheduled(
-					revalidate_time_period.map(|period| Instant::now() + period),
-					revalidate_block_period.map(|period| block + period),
-				);
-				false
-			},
-			Self::Scheduled(revalidate_at_time, revalidate_at_block) => {
-				let is_required =
-					revalidate_at_time.map(|at| Instant::now() >= at).unwrap_or(false) ||
-						revalidate_at_block.map(|at| block >= at).unwrap_or(false);
-				if is_required {
-					*self = Self::InProgress;
-				}
-				is_required
-			},
-			Self::InProgress => false,
-		}
-	}
-}
-
-/// Prune the known txs for the given block.
-async fn prune_known_txs_for_block<Block: BlockT, Api: graph::ChainApi<Block = Block>>(
-	block_hash: Block::Hash,
-	api: &Api,
-	pool: &graph::Pool<Api>,
-) -> Vec<ExtrinsicHash<Api>> {
-	let extrinsics = api
-		.block_body(block_hash)
-		.await
-		.unwrap_or_else(|e| {
-			log::warn!("Prune known transactions: error request: {}", e);
-			None
-		})
-		.unwrap_or_default();
-
-	let hashes = extrinsics.iter().map(|tx| pool.hash_of(tx)).collect::<Vec<_>>();
-
-	log::trace!(target: LOG_TARGET, "Pruning transactions: {:?}", hashes);
-
-	let header = match api.block_header(block_hash) {
-		Ok(Some(h)) => h,
-		Ok(None) => {
-			log::debug!(target: LOG_TARGET, "Could not find header for {:?}.", block_hash);
-			return hashes
-		},
-		Err(e) => {
-			log::debug!(target: LOG_TARGET, "Error retrieving header for {:?}: {}", block_hash, e);
-			return hashes
-		},
-	};
-
-	if let Err(e) = pool.prune(block_hash, *header.parent_hash(), &extrinsics).await {
-		log::error!("Cannot prune known in the pool: {}", e);
-	}
-
-	hashes
-}
-
-impl<PoolApi, Block> BasicPool<PoolApi, Block>
-where
-	Block: BlockT,
-	PoolApi: 'static + graph::ChainApi<Block = Block>,
-{
-	/// Handles enactment and retraction of blocks, prunes stale transactions
-	/// (that have already been enacted) and resubmits transactions that were
-	/// retracted.
-	async fn handle_enactment(&self, tree_route: TreeRoute<Block>) {
-		log::trace!(target: LOG_TARGET, "handle_enactment tree_route: {tree_route:?}");
-		let pool = self.pool.clone();
-		let api = self.api.clone();
-
-		let (hash, block_number) = match tree_route.last() {
-			Some(HashAndNumber { hash, number }) => (hash, number),
-			None => {
-				log::warn!(
-					target: LOG_TARGET,
-					"Skipping ChainEvent - no last block in tree route {:?}",
-					tree_route,
-				);
-				return
-			},
-		};
-
-		let next_action = self.revalidation_strategy.lock().next(
-			*block_number,
-			Some(std::time::Duration::from_secs(60)),
-			Some(20u32.into()),
-		);
-
-		// We keep track of everything we prune so that later we won't add
-		// transactions with those hashes from the retracted blocks.
-		let mut pruned_log = HashSet::<ExtrinsicHash<PoolApi>>::new();
-
-		// If there is a tree route, we use this to prune known tx based on the enacted
-		// blocks. Before pruning enacted transactions, we inform the listeners about
-		// retracted blocks and their transactions. This order is important, because
-		// if we enact and retract the same transaction at the same time, we want to
-		// send first the retract and than the prune event.
-		for retracted in tree_route.retracted() {
-			// notify txs awaiting finality that it has been retracted
-			pool.validated_pool().on_block_retracted(retracted.hash);
-		}
-
-		future::join_all(
-			tree_route
-				.enacted()
-				.iter()
-				.map(|h| prune_known_txs_for_block(h.hash, &*api, &*pool)),
-		)
-		.await
-		.into_iter()
-		.for_each(|enacted_log| {
-			pruned_log.extend(enacted_log);
-		});
-
-		self.metrics
-			.report(|metrics| metrics.block_transactions_pruned.inc_by(pruned_log.len() as u64));
-
-		if next_action.resubmit {
-			let mut resubmit_transactions = Vec::new();
-
-			for retracted in tree_route.retracted() {
-				let hash = retracted.hash;
-
-				let block_transactions = api
-					.block_body(hash)
-					.await
-					.unwrap_or_else(|e| {
-						log::warn!("Failed to fetch block body: {}", e);
-						None
-					})
-					.unwrap_or_default()
-					.into_iter()
-					// TODO [#2415]: This isn't really what we mean - we really want a
-					// `tx.is_transaction`, since bare transactions may be gossipped as in the case
-					// of Frontier txs or claims. This will be sorted once we dispense with the
-					// concept of bare transactions and make inherents the only possible type of
-					// extrinsics which are bare. At this point we can change this to
-					// `tx.is_transaction()`.
-					.filter(|tx| !tx.is_bare());
-				let mut resubmitted_to_report = 0;
-
-				resubmit_transactions.extend(block_transactions.into_iter().filter(|tx| {
-					let tx_hash = pool.hash_of(tx);
-					let contains = pruned_log.contains(&tx_hash);
-
-					// need to count all transactions, not just filtered, here
-					resubmitted_to_report += 1;
-
-					if !contains {
-						log::debug!(
-							target: LOG_TARGET,
-							"[{:?}]: Resubmitting from retracted block {:?}",
-							tx_hash,
-							hash,
-						);
-					}
-					!contains
-				}));
-
-				self.metrics.report(|metrics| {
-					metrics.block_transactions_resubmitted.inc_by(resubmitted_to_report)
-				});
-			}
-
-			if let Err(e) = pool
-				.resubmit_at(
-					*hash,
-					// These transactions are coming from retracted blocks, we should
-					// simply consider them external.
-					TransactionSource::External,
-					resubmit_transactions,
-				)
-				.await
-			{
-				log::debug!(
-					target: LOG_TARGET,
-					"[{:?}] Error re-submitting transactions: {}",
-					hash,
-					e,
-				)
-			}
-		}
-
-		let extra_pool = pool.clone();
-		// After #5200 lands, this arguably might be moved to the
-		// handler of "all blocks notification".
-		self.ready_poll
-			.lock()
-			.trigger(*block_number, move || Box::new(extra_pool.validated_pool().ready()));
-
-		if next_action.revalidate {
-			let hashes = pool.validated_pool().ready().map(|tx| tx.hash).collect();
-			self.revalidation_queue.revalidate_later(*hash, hashes).await;
-
-			self.revalidation_strategy.lock().clear();
-		}
-	}
-}
-
-#[async_trait]
-impl<PoolApi, Block> MaintainedTransactionPool for BasicPool<PoolApi, Block>
-where
-	Block: BlockT,
-	PoolApi: 'static + graph::ChainApi<Block = Block>,
-{
-	async fn maintain(&self, event: ChainEvent<Self::Block>) {
-		let prev_finalized_block = self.enactment_state.lock().recent_finalized_block();
-		let compute_tree_route = |from, to| -> Result<TreeRoute<Block>, String> {
-			match self.api.tree_route(from, to) {
-				Ok(tree_route) => Ok(tree_route),
-				Err(e) =>
-					return Err(format!(
-						"Error occurred while computing tree_route from {from:?} to {to:?}: {e}"
-					)),
-			}
-		};
-		let block_id_to_number =
-			|hash| self.api.block_id_to_number(&BlockId::Hash(hash)).map_err(|e| format!("{}", e));
-
-		let result =
-			self.enactment_state
-				.lock()
-				.update(&event, &compute_tree_route, &block_id_to_number);
-
-		match result {
-			Err(msg) => {
-				log::debug!(target: LOG_TARGET, "{msg}");
-				self.enactment_state.lock().force_update(&event);
-			},
-			Ok(EnactmentAction::Skip) => return,
-			Ok(EnactmentAction::HandleFinalization) => {},
-			Ok(EnactmentAction::HandleEnactment(tree_route)) => {
-				self.handle_enactment(tree_route).await;
-			},
-		};
-
-		if let ChainEvent::Finalized { hash, tree_route } = event {
-			log::trace!(
-				target: LOG_TARGET,
-				"on-finalized enacted: {tree_route:?}, previously finalized: \
-				{prev_finalized_block:?}",
-			);
-
-			for hash in tree_route.iter().chain(std::iter::once(&hash)) {
-				if let Err(e) = self.pool.validated_pool().on_block_finalized(*hash).await {
-					log::warn!(
-						target: LOG_TARGET,
-						"Error occurred while attempting to notify watchers about finalization {}: {}",
-						hash, e
-					)
-				}
-			}
-		}
-	}
-}
-
-/// Inform the transaction pool about imported and finalized blocks.
-pub async fn notification_future<Client, Pool, Block>(client: Arc<Client>, txpool: Arc<Pool>)
-where
-	Block: BlockT,
-	Client: sc_client_api::BlockchainEvents<Block>,
-	Pool: MaintainedTransactionPool<Block = Block>,
-{
-	let import_stream = client
-		.import_notification_stream()
-		.filter_map(|n| ready(n.try_into().ok()))
-		.fuse();
-	let finality_stream = client.finality_notification_stream().map(Into::into).fuse();
-
-	futures::stream::select(import_stream, finality_stream)
-		.for_each(|evt| txpool.maintain(evt))
-		.await
-}
-=======
 /// Log target for transaction pool.
 ///
 /// It can be used by other components for logging functionality strictly related to txpool (e.g.
 /// importing transaction).
-pub const LOG_TARGET: &str = "txpool";
->>>>>>> b4732add
+pub const LOG_TARGET: &str = "txpool";