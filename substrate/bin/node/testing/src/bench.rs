--- conflicted
+++ resolved
@@ -53,11 +53,7 @@
 use sp_crypto_hashing::blake2_256;
 use sp_inherents::InherentData;
 use sp_runtime::{
-<<<<<<< HEAD
-	generic::{ExtrinsicFormat, Preamble},
-=======
 	generic::{self, ExtrinsicFormat, Preamble, EXTRINSIC_FORMAT_VERSION},
->>>>>>> b4732add
 	traits::{Block as BlockT, IdentifyAccount, Verify},
 	OpaqueExtrinsic,
 };
@@ -583,13 +579,6 @@
 					None::<()>,
 				);
 				let key = self.accounts.get(&signed).expect("Account id not found in keyring");
-<<<<<<< HEAD
-				let signature = payload.using_encoded(|b| key.sign(&blake2_256(b)));
-				UncheckedExtrinsic {
-					preamble: Preamble::Signed(
-						sp_runtime::MultiAddress::Id(signed),
-						signature,
-=======
 				let signature = payload.using_encoded(|b| {
 					if b.len() > 256 {
 						key.sign(&blake2_256(b))
@@ -602,21 +591,12 @@
 						sp_runtime::MultiAddress::Id(signed),
 						signature,
 						0,
->>>>>>> b4732add
 						tx_ext,
 					),
 					function: payload.0,
 				}
 				.into()
 			},
-<<<<<<< HEAD
-			ExtrinsicFormat::Bare =>
-				UncheckedExtrinsic { preamble: Preamble::Bare, function: xt.function },
-			ExtrinsicFormat::General(tx_ext) => UncheckedExtrinsic {
-				preamble: sp_runtime::generic::Preamble::General(tx_ext),
-				function: xt.function,
-			},
-=======
 			ExtrinsicFormat::Bare => generic::UncheckedExtrinsic {
 				preamble: Preamble::Bare(EXTRINSIC_FORMAT_VERSION),
 				function: xt.function,
@@ -627,7 +607,6 @@
 				function: xt.function,
 			}
 			.into(),
->>>>>>> b4732add
 		}
 	}
 
