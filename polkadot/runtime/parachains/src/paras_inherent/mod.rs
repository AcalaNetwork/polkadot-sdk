// Copyright (C) Parity Technologies (UK) Ltd.
// This file is part of Polkadot.

// Polkadot is free software: you can redistribute it and/or modify
// it under the terms of the GNU General Public License as published by
// the Free Software Foundation, either version 3 of the License, or
// (at your option) any later version.

// Polkadot is distributed in the hope that it will be useful,
// but WITHOUT ANY WARRANTY; without even the implied warranty of
// MERCHANTABILITY or FITNESS FOR A PARTICULAR PURPOSE.  See the
// GNU General Public License for more details.

// You should have received a copy of the GNU General Public License
// along with Polkadot.  If not, see <http://www.gnu.org/licenses/>.

//! Provides glue code over the scheduler and inclusion modules, and accepting
//! one inherent per block that can include new para candidates and bitfields.
//!
//! Unlike other modules in this crate, it does not need to be initialized by the initializer,
//! as it has no initialization logic and its finalization logic depends only on the details of
//! this module.

use crate::{
	configuration,
	disputes::DisputesHandler,
	inclusion::{self, CandidateCheckContext},
	initializer,
	metrics::METRICS,
	paras, scheduler,
	shared::{self, AllowedRelayParentsTracker},
	ParaId,
};
use alloc::{
	collections::{btree_map::BTreeMap, btree_set::BTreeSet},
	vec,
	vec::Vec,
};
use bitvec::prelude::BitVec;
use core::result::Result;
use frame_support::{
	defensive,
	dispatch::{DispatchErrorWithPostInfo, PostDispatchInfo},
	inherent::{InherentData, InherentIdentifier, MakeFatalError, ProvideInherent},
	pallet_prelude::*,
	traits::Randomness,
};

use frame_system::pallet_prelude::*;
use pallet_babe::{self, ParentBlockRandomness};
use polkadot_primitives::{
	effective_minimum_backing_votes,
	node_features::FeatureIndex,
	vstaging::{
		BackedCandidate, CandidateDescriptorVersion, CandidateReceiptV2 as CandidateReceipt,
		InherentData as ParachainsInherentData, ScrapedOnChainVotes,
	},
	CandidateHash, CheckedDisputeStatementSet, CheckedMultiDisputeStatementSet, CoreIndex,
	DisputeStatementSet, HeadData, MultiDisputeStatementSet, SessionIndex,
	SignedAvailabilityBitfields, SigningContext, UncheckedSignedAvailabilityBitfield,
	UncheckedSignedAvailabilityBitfields, ValidatorId, ValidatorIndex, ValidityAttestation,
	PARACHAINS_INHERENT_IDENTIFIER,
};
use rand::{seq::SliceRandom, SeedableRng};
use scale_info::TypeInfo;
use sp_runtime::traits::{Header as HeaderT, One, Saturating};

mod misc;
mod weights;

use self::weights::checked_multi_dispute_statement_sets_weight;
pub use self::{
	misc::{IndexedRetain, IsSortedBy},
	weights::{
		backed_candidate_weight, backed_candidates_weight, dispute_statement_set_weight,
		multi_dispute_statement_sets_weight, paras_inherent_total_weight, signed_bitfield_weight,
		signed_bitfields_weight, TestWeightInfo, WeightInfo,
	},
};

#[cfg(feature = "runtime-benchmarks")]
mod benchmarking;

#[cfg(test)]
mod tests;

const LOG_TARGET: &str = "runtime::inclusion-inherent";

/// A bitfield concerning concluded disputes for candidates
/// associated to the core index equivalent to the bit position.
#[derive(Default, PartialEq, Eq, Clone, Encode, Decode, RuntimeDebug, TypeInfo)]
pub(crate) struct DisputedBitfield(pub(crate) BitVec<u8, bitvec::order::Lsb0>);

impl From<BitVec<u8, bitvec::order::Lsb0>> for DisputedBitfield {
	fn from(inner: BitVec<u8, bitvec::order::Lsb0>) -> Self {
		Self(inner)
	}
}

#[cfg(test)]
impl DisputedBitfield {
	/// Create a new bitfield, where each bit is set to `false`.
	pub fn zeros(n: usize) -> Self {
		Self::from(BitVec::<u8, bitvec::order::Lsb0>::repeat(false, n))
	}
}

pub use pallet::*;

#[frame_support::pallet]
pub mod pallet {
	use super::*;

	#[pallet::pallet]
	#[pallet::without_storage_info]
	pub struct Pallet<T>(_);

	#[pallet::config]
	#[pallet::disable_frame_system_supertrait_check]
	pub trait Config:
		inclusion::Config + scheduler::Config + initializer::Config + pallet_babe::Config
	{
		/// Weight information for extrinsics in this pallet.
		type WeightInfo: WeightInfo;
	}

	#[pallet::error]
	pub enum Error<T> {
		/// Inclusion inherent called more than once per block.
		TooManyInclusionInherents,
		/// The hash of the submitted parent header doesn't correspond to the saved block hash of
		/// the parent.
		InvalidParentHeader,
		/// Inherent data was filtered during execution. This should have only been done
		/// during creation.
		InherentDataFilteredDuringExecution,
		/// Too many candidates supplied.
		UnscheduledCandidate,
	}

	/// Whether the paras inherent was included within this block.
	///
	/// The `Option<()>` is effectively a `bool`, but it never hits storage in the `None` variant
	/// due to the guarantees of FRAME's storage APIs.
	///
	/// If this is `None` at the end of the block, we panic and render the block invalid.
	#[pallet::storage]
	pub(crate) type Included<T> = StorageValue<_, ()>;

	/// Scraped on chain data for extracting resolved disputes as well as backing votes.
	#[pallet::storage]
	pub type OnChainVotes<T: Config> = StorageValue<_, ScrapedOnChainVotes<T::Hash>>;

	/// Update the disputes statements set part of the on-chain votes.
	pub(crate) fn set_scrapable_on_chain_disputes<T: Config>(
		session: SessionIndex,
		checked_disputes: CheckedMultiDisputeStatementSet,
	) {
		crate::paras_inherent::OnChainVotes::<T>::mutate(move |value| {
			let disputes =
				checked_disputes.into_iter().map(DisputeStatementSet::from).collect::<Vec<_>>();
			let backing_validators_per_candidate = match value.take() {
				Some(v) => v.backing_validators_per_candidate,
				None => Vec::new(),
			};
			*value = Some(ScrapedOnChainVotes::<T::Hash> {
				backing_validators_per_candidate,
				disputes,
				session,
			});
		})
	}

	/// Update the backing votes including part of the on-chain votes.
	pub(crate) fn set_scrapable_on_chain_backings<T: Config>(
		session: SessionIndex,
		backing_validators_per_candidate: Vec<(
			CandidateReceipt<T::Hash>,
			Vec<(ValidatorIndex, ValidityAttestation)>,
		)>,
	) {
		crate::paras_inherent::OnChainVotes::<T>::mutate(move |value| {
			let disputes = match value.take() {
				Some(v) => v.disputes,
				None => MultiDisputeStatementSet::default(),
			};
			*value = Some(ScrapedOnChainVotes::<T::Hash> {
				backing_validators_per_candidate,
				disputes,
				session,
			});
		})
	}

	#[pallet::hooks]
	impl<T: Config> Hooks<BlockNumberFor<T>> for Pallet<T> {
		fn on_initialize(_: BlockNumberFor<T>) -> Weight {
			T::DbWeight::get().reads_writes(1, 1) // in `on_finalize`.
		}

		fn on_finalize(_: BlockNumberFor<T>) {
			if Included::<T>::take().is_none() {
				panic!("Bitfields and heads must be included every block");
			}
		}
	}

	#[pallet::inherent]
	impl<T: Config> ProvideInherent for Pallet<T> {
		type Call = Call<T>;
		type Error = MakeFatalError<()>;
		const INHERENT_IDENTIFIER: InherentIdentifier = PARACHAINS_INHERENT_IDENTIFIER;

		fn create_inherent(data: &InherentData) -> Option<Self::Call> {
			let inherent_data = Self::create_inherent_inner(data)?;

			Some(Call::enter { data: inherent_data })
		}

		fn is_inherent(call: &Self::Call) -> bool {
			matches!(call, Call::enter { .. })
		}
	}

	#[pallet::call]
	impl<T: Config> Pallet<T> {
		/// Enter the paras inherent. This will process bitfields and backed candidates.
		#[pallet::call_index(0)]
		#[pallet::weight((
			paras_inherent_total_weight::<T>(
				data.backed_candidates.as_slice(),
				&data.bitfields,
				&data.disputes,
			),
			DispatchClass::Mandatory,
		))]
		pub fn enter(
			origin: OriginFor<T>,
			data: ParachainsInherentData<HeaderFor<T>>,
		) -> DispatchResultWithPostInfo {
			ensure_none(origin)?;

			ensure!(!Included::<T>::exists(), Error::<T>::TooManyInclusionInherents);
			Included::<T>::set(Some(()));
			let initial_data = data.clone();

			Self::process_inherent_data(data).and_then(|(processed, post_info)| {
				ensure!(initial_data == processed, Error::<T>::InherentDataFilteredDuringExecution);
				Ok(post_info)
			})
		}
	}
}

impl<T: Config> Pallet<T> {
	/// Create the `ParachainsInherentData` that gets passed to [`Self::enter`] in
	/// [`Self::create_inherent`]. This code is pulled out of [`Self::create_inherent`] so it can be
	/// unit tested.
	fn create_inherent_inner(data: &InherentData) -> Option<ParachainsInherentData<HeaderFor<T>>> {
		let parachains_inherent_data = match data.get_data(&Self::INHERENT_IDENTIFIER) {
			Ok(Some(d)) => d,
			Ok(None) => return None,
			Err(_) => {
				log::warn!(target: LOG_TARGET, "ParachainsInherentData failed to decode");
				return None
			},
		};
		match Self::process_inherent_data(parachains_inherent_data) {
			Ok((processed, _)) => Some(processed),
			Err(err) => {
				log::warn!(target: LOG_TARGET, "Processing inherent data failed: {:?}", err);
				None
			},
		}
	}

	/// Process inherent data.
	///
	/// The given inherent data is processed and state is altered accordingly. If any data could
	/// not be applied (inconsistencies, weight limit, ...) it is removed.
	///
	/// Returns: Result containing processed inherent data and weight, the processed inherent would
	/// consume.
	fn process_inherent_data(
		data: ParachainsInherentData<HeaderFor<T>>,
	) -> Result<(ParachainsInherentData<HeaderFor<T>>, PostDispatchInfo), DispatchErrorWithPostInfo>
	{
		#[cfg(feature = "runtime-metrics")]
		sp_io::init_tracing();

		let ParachainsInherentData {
			mut bitfields,
			mut backed_candidates,
			parent_header,
			mut disputes,
		} = data;

		log::debug!(
			target: LOG_TARGET,
			"[process_inherent_data] bitfields.len(): {}, backed_candidates.len(): {}, disputes.len() {}",
			bitfields.len(),
			backed_candidates.len(),
			disputes.len()
		);

		let parent_hash = frame_system::Pallet::<T>::parent_hash();

		ensure!(
			parent_header.hash().as_ref() == parent_hash.as_ref(),
			Error::<T>::InvalidParentHeader,
		);

		let now = frame_system::Pallet::<T>::block_number();
		let config = configuration::ActiveConfig::<T>::get();

		// Before anything else, update the allowed relay-parents.
		{
			let parent_number = now.saturating_sub(One::one());
			let parent_storage_root = *parent_header.state_root();

			shared::AllowedRelayParents::<T>::mutate(|tracker| {
				tracker.update(
					parent_hash,
					parent_storage_root,
					scheduler::Pallet::<T>::claim_queue(),
					parent_number,
					config.scheduler_params.lookahead,
				);
			});
		}

		let candidates_weight = backed_candidates_weight::<T>(&backed_candidates);
		let bitfields_weight = signed_bitfields_weight::<T>(&bitfields);
		let disputes_weight = multi_dispute_statement_sets_weight::<T>(&disputes);

		// Weight before filtering/sanitization except for enacting the candidates
		let weight_before_filtering = candidates_weight + bitfields_weight + disputes_weight;

		METRICS.on_before_filter(weight_before_filtering.ref_time());
		log::debug!(target: LOG_TARGET, "Size before filter: {}, candidates + bitfields: {}, disputes: {}", weight_before_filtering.proof_size(), candidates_weight.proof_size() + bitfields_weight.proof_size(), disputes_weight.proof_size());
		log::debug!(target: LOG_TARGET, "Time weight before filter: {}, candidates + bitfields: {}, disputes: {}", weight_before_filtering.ref_time(), candidates_weight.ref_time() + bitfields_weight.ref_time(), disputes_weight.ref_time());

		let current_session = shared::CurrentSessionIndex::<T>::get();
		let expected_bits = scheduler::Pallet::<T>::num_availability_cores();
		let validator_public = shared::ActiveValidatorKeys::<T>::get();

		// We are assuming (incorrectly) to have all the weight (for the mandatory class or even
		// full block) available to us. This can lead to slightly overweight blocks, which still
		// works as the dispatch class for `enter` is `Mandatory`. By using the `Mandatory`
		// dispatch class, the upper layers impose no limit on the weight of this inherent, instead
		// we limit ourselves and make sure to stay within reasonable bounds. It might make sense
		// to subtract BlockWeights::base_block to reduce chances of becoming overweight.
		let max_block_weight = {
			let dispatch_class = DispatchClass::Mandatory;
			let max_block_weight_full = <T as frame_system::Config>::BlockWeights::get();
			log::debug!(target: LOG_TARGET, "Max block weight: {}", max_block_weight_full.max_block);
			// Get max block weight for the mandatory class if defined, otherwise total max weight
			// of the block.
			let max_weight = max_block_weight_full
				.per_class
				.get(dispatch_class)
				.max_total
				.unwrap_or(max_block_weight_full.max_block);
			log::debug!(target: LOG_TARGET, "Used max block time weight: {}", max_weight);

			let max_block_size_full = <T as frame_system::Config>::BlockLength::get();
			let max_block_size = max_block_size_full.max.get(dispatch_class);
			log::debug!(target: LOG_TARGET, "Used max block size: {}", max_block_size);

			// Adjust proof size to max block size as we are tracking tx size.
			max_weight.set_proof_size(*max_block_size as u64)
		};
		log::debug!(target: LOG_TARGET, "Used max block weight: {}", max_block_weight);

		let entropy = compute_entropy::<T>(parent_hash);
		let mut rng = rand_chacha::ChaChaRng::from_seed(entropy.into());

		// Filter out duplicates and continue.
		if let Err(()) = T::DisputesHandler::deduplicate_and_sort_dispute_data(&mut disputes) {
			log::debug!(target: LOG_TARGET, "Found duplicate statement sets, retaining the first");
		}

		let post_conclusion_acceptance_period = config.dispute_post_conclusion_acceptance_period;

		let dispute_statement_set_valid = move |set: DisputeStatementSet| {
			T::DisputesHandler::filter_dispute_data(set, post_conclusion_acceptance_period)
		};

		// Limit the disputes first, since the following statements depend on the votes included
		// here.
		let (checked_disputes_sets, checked_disputes_sets_consumed_weight) =
			limit_and_sanitize_disputes::<T, _>(
				disputes,
				dispute_statement_set_valid,
				max_block_weight,
			);

		let mut all_weight_after = {
			// Assure the maximum block weight is adhered, by limiting bitfields and backed
			// candidates. Dispute statement sets were already limited before.
			let non_disputes_weight = apply_weight_limit::<T>(
				&mut backed_candidates,
				&mut bitfields,
				max_block_weight.saturating_sub(checked_disputes_sets_consumed_weight),
				&mut rng,
			);

			let all_weight_after =
				non_disputes_weight.saturating_add(checked_disputes_sets_consumed_weight);

			METRICS.on_after_filter(all_weight_after.ref_time());
			log::debug!(
				target: LOG_TARGET,
				"[process_inherent_data] after filter: bitfields.len(): {}, backed_candidates.len(): {}, checked_disputes_sets.len() {}",
				bitfields.len(),
				backed_candidates.len(),
				checked_disputes_sets.len()
			);
			log::debug!(target: LOG_TARGET, "Size after filter: {}, candidates + bitfields: {}, disputes: {}", all_weight_after.proof_size(), non_disputes_weight.proof_size(), checked_disputes_sets_consumed_weight.proof_size());
			log::debug!(target: LOG_TARGET, "Time weight after filter: {}, candidates + bitfields: {}, disputes: {}", all_weight_after.ref_time(), non_disputes_weight.ref_time(), checked_disputes_sets_consumed_weight.ref_time());

			if all_weight_after.any_gt(max_block_weight) {
				log::warn!(target: LOG_TARGET, "Post weight limiting weight is still too large, time: {}, size: {}", all_weight_after.ref_time(), all_weight_after.proof_size());
			}
			all_weight_after
		};

		// Note that `process_checked_multi_dispute_data` will iterate and import each
		// dispute; so the input here must be reasonably bounded,
		// which is guaranteed by the checks and weight limitation above.
		// We don't care about fresh or not disputes
		// this writes them to storage, so let's query it via those means
		// if this fails for whatever reason, that's ok.
		if let Err(e) =
			T::DisputesHandler::process_checked_multi_dispute_data(&checked_disputes_sets)
		{
			log::warn!(target: LOG_TARGET, "MultiDisputesData failed to update: {:?}", e);
		};
		METRICS.on_disputes_imported(checked_disputes_sets.len() as u64);

		set_scrapable_on_chain_disputes::<T>(current_session, checked_disputes_sets.clone());

		if T::DisputesHandler::is_frozen() {
			// Relay chain freeze, at this point we will not include any parachain blocks.
			METRICS.on_relay_chain_freeze();

			let disputes = checked_disputes_sets
				.into_iter()
				.map(|checked| checked.into())
				.collect::<Vec<_>>();
			let processed = ParachainsInherentData {
				bitfields: Vec::new(),
				backed_candidates: Vec::new(),
				disputes,
				parent_header,
			};

			// The relay chain we are currently on is invalid. Proceed no further on parachains.
			return Ok((processed, Some(checked_disputes_sets_consumed_weight).into()))
		}

		// Contains the disputes that are concluded in the current session only,
		// since these are the only ones that are relevant for the occupied cores
		// and lightens the load on `free_disputed` significantly.
		// Cores can't be occupied with candidates of the previous sessions, and only
		// things with new votes can have just concluded. We only need to collect
		// cores with disputes that conclude just now, because disputes that
		// concluded longer ago have already had any corresponding cores cleaned up.
		let current_concluded_invalid_disputes = checked_disputes_sets
			.iter()
			.map(AsRef::as_ref)
			.filter(|dss| dss.session == current_session)
			.map(|dss| (dss.session, dss.candidate_hash))
			.filter(|(session, candidate)| {
				<T>::DisputesHandler::concluded_invalid(*session, *candidate)
			})
			.map(|(_session, candidate)| candidate)
			.collect::<BTreeSet<CandidateHash>>();

		// Get the cores freed as a result of concluded invalid candidates.
		let (freed_disputed, concluded_invalid_hashes): (Vec<CoreIndex>, BTreeSet<CandidateHash>) =
			inclusion::Pallet::<T>::free_disputed(&current_concluded_invalid_disputes)
				.into_iter()
				.unzip();

		// Create a bit index from the set of core indices where each index corresponds to
		// a core index that was freed due to a dispute.
		//
		// I.e. 010100 would indicate, the candidates on Core 1 and 3 would be disputed.
		let disputed_bitfield = create_disputed_bitfield(expected_bits, freed_disputed.iter());

		let bitfields = sanitize_bitfields::<T>(
			bitfields,
			disputed_bitfield,
			expected_bits,
			parent_hash,
			current_session,
			&validator_public[..],
		);
		METRICS.on_bitfields_processed(bitfields.len() as u64);

		// Process new availability bitfields, yielding any availability cores whose
		// work has now concluded.
		let (enact_weight, freed_concluded) =
			inclusion::Pallet::<T>::update_pending_availability_and_get_freed_cores(
				&validator_public[..],
				bitfields.clone(),
			);
		all_weight_after.saturating_accrue(enact_weight);
		log::debug!(
			target: LOG_TARGET,
			"Enacting weight: {}, all weight: {}",
			enact_weight.ref_time(),
			all_weight_after.ref_time(),
		);

		// It's possible that that after the enacting the candidates, the total weight
		// goes over the limit, however, we can't do anything about it at this point.
		// By using the `Mandatory` weight, we ensure the block is still accepted,
		// but no other (user) transactions can be included.
		if all_weight_after.any_gt(max_block_weight) {
			log::warn!(
				target: LOG_TARGET,
				"Overweight para inherent data after enacting the candidates {:?}: {} > {}",
				parent_hash,
				all_weight_after,
				max_block_weight,
			);
		}

		// Inform the disputes module of all included candidates.
		for (_, candidate_hash) in &freed_concluded {
			T::DisputesHandler::note_included(current_session, *candidate_hash, now);
		}

		METRICS.on_candidates_included(freed_concluded.len() as u64);

		// Get the timed out candidates
		let freed_timeout = if scheduler::Pallet::<T>::availability_timeout_check_required() {
			inclusion::Pallet::<T>::free_timedout()
		} else {
			Vec::new()
		};

		if !freed_timeout.is_empty() {
			log::debug!(target: LOG_TARGET, "Evicted timed out cores: {:?}", freed_timeout);
		}

		// Back candidates.
		let (candidate_receipt_with_backing_validator_indices, backed_candidates_with_core) =
			Self::back_candidates(concluded_invalid_hashes, backed_candidates)?;

		set_scrapable_on_chain_backings::<T>(
			current_session,
			candidate_receipt_with_backing_validator_indices,
		);

		let disputes = checked_disputes_sets
			.into_iter()
			.map(|checked| checked.into())
			.collect::<Vec<_>>();

		let bitfields = bitfields.into_iter().map(|v| v.into_unchecked()).collect();

		let count = backed_candidates_with_core.len();
		let processed = ParachainsInherentData {
			bitfields,
			backed_candidates: backed_candidates_with_core.into_iter().fold(
				Vec::with_capacity(count),
				|mut acc, (_id, candidates)| {
					acc.extend(candidates.into_iter().map(|(c, _)| c));
					acc
				},
			),
			disputes,
			parent_header,
		};
		Ok((processed, Some(all_weight_after).into()))
	}

	fn back_candidates(
		concluded_invalid_hashes: BTreeSet<CandidateHash>,
		backed_candidates: Vec<BackedCandidate<T::Hash>>,
	) -> Result<
		(
			Vec<(CandidateReceipt<T::Hash>, Vec<(ValidatorIndex, ValidityAttestation)>)>,
			BTreeMap<ParaId, Vec<(BackedCandidate<T::Hash>, CoreIndex)>>,
		),
		DispatchErrorWithPostInfo,
	> {
		let allowed_relay_parents = shared::AllowedRelayParents::<T>::get();
		let upcoming_new_session = initializer::Pallet::<T>::upcoming_session_change();

		METRICS.on_candidates_processed_total(backed_candidates.len() as u64);

		let occupied_cores: BTreeSet<_> =
			inclusion::Pallet::<T>::get_occupied_cores().map(|(core, _)| core).collect();

		let mut eligible: BTreeMap<ParaId, BTreeSet<CoreIndex>> = BTreeMap::new();

<<<<<<< HEAD
		let is_blocked = |core_idx| occupied_cores.contains(&core_idx) || upcoming_new_session;
		let scheduled = scheduler::Pallet::<T>::advance_claim_queue(is_blocked);
		let total_eligible_cores = scheduled.len();

		for (core_idx, para_id) in scheduled {
			eligible.entry(para_id).or_default().insert(core_idx);
		}
=======
			for (core_idx, para_id) in Self::eligible_paras(&occupied_cores) {
				total_eligible_cores += 1;
				log::trace!(target: LOG_TARGET, "Found eligible para {:?} on core {:?}", para_id, core_idx);
				eligible.entry(para_id).or_default().insert(core_idx);
			}

			let node_features = configuration::ActiveConfig::<T>::get().node_features;

			let allow_v2_receipts = node_features
				.get(FeatureIndex::CandidateReceiptV2 as usize)
				.map(|b| *b)
				.unwrap_or(false);

			let backed_candidates_with_core = sanitize_backed_candidates::<T>(
				backed_candidates,
				&allowed_relay_parents,
				concluded_invalid_hashes,
				eligible,
				allow_v2_receipts,
			);
			let count = count_backed_candidates(&backed_candidates_with_core);
>>>>>>> 1a512570

		let node_features = configuration::ActiveConfig::<T>::get().node_features;
		let core_index_enabled = node_features
			.get(FeatureIndex::ElasticScalingMVP as usize)
			.map(|b| *b)
			.unwrap_or(false);

		let allow_v2_receipts = node_features
			.get(FeatureIndex::CandidateReceiptV2 as usize)
			.map(|b| *b)
			.unwrap_or(false);

<<<<<<< HEAD
		let backed_candidates_with_core = sanitize_backed_candidates::<T>(
			backed_candidates,
			&allowed_relay_parents,
			concluded_invalid_hashes,
			eligible,
			core_index_enabled,
			allow_v2_receipts,
		);
		let count = count_backed_candidates(&backed_candidates_with_core);
=======
			// Process backed candidates according to scheduled cores.
			let candidate_receipt_with_backing_validator_indices =
				inclusion::Pallet::<T>::process_candidates(
					&allowed_relay_parents,
					&backed_candidates_with_core,
					scheduler::Pallet::<T>::group_validators,
				)?;
>>>>>>> 1a512570

		ensure!(count <= total_eligible_cores, Error::<T>::UnscheduledCandidate);

		METRICS.on_candidates_sanitized(count as u64);

		// Process backed candidates according to scheduled cores.
		let candidate_receipt_with_backing_validator_indices =
			inclusion::Pallet::<T>::process_candidates(
				&allowed_relay_parents,
				&backed_candidates_with_core,
				scheduler::Pallet::<T>::group_validators,
				core_index_enabled,
			)?;

		Ok((candidate_receipt_with_backing_validator_indices, backed_candidates_with_core))
	}
}

/// Derive a bitfield from dispute
pub(super) fn create_disputed_bitfield<'a, I>(
	expected_bits: usize,
	freed_cores: I,
) -> DisputedBitfield
where
	I: 'a + IntoIterator<Item = &'a CoreIndex>,
{
	let mut bitvec = BitVec::repeat(false, expected_bits);
	for core_idx in freed_cores {
		let core_idx = core_idx.0 as usize;
		if core_idx < expected_bits {
			bitvec.set(core_idx, true);
		}
	}
	DisputedBitfield::from(bitvec)
}

/// Select a random subset, with preference for certain indices.
///
/// Adds random items to the set until all candidates
/// are tried or the remaining weight is depleted.
///
/// Returns the weight of all selected items from `selectables`
/// as well as their indices in ascending order.
fn random_sel<X, F: Fn(&X) -> Weight>(
	rng: &mut rand_chacha::ChaChaRng,
	selectables: &[X],
	mut preferred_indices: Vec<usize>,
	weight_fn: F,
	weight_limit: Weight,
) -> (Weight, Vec<usize>) {
	if selectables.is_empty() {
		return (Weight::zero(), Vec::new())
	}
	// all indices that are not part of the preferred set
	let mut indices = (0..selectables.len())
		.into_iter()
		.filter(|idx| !preferred_indices.contains(idx))
		.collect::<Vec<_>>();
	let mut picked_indices = Vec::with_capacity(selectables.len().saturating_sub(1));

	let mut weight_acc = Weight::zero();

	preferred_indices.shuffle(rng);
	for preferred_idx in preferred_indices {
		// preferred indices originate from outside
		if let Some(item) = selectables.get(preferred_idx) {
			let updated = weight_acc.saturating_add(weight_fn(item));
			if updated.any_gt(weight_limit) {
				continue
			}
			weight_acc = updated;
			picked_indices.push(preferred_idx);
		}
	}

	indices.shuffle(rng);
	for idx in indices {
		let item = &selectables[idx];
		let updated = weight_acc.saturating_add(weight_fn(item));

		if updated.any_gt(weight_limit) {
			continue
		}
		weight_acc = updated;

		picked_indices.push(idx);
	}

	// sorting indices, so the ordering is retained
	// unstable sorting is fine, since there are no duplicates in indices
	// and even if there were, they don't have an identity
	picked_indices.sort_unstable();
	(weight_acc, picked_indices)
}

/// Considers an upper threshold that the inherent data must not exceed.
///
/// If there is sufficient space, all bitfields and all candidates
/// will be included.
///
/// Otherwise tries to include all disputes, and then tries to fill the remaining space with
/// bitfields and then candidates.
///
/// The selection process is random. For candidates, there is an exception for code upgrades as they
/// are preferred. And for disputes, local and older disputes are preferred (see
/// `limit_and_sanitize_disputes`). for backed candidates, since with a increasing number of
/// parachains their chances of inclusion become slim. All backed candidates  are checked
/// beforehand in `fn create_inherent_inner` which guarantees sanity.
///
/// Assumes disputes are already filtered by the time this is called.
///
/// Returns the total weight consumed by `bitfields` and `candidates`.
pub(crate) fn apply_weight_limit<T: Config + inclusion::Config>(
	candidates: &mut Vec<BackedCandidate<<T>::Hash>>,
	bitfields: &mut UncheckedSignedAvailabilityBitfields,
	max_consumable_weight: Weight,
	rng: &mut rand_chacha::ChaChaRng,
) -> Weight {
	let total_candidates_weight = backed_candidates_weight::<T>(candidates.as_slice());

	let total_bitfields_weight = signed_bitfields_weight::<T>(&bitfields);

	let total = total_bitfields_weight.saturating_add(total_candidates_weight);

	// candidates + bitfields fit into the block
	if max_consumable_weight.all_gte(total) {
		return total
	}

	// Invariant: block author provides candidate in the order in which they form a chain
	// wrt elastic scaling. If the invariant is broken, we'd fail later when filtering candidates
	// which are unchained.

	let mut chained_candidates: Vec<Vec<_>> = Vec::new();
	let mut current_para_id = None;

	for candidate in core::mem::take(candidates).into_iter() {
		let candidate_para_id = candidate.descriptor().para_id();
		if Some(candidate_para_id) == current_para_id {
			let chain = chained_candidates
				.last_mut()
				.expect("if the current_para_id is Some, then vec is not empty; qed");
			chain.push(candidate);
		} else {
			current_para_id = Some(candidate_para_id);
			chained_candidates.push(vec![candidate]);
		}
	}

	// Elastic scaling: we prefer chains that have a code upgrade among the candidates,
	// as the candidates containing the upgrade tend to be large and hence stand no chance to
	// be picked late while maintaining the weight bounds.
	//
	// Limitations: For simplicity if total weight of a chain of candidates is larger than
	// the remaining weight, the chain will still not be included while it could still be possible
	// to include part of that chain.
	let preferred_chain_indices = chained_candidates
		.iter()
		.enumerate()
		.filter_map(|(idx, candidates)| {
			// Check if any of the candidate in chain contains a code upgrade.
			if candidates
				.iter()
				.any(|candidate| candidate.candidate().commitments.new_validation_code.is_some())
			{
				Some(idx)
			} else {
				None
			}
		})
		.collect::<Vec<usize>>();

	// There is weight remaining to be consumed by a subset of chained candidates
	// which are going to be picked now.
	if let Some(max_consumable_by_candidates) =
		max_consumable_weight.checked_sub(&total_bitfields_weight)
	{
		let (acc_candidate_weight, chained_indices) =
			random_sel::<Vec<BackedCandidate<<T as frame_system::Config>::Hash>>, _>(
				rng,
				&chained_candidates,
				preferred_chain_indices,
				|candidates| backed_candidates_weight::<T>(&candidates),
				max_consumable_by_candidates,
			);
		log::debug!(target: LOG_TARGET, "Indices Candidates: {:?}, size: {}", chained_indices, candidates.len());
		chained_candidates
			.indexed_retain(|idx, _backed_candidates| chained_indices.binary_search(&idx).is_ok());
		// pick all bitfields, and
		// fill the remaining space with candidates
		let total_consumed = acc_candidate_weight.saturating_add(total_bitfields_weight);

		*candidates = chained_candidates.into_iter().flatten().collect::<Vec<_>>();

		return total_consumed
	}

	candidates.clear();

	// insufficient space for even the bitfields alone, so only try to fit as many of those
	// into the block and skip the candidates entirely
	let (total_consumed, indices) = random_sel::<UncheckedSignedAvailabilityBitfield, _>(
		rng,
		&bitfields,
		vec![],
		|bitfield| signed_bitfield_weight::<T>(&bitfield),
		max_consumable_weight,
	);
	log::debug!(target: LOG_TARGET, "Indices Bitfields: {:?}, size: {}", indices, bitfields.len());

	bitfields.indexed_retain(|idx, _bitfield| indices.binary_search(&idx).is_ok());

	total_consumed
}

/// Filter bitfields based on freed core indices, validity, and other sanity checks.
///
/// Do sanity checks on the bitfields:
///
///  1. no more than one bitfield per validator
///  2. bitfields are ascending by validator index.
///  3. each bitfield has exactly `expected_bits`
///  4. signature is valid
///  5. remove any disputed core indices
///
/// If any of those is not passed, the bitfield is dropped.
pub(crate) fn sanitize_bitfields<T: crate::inclusion::Config>(
	unchecked_bitfields: UncheckedSignedAvailabilityBitfields,
	disputed_bitfield: DisputedBitfield,
	expected_bits: usize,
	parent_hash: T::Hash,
	session_index: SessionIndex,
	validators: &[ValidatorId],
) -> SignedAvailabilityBitfields {
	let mut bitfields = Vec::with_capacity(unchecked_bitfields.len());

	let mut last_index: Option<ValidatorIndex> = None;

	if disputed_bitfield.0.len() != expected_bits {
		// This is a system logic error that should never occur, but we want to handle it gracefully
		// so we just drop all bitfields
		log::error!(target: LOG_TARGET, "BUG: disputed_bitfield != expected_bits");
		return vec![]
	}

	let all_zeros = BitVec::<u8, bitvec::order::Lsb0>::repeat(false, expected_bits);
	let signing_context = SigningContext { parent_hash, session_index };
	for unchecked_bitfield in unchecked_bitfields {
		// Find and skip invalid bitfields.
		if unchecked_bitfield.unchecked_payload().0.len() != expected_bits {
			log::trace!(
				target: LOG_TARGET,
				"bad bitfield length: {} != {:?}",
				unchecked_bitfield.unchecked_payload().0.len(),
				expected_bits,
			);
			continue
		}

		if unchecked_bitfield.unchecked_payload().0.clone() & disputed_bitfield.0.clone() !=
			all_zeros
		{
			log::trace!(
				target: LOG_TARGET,
				"bitfield contains disputed cores: {:?}",
				unchecked_bitfield.unchecked_payload().0.clone() & disputed_bitfield.0.clone()
			);
			continue
		}

		let validator_index = unchecked_bitfield.unchecked_validator_index();

		if !last_index.map_or(true, |last_index: ValidatorIndex| last_index < validator_index) {
			log::trace!(
				target: LOG_TARGET,
				"bitfield validator index is not greater than last: !({:?} < {})",
				last_index.as_ref().map(|x| x.0),
				validator_index.0
			);
			continue
		}

		if unchecked_bitfield.unchecked_validator_index().0 as usize >= validators.len() {
			log::trace!(
				target: LOG_TARGET,
				"bitfield validator index is out of bounds: {} >= {}",
				validator_index.0,
				validators.len(),
			);
			continue
		}

		let validator_public = &validators[validator_index.0 as usize];

		// Validate bitfield signature.
		if let Ok(signed_bitfield) =
			unchecked_bitfield.try_into_checked(&signing_context, validator_public)
		{
			bitfields.push(signed_bitfield);
			METRICS.on_valid_bitfield_signature();
		} else {
			log::warn!(target: LOG_TARGET, "Invalid bitfield signature");
			METRICS.on_invalid_bitfield_signature();
		};

		last_index = Some(validator_index);
	}
	bitfields
}

/// Perform required checks for given candidate receipt.
///
/// Returns `true` if candidate descriptor is version 1.
///
/// Otherwise returns `false` if:
/// - version 2 descriptors are not allowed
/// - the core index in descriptor doesn't match the one computed from the commitments
/// - the `SelectCore` signal does not refer to a core at the top of claim queue
fn sanitize_backed_candidate_v2<T: crate::inclusion::Config>(
	candidate: &BackedCandidate<T::Hash>,
	allowed_relay_parents: &AllowedRelayParentsTracker<T::Hash, BlockNumberFor<T>>,
	allow_v2_receipts: bool,
) -> bool {
	let descriptor_version = candidate.descriptor().version();

	if descriptor_version == CandidateDescriptorVersion::Unknown {
		log::debug!(
			target: LOG_TARGET,
			"Candidate with unknown descriptor version. Dropping candidate {:?} for paraid {:?}.",
			candidate.candidate().hash(),
			candidate.descriptor().para_id()
		);
		return false
	}

	// It is mandatory to filter these before calling `filter_unchained_candidates` to ensure
	// any we drop any descendants of the dropped v2 candidates.
	if descriptor_version == CandidateDescriptorVersion::V2 && !allow_v2_receipts {
		log::debug!(
			target: LOG_TARGET,
			"V2 candidate descriptors not allowed. Dropping candidate {:?} for paraid {:?}.",
			candidate.candidate().hash(),
			candidate.descriptor().para_id()
		);
		return false
	}

	// Get the claim queue snapshot at the candidate relay parent.
	let Some((rp_info, _)) =
		allowed_relay_parents.acquire_info(candidate.descriptor().relay_parent(), None)
	else {
		log::debug!(
			target: LOG_TARGET,
			"Relay parent {:?} for candidate {:?} is not in the allowed relay parents.",
			candidate.descriptor().relay_parent(),
			candidate.candidate().hash(),
		);
		return false
	};

	if let Err(err) = candidate.candidate().parse_ump_signals(&rp_info.claim_queue) {
		log::debug!(
			target: LOG_TARGET,
			"UMP signal check failed: {:?}. Dropping candidate {:?} for paraid {:?}.",
			err,
			candidate.candidate().hash(),
			candidate.descriptor().para_id()
		);
		return false
	}

	if descriptor_version == CandidateDescriptorVersion::V1 {
		// Nothing more to check for v1 descriptors.
		return true
	}

	let Some(session_index) = candidate.descriptor().session_index() else {
		log::debug!(
			target: LOG_TARGET,
			"Invalid V2 candidate receipt {:?} for paraid {:?}, missing session index.",
			candidate.candidate().hash(),
			candidate.descriptor().para_id(),
		);
		return false
	};

	// Check if session index is equal to current session index.
	if session_index != shared::CurrentSessionIndex::<T>::get() {
		log::debug!(
			target: LOG_TARGET,
			"Dropping V2 candidate receipt {:?} for paraid {:?}, invalid session index {}, current session {}",
			candidate.candidate().hash(),
			candidate.descriptor().para_id(),
			session_index,
			shared::CurrentSessionIndex::<T>::get()
		);
		return false
	}

	true
}

/// Performs various filtering on the backed candidates inherent data.
/// Must maintain the invariant that the returned candidate collection contains the candidates
/// sorted in dependency order for each para. When doing any filtering, we must therefore drop any
/// subsequent candidates after the filtered one.
///
/// Filter out:
/// 1. Candidates that have v2 descriptors if the node `CandidateReceiptV2` feature is not enabled.
/// 2. any candidates which don't form a chain with the other candidates of the paraid (even if they
///    do form a chain but are not in the right order).
/// 3. any candidates that have a concluded invalid dispute or who are descendants of a concluded
///    invalid candidate.
/// 4. any unscheduled candidates, as well as candidates whose paraid has multiple cores assigned
///    but have no core index (either injected or in the v2 descriptor).
/// 5. all backing votes from disabled validators
/// 6. any candidates that end up with less than `effective_minimum_backing_votes` backing votes
///
/// Returns the scheduled
/// backed candidates which passed filtering, mapped by para id and in the right dependency order.
fn sanitize_backed_candidates<T: crate::inclusion::Config>(
	backed_candidates: Vec<BackedCandidate<T::Hash>>,
	allowed_relay_parents: &AllowedRelayParentsTracker<T::Hash, BlockNumberFor<T>>,
	concluded_invalid_with_descendants: BTreeSet<CandidateHash>,
	scheduled: BTreeMap<ParaId, BTreeSet<CoreIndex>>,
	allow_v2_receipts: bool,
) -> BTreeMap<ParaId, Vec<(BackedCandidate<T::Hash>, CoreIndex)>> {
	// Map the candidates to the right paraids, while making sure that the order between candidates
	// of the same para is preserved.
	let mut candidates_per_para: BTreeMap<ParaId, Vec<_>> = BTreeMap::new();

	for candidate in backed_candidates {
		if !sanitize_backed_candidate_v2::<T>(&candidate, allowed_relay_parents, allow_v2_receipts)
		{
			continue
		}

		candidates_per_para
			.entry(candidate.descriptor().para_id())
			.or_default()
			.push(candidate);
	}

	// Check that candidates pertaining to the same para form a chain. Drop the ones that
	// don't, along with the rest of candidates which follow them in the input vector.
	filter_unchained_candidates::<T>(&mut candidates_per_para, allowed_relay_parents);

	// Remove any candidates that were concluded invalid or who are descendants of concluded invalid
	// candidates (along with their descendants).
	retain_candidates::<T, _, _>(&mut candidates_per_para, |_, candidate| {
		let keep = !concluded_invalid_with_descendants.contains(&candidate.candidate().hash());

		if !keep {
			log::debug!(
				target: LOG_TARGET,
				"Found backed candidate {:?} which was concluded invalid or is a descendant of a concluded invalid candidate, for paraid {:?}.",
				candidate.candidate().hash(),
				candidate.descriptor().para_id()
			);
		}
		keep
	});

	// Map candidates to scheduled cores. Filter out any unscheduled candidates along with their
	// descendants.
	let mut backed_candidates_with_core =
		map_candidates_to_cores::<T>(&allowed_relay_parents, scheduled, candidates_per_para);

	// Filter out backing statements from disabled validators. If by that we render a candidate with
	// less backing votes than required, filter that candidate also. As all the other filtering
	// operations above, we drop the descendants of the dropped candidates also.
	filter_backed_statements_from_disabled_validators::<T>(
		&mut backed_candidates_with_core,
		&allowed_relay_parents,
	);

	backed_candidates_with_core
}

fn count_backed_candidates<B>(backed_candidates: &BTreeMap<ParaId, Vec<B>>) -> usize {
	backed_candidates.values().map(|c| c.len()).sum()
}

/// Derive entropy from babe provided per block randomness.
///
/// In the odd case none is available, uses the `parent_hash` and
/// a const value, while emitting a warning.
fn compute_entropy<T: Config>(parent_hash: T::Hash) -> [u8; 32] {
	const CANDIDATE_SEED_SUBJECT: [u8; 32] = *b"candidate-seed-selection-subject";
	// NOTE: this is slightly gameable since this randomness was already public
	// by the previous block, while for the block author this randomness was
	// known 2 epochs ago. it is marginally better than using the parent block
	// hash since it's harder to influence the VRF output than the block hash.
	let vrf_random = ParentBlockRandomness::<T>::random(&CANDIDATE_SEED_SUBJECT[..]).0;
	let mut entropy: [u8; 32] = CANDIDATE_SEED_SUBJECT;
	if let Some(vrf_random) = vrf_random {
		entropy.as_mut().copy_from_slice(vrf_random.as_ref());
	} else {
		// in case there is no VRF randomness present, we utilize the relay parent
		// as seed, it's better than a static value.
		log::warn!(target: LOG_TARGET, "ParentBlockRandomness did not provide entropy");
		entropy.as_mut().copy_from_slice(parent_hash.as_ref());
	}
	entropy
}

/// Limit disputes in place.
///
/// Assumes ordering of disputes, retains sorting of the statement.
///
/// Prime source of overload safety for dispute votes:
/// 1. Check accumulated weight does not exceed the maximum block weight.
/// 2. If exceeded:
///   1. Check validity of all dispute statements sequentially
/// 2. If not exceeded:
///   1. If weight is exceeded by locals, pick the older ones (lower indices) until the weight limit
///      is reached.
///
/// Returns the consumed weight amount, that is guaranteed to be less than the provided
/// `max_consumable_weight`.
fn limit_and_sanitize_disputes<
	T: Config,
	CheckValidityFn: FnMut(DisputeStatementSet) -> Option<CheckedDisputeStatementSet>,
>(
	disputes: MultiDisputeStatementSet,
	mut dispute_statement_set_valid: CheckValidityFn,
	max_consumable_weight: Weight,
) -> (Vec<CheckedDisputeStatementSet>, Weight) {
	// The total weight if all disputes would be included
	let disputes_weight = multi_dispute_statement_sets_weight::<T>(&disputes);

	if disputes_weight.any_gt(max_consumable_weight) {
		log::debug!(target: LOG_TARGET, "Above max consumable weight: {}/{}", disputes_weight, max_consumable_weight);
		let mut checked_acc = Vec::<CheckedDisputeStatementSet>::with_capacity(disputes.len());

		// Accumulated weight of all disputes picked, that passed the checks.
		let mut weight_acc = Weight::zero();

		// Select disputes in-order until the remaining weight is attained
		disputes.into_iter().for_each(|dss| {
			let dispute_weight = dispute_statement_set_weight::<T, &DisputeStatementSet>(&dss);
			let updated = weight_acc.saturating_add(dispute_weight);
			if max_consumable_weight.all_gte(updated) {
				// Always apply the weight. Invalid data cost processing time too:
				weight_acc = updated;
				if let Some(checked) = dispute_statement_set_valid(dss) {
					checked_acc.push(checked);
				}
			}
		});

		(checked_acc, weight_acc)
	} else {
		// Go through all of them, and just apply the filter, they would all fit
		let checked = disputes
			.into_iter()
			.filter_map(|dss| dispute_statement_set_valid(dss))
			.collect::<Vec<CheckedDisputeStatementSet>>();
		// some might have been filtered out, so re-calc the weight
		let checked_disputes_weight = checked_multi_dispute_statement_sets_weight::<T>(&checked);
		(checked, checked_disputes_weight)
	}
}

// Helper function for filtering candidates which don't pass the given predicate. When/if the first
// candidate which failed the predicate is found, all the other candidates that follow are dropped.
fn retain_candidates<
	T: inclusion::Config + paras::Config + inclusion::Config,
	F: FnMut(ParaId, &mut C) -> bool,
	C,
>(
	candidates_per_para: &mut BTreeMap<ParaId, Vec<C>>,
	mut pred: F,
) {
	for (para_id, candidates) in candidates_per_para.iter_mut() {
		let mut latest_valid_idx = None;

		for (idx, candidate) in candidates.iter_mut().enumerate() {
			if pred(*para_id, candidate) {
				// Found a valid candidate.
				latest_valid_idx = Some(idx);
			} else {
				break
			}
		}

		if let Some(latest_valid_idx) = latest_valid_idx {
			candidates.truncate(latest_valid_idx + 1);
		} else {
			candidates.clear();
		}
	}

	candidates_per_para.retain(|_, c| !c.is_empty());
}

// Filters statements from disabled validators in `BackedCandidate` and does a few more sanity
// checks.
fn filter_backed_statements_from_disabled_validators<
	T: shared::Config + scheduler::Config + inclusion::Config,
>(
	backed_candidates_with_core: &mut BTreeMap<
		ParaId,
		Vec<(BackedCandidate<<T as frame_system::Config>::Hash>, CoreIndex)>,
	>,
	allowed_relay_parents: &AllowedRelayParentsTracker<T::Hash, BlockNumberFor<T>>,
) {
	let disabled_validators =
		BTreeSet::<_>::from_iter(shared::Pallet::<T>::disabled_validators().into_iter());

	if disabled_validators.is_empty() {
		// No disabled validators - nothing to do
		return
	}

	let minimum_backing_votes = configuration::ActiveConfig::<T>::get().minimum_backing_votes;

	// Process all backed candidates. `validator_indices` in `BackedCandidates` are indices within
	// the validator group assigned to the parachain. To obtain this group we need:
	// 1. Core index assigned to the parachain which has produced the candidate
	// 2. The relay chain block number of the candidate
	retain_candidates::<T, _, _>(backed_candidates_with_core, |para_id, (bc, core_idx)| {
		// `CoreIndex` not used, we just need a copy to write it back later.
		let (validator_indices, maybe_injected_core_index) = bc.validator_indices_and_core_index();
		let mut validator_indices = BitVec::<_>::from(validator_indices);

		// Get relay parent block number of the candidate. We need this to get the group index
		// assigned to this core at this block number
		let relay_parent_block_number = match allowed_relay_parents
			.acquire_info(bc.descriptor().relay_parent(), None)
		{
			Some((_, block_num)) => block_num,
			None => {
				log::debug!(
					target: LOG_TARGET,
					"Relay parent {:?} for candidate is not in the allowed relay parents. Dropping the candidate.",
					bc.descriptor().relay_parent()
				);
				return false
			},
		};

		// Get the group index for the core
		let group_idx = match scheduler::Pallet::<T>::group_assigned_to_core(
			*core_idx,
			relay_parent_block_number + One::one(),
		) {
			Some(group_idx) => group_idx,
			None => {
				log::debug!(target: LOG_TARGET, "Can't get the group index for core idx {:?}. Dropping the candidate.", core_idx);
				return false
			},
		};

		// And finally get the validator group for this group index
		let validator_group = match scheduler::Pallet::<T>::group_validators(group_idx) {
			Some(validator_group) => validator_group,
			None => {
				log::debug!(target: LOG_TARGET, "Can't get the validators from group {:?}. Dropping the candidate.", group_idx);
				return false
			},
		};

		// Bitmask with the disabled indices within the validator group
		let disabled_indices = BitVec::<u8, bitvec::order::Lsb0>::from_iter(
			validator_group.iter().map(|idx| disabled_validators.contains(idx)),
		);
		// The indices of statements from disabled validators in `BackedCandidate`. We have to drop
		// these.
		let indices_to_drop = disabled_indices.clone() & &validator_indices;
		// Apply the bitmask to drop the disabled validator from `validator_indices`
		validator_indices &= !disabled_indices;
		// Update the backed candidate
		bc.set_validator_indices_and_core_index(validator_indices, maybe_injected_core_index);

		// Remove the corresponding votes from `validity_votes`
		for idx in indices_to_drop.iter_ones().rev() {
			bc.validity_votes_mut().remove(idx);
		}

		// By filtering votes we might render the candidate invalid and cause a failure in
		// [`process_candidates`]. To avoid this we have to perform a sanity check here. If there
		// are not enough backing votes after filtering we will remove the whole candidate.
		if bc.validity_votes().len() <
			effective_minimum_backing_votes(validator_group.len(), minimum_backing_votes)
		{
			log::debug!(
				target: LOG_TARGET,
				"Dropping candidate {:?} of paraid {:?} because it was left with too few backing votes after votes from disabled validators were filtered.",
				bc.candidate().hash(),
				para_id
			);

			return false
		}

		true
	});
}

// Check that candidates pertaining to the same para form a chain. Drop the ones that
// don't, along with the rest of candidates which follow them in the input vector.
// In the process, duplicated candidates will also be dropped (even if they form a valid cycle;
// cycles are not allowed if they entail backing duplicated candidates).
fn filter_unchained_candidates<T: inclusion::Config + paras::Config + inclusion::Config>(
	candidates: &mut BTreeMap<ParaId, Vec<BackedCandidate<T::Hash>>>,
	allowed_relay_parents: &AllowedRelayParentsTracker<T::Hash, BlockNumberFor<T>>,
) {
	let mut para_latest_context: BTreeMap<ParaId, (HeadData, BlockNumberFor<T>)> = BTreeMap::new();
	for para_id in candidates.keys() {
		let Some(latest_head_data) = inclusion::Pallet::<T>::para_latest_head_data(&para_id) else {
			defensive!("Latest included head data for paraid {:?} is None", para_id);
			continue
		};
		let Some(latest_relay_parent) = inclusion::Pallet::<T>::para_most_recent_context(&para_id)
		else {
			defensive!("Latest relay parent for paraid {:?} is None", para_id);
			continue
		};
		para_latest_context.insert(*para_id, (latest_head_data, latest_relay_parent));
	}

	let mut para_visited_candidates: BTreeMap<ParaId, BTreeSet<CandidateHash>> = BTreeMap::new();

	retain_candidates::<T, _, _>(candidates, |para_id, candidate| {
		let Some((latest_head_data, latest_relay_parent)) = para_latest_context.get(&para_id)
		else {
			return false
		};
		let candidate_hash = candidate.candidate().hash();

		let visited_candidates =
			para_visited_candidates.entry(para_id).or_insert_with(|| BTreeSet::new());
		if visited_candidates.contains(&candidate_hash) {
			log::debug!(
				target: LOG_TARGET,
				"Found duplicate candidates for paraid {:?}. Dropping the candidates with hash {:?}",
				para_id,
				candidate_hash
			);

			// If we got a duplicate candidate, stop.
			return false
		} else {
			visited_candidates.insert(candidate_hash);
		}

		let check_ctx = CandidateCheckContext::<T>::new(Some(*latest_relay_parent));

		match check_ctx.verify_backed_candidate(
			&allowed_relay_parents,
			candidate.candidate(),
			latest_head_data.clone(),
		) {
			Ok(relay_parent_block_number) => {
				para_latest_context.insert(
					para_id,
					(
						candidate.candidate().commitments.head_data.clone(),
						relay_parent_block_number,
					),
				);
				true
			},
			Err(err) => {
				log::debug!(
					target: LOG_TARGET,
					"Backed candidate verification for candidate {:?} of paraid {:?} failed with {:?}",
					candidate_hash,
					para_id,
					err
				);
				false
			},
		}
	});
}

/// Map candidates to scheduled cores.
/// If the para only has one scheduled core and one candidate supplied, map the candidate to the
/// single core. If the para has multiple cores scheduled, only map the candidates with core index.
/// Filter out the rest.
/// Also returns whether or not we dropped any candidates.
/// When dropping a candidate of a para, we must drop all subsequent candidates from that para
/// (because they form a chain).
fn map_candidates_to_cores<T: configuration::Config + scheduler::Config + inclusion::Config>(
	allowed_relay_parents: &AllowedRelayParentsTracker<T::Hash, BlockNumberFor<T>>,
	mut scheduled: BTreeMap<ParaId, BTreeSet<CoreIndex>>,
	candidates: BTreeMap<ParaId, Vec<BackedCandidate<T::Hash>>>,
) -> BTreeMap<ParaId, Vec<(BackedCandidate<T::Hash>, CoreIndex)>> {
	let mut backed_candidates_with_core = BTreeMap::new();

	for (para_id, backed_candidates) in candidates.into_iter() {
		if backed_candidates.len() == 0 {
			defensive!("Backed candidates for paraid {} is empty.", para_id);
			continue
		}

		let Some(scheduled_cores) = scheduled.get_mut(&para_id) else {
			log::debug!(
				target: LOG_TARGET,
				"Paraid: {:?} has no entry in scheduled cores but {} candidates were supplied.",
				para_id,
				backed_candidates.len()
			);
			continue
		};

		// ParaIds without scheduled cores are silently filtered out.
		if scheduled_cores.len() == 0 {
			log::debug!(
				target: LOG_TARGET,
				"Paraid: {:?} has no scheduled cores but {} candidates were supplied.",
				para_id,
				backed_candidates.len()
			);
			continue
		}

		// We must preserve the dependency order given in the input.
		let mut temp_backed_candidates = Vec::with_capacity(scheduled_cores.len());

		for candidate in backed_candidates {
			if scheduled_cores.len() == 0 {
				// We've got candidates for all of this para's assigned cores. Move on to
				// the next para.
				log::debug!(
					target: LOG_TARGET,
					"Found enough candidates for paraid: {:?}.",
					candidate.descriptor().para_id()
				);
				break;
			}

			if let Some(core_index) = get_core_index::<T>(allowed_relay_parents, &candidate) {
				if scheduled_cores.remove(&core_index) {
					temp_backed_candidates.push((candidate, core_index));
				} else {
					// if we got a candidate for a core index which is not scheduled, stop
					// the work for this para. the already processed candidate chain in
					// temp_backed_candidates is still fine though.
					log::debug!(
						target: LOG_TARGET,
						"Found a backed candidate {:?} with core index {}, which is not scheduled for paraid {:?}.",
						candidate.candidate().hash(),
						core_index.0,
						candidate.descriptor().para_id()
					);

					break;
				}
			} else {
				// if we got a candidate which does not contain its core index, stop the
				// work for this para. the already processed candidate chain in
				// temp_backed_candidates is still fine though.

				log::debug!(
					target: LOG_TARGET,
					"Found a backed candidate {:?} without core index information for para {:?}, dropping",
					candidate.candidate().hash(),
					candidate.descriptor().para_id()
				);

				break;
			}
		}

		if !temp_backed_candidates.is_empty() {
			backed_candidates_with_core
				.entry(para_id)
				.or_insert_with(|| vec![])
				.extend(temp_backed_candidates);
		}
	}

	backed_candidates_with_core
}

// Must be called only for candidates that have been sanitized already.
fn get_core_index<T: configuration::Config + scheduler::Config + inclusion::Config>(
	allowed_relay_parents: &AllowedRelayParentsTracker<T::Hash, BlockNumberFor<T>>,
	candidate: &BackedCandidate<T::Hash>,
) -> Option<CoreIndex> {
	candidate
		.candidate()
		.descriptor
		.core_index()
		.or_else(|| get_injected_core_index::<T>(allowed_relay_parents, &candidate))
}

fn get_injected_core_index<T: configuration::Config + scheduler::Config + inclusion::Config>(
	allowed_relay_parents: &AllowedRelayParentsTracker<T::Hash, BlockNumberFor<T>>,
	candidate: &BackedCandidate<T::Hash>,
) -> Option<CoreIndex> {
	// After stripping the 8 bit extensions, the `validator_indices` field length is expected
	// to be equal to backing group size. If these don't match, the `CoreIndex` is badly encoded,
	// or not supported.
	let (validator_indices, Some(core_idx)) = candidate.validator_indices_and_core_index() else {
		return None
	};

	let relay_parent_block_number =
		match allowed_relay_parents.acquire_info(candidate.descriptor().relay_parent(), None) {
			Some((_, block_num)) => block_num,
			None => {
				log::debug!(
					target: LOG_TARGET,
					"Relay parent {:?} for candidate {:?} is not in the allowed relay parents.",
					candidate.descriptor().relay_parent(),
					candidate.candidate().hash(),
				);
				return None
			},
		};

	// Get the backing group of the candidate backed at `core_idx`.
	let group_idx = match scheduler::Pallet::<T>::group_assigned_to_core(
		core_idx,
		relay_parent_block_number + One::one(),
	) {
		Some(group_idx) => group_idx,
		None => {
			log::debug!(
				target: LOG_TARGET,
				"Can't get the group index for core idx {:?}.",
				core_idx,
			);
			return None
		},
	};

	let group_validators = match scheduler::Pallet::<T>::group_validators(group_idx) {
		Some(validators) => validators,
		None => return None,
	};

	if group_validators.len() == validator_indices.len() {
		Some(core_idx)
	} else {
		log::debug!(
			target: LOG_TARGET,
			"Expected validator_indices count different than the real one: {}, {} for candidate {:?}",
			group_validators.len(),
			validator_indices.len(),
			candidate.candidate().hash()
		);

		None
	}
}<|MERGE_RESOLUTION|>--- conflicted
+++ resolved
@@ -598,7 +598,6 @@
 
 		let mut eligible: BTreeMap<ParaId, BTreeSet<CoreIndex>> = BTreeMap::new();
 
-<<<<<<< HEAD
 		let is_blocked = |core_idx| occupied_cores.contains(&core_idx) || upcoming_new_session;
 		let scheduled = scheduler::Pallet::<T>::advance_claim_queue(is_blocked);
 		let total_eligible_cores = scheduled.len();
@@ -606,60 +605,22 @@
 		for (core_idx, para_id) in scheduled {
 			eligible.entry(para_id).or_default().insert(core_idx);
 		}
-=======
-			for (core_idx, para_id) in Self::eligible_paras(&occupied_cores) {
-				total_eligible_cores += 1;
-				log::trace!(target: LOG_TARGET, "Found eligible para {:?} on core {:?}", para_id, core_idx);
-				eligible.entry(para_id).or_default().insert(core_idx);
-			}
-
-			let node_features = configuration::ActiveConfig::<T>::get().node_features;
-
-			let allow_v2_receipts = node_features
-				.get(FeatureIndex::CandidateReceiptV2 as usize)
-				.map(|b| *b)
-				.unwrap_or(false);
-
-			let backed_candidates_with_core = sanitize_backed_candidates::<T>(
-				backed_candidates,
-				&allowed_relay_parents,
-				concluded_invalid_hashes,
-				eligible,
-				allow_v2_receipts,
-			);
-			let count = count_backed_candidates(&backed_candidates_with_core);
->>>>>>> 1a512570
 
 		let node_features = configuration::ActiveConfig::<T>::get().node_features;
-		let core_index_enabled = node_features
-			.get(FeatureIndex::ElasticScalingMVP as usize)
-			.map(|b| *b)
-			.unwrap_or(false);
 
 		let allow_v2_receipts = node_features
 			.get(FeatureIndex::CandidateReceiptV2 as usize)
 			.map(|b| *b)
 			.unwrap_or(false);
 
-<<<<<<< HEAD
 		let backed_candidates_with_core = sanitize_backed_candidates::<T>(
 			backed_candidates,
 			&allowed_relay_parents,
 			concluded_invalid_hashes,
 			eligible,
-			core_index_enabled,
 			allow_v2_receipts,
 		);
 		let count = count_backed_candidates(&backed_candidates_with_core);
-=======
-			// Process backed candidates according to scheduled cores.
-			let candidate_receipt_with_backing_validator_indices =
-				inclusion::Pallet::<T>::process_candidates(
-					&allowed_relay_parents,
-					&backed_candidates_with_core,
-					scheduler::Pallet::<T>::group_validators,
-				)?;
->>>>>>> 1a512570
 
 		ensure!(count <= total_eligible_cores, Error::<T>::UnscheduledCandidate);
 
@@ -671,7 +632,6 @@
 				&allowed_relay_parents,
 				&backed_candidates_with_core,
 				scheduler::Pallet::<T>::group_validators,
-				core_index_enabled,
 			)?;
 
 		Ok((candidate_receipt_with_backing_validator_indices, backed_candidates_with_core))
