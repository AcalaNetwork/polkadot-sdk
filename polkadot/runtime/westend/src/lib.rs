--- conflicted
+++ resolved
@@ -85,11 +85,7 @@
 	origin as parachains_origin, paras as parachains_paras,
 	paras_inherent as parachains_paras_inherent, reward_points as parachains_reward_points,
 	runtime_api_impl::{
-<<<<<<< HEAD
-		v11 as parachains_runtime_api_impl, vstaging as parachains_runtime_vstaging_api_impl,
-=======
 		v11 as parachains_runtime_api_impl, vstaging as parachains_staging_runtime_api_impl,
->>>>>>> 83db0474
 	},
 	scheduler as parachains_scheduler, session_info as parachains_session_info,
 	shared as parachains_shared,
@@ -1164,8 +1160,7 @@
 				matches!(
 					c,
 					RuntimeCall::Staking(..) |
-						RuntimeCall::Session(..) |
-						RuntimeCall::Utility(..) |
+						RuntimeCall::Session(..) | RuntimeCall::Utility(..) |
 						RuntimeCall::FastUnstake(..) |
 						RuntimeCall::VoterList(..) |
 						RuntimeCall::NominationPools(..)
@@ -2205,15 +2200,11 @@
 		}
 
 		fn backing_constraints(para_id: ParaId) -> Option<Constraints> {
-<<<<<<< HEAD
-			parachains_runtime_vstaging_api_impl::backing_constraints::<Runtime>(para_id)
-=======
 			parachains_staging_runtime_api_impl::backing_constraints::<Runtime>(para_id)
 		}
 
 		fn scheduling_lookahead() -> u32 {
 			parachains_staging_runtime_api_impl::scheduling_lookahead::<Runtime>()
->>>>>>> 83db0474
 		}
 	}
 
