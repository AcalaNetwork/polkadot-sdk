// Copyright (C) Parity Technologies (UK) Ltd.
// This file is part of Polkadot.

// Polkadot is free software: you can redistribute it and/or modify
// it under the terms of the GNU General Public License as published by
// the Free Software Foundation, either version 3 of the License, or
// (at your option) any later version.

// Polkadot is distributed in the hope that it will be useful,
// but WITHOUT ANY WARRANTY; without even the implied warranty of
// MERCHANTABILITY or FITNESS FOR A PARTICULAR PURPOSE.  See the
// GNU General Public License for more details.

// You should have received a copy of the GNU General Public License
// along with Polkadot.  If not, see <http://www.gnu.org/licenses/>.

//! Pallet to process claims from Ethereum addresses.

#[cfg(not(feature = "std"))]
use alloc::{format, string::String};
use alloc::{vec, vec::Vec};
use codec::{Decode, Encode};
use core::fmt::Debug;
use frame_support::{
	ensure,
	traits::{Currency, Get, IsSubType, VestingSchedule},
	weights::Weight,
	DefaultNoBound,
};
pub use pallet::*;
use polkadot_primitives::ValidityError;
use scale_info::TypeInfo;
use serde::{self, Deserialize, Deserializer, Serialize, Serializer};
use sp_io::{crypto::secp256k1_ecdsa_recover, hashing::keccak_256};
use sp_runtime::{
	impl_tx_ext_default,
	traits::{
<<<<<<< HEAD
		AsSystemOriginSigner, CheckedSub, DispatchInfoOf, Dispatchable, TransactionExtension,
		TransactionExtensionBase, Zero,
=======
		AsSystemOriginSigner, AsTransactionAuthorizedOrigin, CheckedSub, DispatchInfoOf,
		Dispatchable, TransactionExtension, Zero,
>>>>>>> b4732add
	},
	transaction_validity::{
		InvalidTransaction, TransactionValidity, TransactionValidityError, ValidTransaction,
	},
	RuntimeDebug,
};

type CurrencyOf<T> = <<T as Config>::VestingSchedule as VestingSchedule<
	<T as frame_system::Config>::AccountId,
>>::Currency;
type BalanceOf<T> = <CurrencyOf<T> as Currency<<T as frame_system::Config>::AccountId>>::Balance;

pub trait WeightInfo {
	fn claim() -> Weight;
	fn mint_claim() -> Weight;
	fn claim_attest() -> Weight;
	fn attest() -> Weight;
	fn move_claim() -> Weight;
	fn prevalidate_attests() -> Weight;
}

pub struct TestWeightInfo;
impl WeightInfo for TestWeightInfo {
	fn claim() -> Weight {
		Weight::zero()
	}
	fn mint_claim() -> Weight {
		Weight::zero()
	}
	fn claim_attest() -> Weight {
		Weight::zero()
	}
	fn attest() -> Weight {
		Weight::zero()
	}
	fn move_claim() -> Weight {
		Weight::zero()
	}
	fn prevalidate_attests() -> Weight {
		Weight::zero()
	}
}

/// The kind of statement an account needs to make for a claim to be valid.
#[derive(
	Encode, Decode, Clone, Copy, Eq, PartialEq, RuntimeDebug, TypeInfo, Serialize, Deserialize,
)]
pub enum StatementKind {
	/// Statement required to be made by non-SAFT holders.
	Regular,
	/// Statement required to be made by SAFT holders.
	Saft,
}

impl StatementKind {
	/// Convert this to the (English) statement it represents.
	pub fn to_text(self) -> &'static [u8] {
		match self {
			StatementKind::Regular =>
				&b"I hereby agree to the terms of the statement whose SHA-256 multihash is \
				Qmc1XYqT6S39WNp2UeiRUrZichUWUPpGEThDE6dAb3f6Ny. (This may be found at the URL: \
				https://statement.polkadot.network/regular.html)"[..],
			StatementKind::Saft =>
				&b"I hereby agree to the terms of the statement whose SHA-256 multihash is \
				QmXEkMahfhHJPzT3RjkXiZVFi77ZeVeuxtAjhojGRNYckz. (This may be found at the URL: \
				https://statement.polkadot.network/saft.html)"[..],
		}
	}
}

impl Default for StatementKind {
	fn default() -> Self {
		StatementKind::Regular
	}
}

/// An Ethereum address (i.e. 20 bytes, used to represent an Ethereum account).
///
/// This gets serialized to the 0x-prefixed hex representation.
#[derive(Clone, Copy, PartialEq, Eq, Encode, Decode, Default, RuntimeDebug, TypeInfo)]
pub struct EthereumAddress([u8; 20]);

impl Serialize for EthereumAddress {
	fn serialize<S>(&self, serializer: S) -> Result<S::Ok, S::Error>
	where
		S: Serializer,
	{
		let hex: String = rustc_hex::ToHex::to_hex(&self.0[..]);
		serializer.serialize_str(&format!("0x{}", hex))
	}
}

impl<'de> Deserialize<'de> for EthereumAddress {
	fn deserialize<D>(deserializer: D) -> Result<Self, D::Error>
	where
		D: Deserializer<'de>,
	{
		let base_string = String::deserialize(deserializer)?;
		let offset = if base_string.starts_with("0x") { 2 } else { 0 };
		let s = &base_string[offset..];
		if s.len() != 40 {
			Err(serde::de::Error::custom(
				"Bad length of Ethereum address (should be 42 including '0x')",
			))?;
		}
		let raw: Vec<u8> = rustc_hex::FromHex::from_hex(s)
			.map_err(|e| serde::de::Error::custom(format!("{:?}", e)))?;
		let mut r = Self::default();
		r.0.copy_from_slice(&raw);
		Ok(r)
	}
}

#[derive(Encode, Decode, Clone, TypeInfo)]
pub struct EcdsaSignature(pub [u8; 65]);

impl PartialEq for EcdsaSignature {
	fn eq(&self, other: &Self) -> bool {
		&self.0[..] == &other.0[..]
	}
}

impl core::fmt::Debug for EcdsaSignature {
	fn fmt(&self, f: &mut core::fmt::Formatter<'_>) -> core::fmt::Result {
		write!(f, "EcdsaSignature({:?})", &self.0[..])
	}
}

#[frame_support::pallet]
pub mod pallet {
	use super::*;
	use frame_support::pallet_prelude::*;
	use frame_system::pallet_prelude::*;

	#[pallet::pallet]
	#[pallet::without_storage_info]
	pub struct Pallet<T>(_);

	/// Configuration trait.
	#[pallet::config]
	pub trait Config: frame_system::Config {
		/// The overarching event type.
		type RuntimeEvent: From<Event<Self>> + IsType<<Self as frame_system::Config>::RuntimeEvent>;
		type VestingSchedule: VestingSchedule<Self::AccountId, Moment = BlockNumberFor<Self>>;
		#[pallet::constant]
		type Prefix: Get<&'static [u8]>;
		type MoveClaimOrigin: EnsureOrigin<Self::RuntimeOrigin>;
		type WeightInfo: WeightInfo;
	}

	#[pallet::event]
	#[pallet::generate_deposit(pub(super) fn deposit_event)]
	pub enum Event<T: Config> {
		/// Someone claimed some DOTs.
		Claimed { who: T::AccountId, ethereum_address: EthereumAddress, amount: BalanceOf<T> },
	}

	#[pallet::error]
	pub enum Error<T> {
		/// Invalid Ethereum signature.
		InvalidEthereumSignature,
		/// Ethereum address has no claim.
		SignerHasNoClaim,
		/// Account ID sending transaction has no claim.
		SenderHasNoClaim,
		/// There's not enough in the pot to pay out some unvested amount. Generally implies a
		/// logic error.
		PotUnderflow,
		/// A needed statement was not included.
		InvalidStatement,
		/// The account already has a vested balance.
		VestedBalanceExists,
	}

	#[pallet::storage]
	pub type Claims<T: Config> = StorageMap<_, Identity, EthereumAddress, BalanceOf<T>>;

	#[pallet::storage]
	pub type Total<T: Config> = StorageValue<_, BalanceOf<T>, ValueQuery>;

	/// Vesting schedule for a claim.
	/// First balance is the total amount that should be held for vesting.
	/// Second balance is how much should be unlocked per block.
	/// The block number is when the vesting should start.
	#[pallet::storage]
	pub type Vesting<T: Config> =
		StorageMap<_, Identity, EthereumAddress, (BalanceOf<T>, BalanceOf<T>, BlockNumberFor<T>)>;

	/// The statement kind that must be signed, if any.
	#[pallet::storage]
	pub(super) type Signing<T> = StorageMap<_, Identity, EthereumAddress, StatementKind>;

	/// Pre-claimed Ethereum accounts, by the Account ID that they are claimed to.
	#[pallet::storage]
	pub(super) type Preclaims<T: Config> = StorageMap<_, Identity, T::AccountId, EthereumAddress>;

	#[pallet::genesis_config]
	#[derive(DefaultNoBound)]
	pub struct GenesisConfig<T: Config> {
		pub claims:
			Vec<(EthereumAddress, BalanceOf<T>, Option<T::AccountId>, Option<StatementKind>)>,
		pub vesting: Vec<(EthereumAddress, (BalanceOf<T>, BalanceOf<T>, BlockNumberFor<T>))>,
	}

	#[pallet::genesis_build]
	impl<T: Config> BuildGenesisConfig for GenesisConfig<T> {
		fn build(&self) {
			// build `Claims`
			self.claims.iter().map(|(a, b, _, _)| (*a, *b)).for_each(|(a, b)| {
				Claims::<T>::insert(a, b);
			});
			// build `Total`
			Total::<T>::put(
				self.claims
					.iter()
					.fold(Zero::zero(), |acc: BalanceOf<T>, &(_, b, _, _)| acc + b),
			);
			// build `Vesting`
			self.vesting.iter().for_each(|(k, v)| {
				Vesting::<T>::insert(k, v);
			});
			// build `Signing`
			self.claims
				.iter()
				.filter_map(|(a, _, _, s)| Some((*a, (*s)?)))
				.for_each(|(a, s)| {
					Signing::<T>::insert(a, s);
				});
			// build `Preclaims`
			self.claims.iter().filter_map(|(a, _, i, _)| Some((i.clone()?, *a))).for_each(
				|(i, a)| {
					Preclaims::<T>::insert(i, a);
				},
			);
		}
	}

	#[pallet::hooks]
	impl<T: Config> Hooks<BlockNumberFor<T>> for Pallet<T> {}

	#[pallet::call]
	impl<T: Config> Pallet<T> {
		/// Make a claim to collect your DOTs.
		///
		/// The dispatch origin for this call must be _None_.
		///
		/// Unsigned Validation:
		/// A call to claim is deemed valid if the signature provided matches
		/// the expected signed message of:
		///
		/// > Ethereum Signed Message:
		/// > (configured prefix string)(address)
		///
		/// and `address` matches the `dest` account.
		///
		/// Parameters:
		/// - `dest`: The destination account to payout the claim.
		/// - `ethereum_signature`: The signature of an ethereum signed message matching the format
		///   described above.
		///
		/// <weight>
		/// The weight of this call is invariant over the input parameters.
		/// Weight includes logic to validate unsigned `claim` call.
		///
		/// Total Complexity: O(1)
		/// </weight>
		#[pallet::call_index(0)]
		#[pallet::weight(T::WeightInfo::claim())]
		pub fn claim(
			origin: OriginFor<T>,
			dest: T::AccountId,
			ethereum_signature: EcdsaSignature,
		) -> DispatchResult {
			ensure_none(origin)?;

			let data = dest.using_encoded(to_ascii_hex);
			let signer = Self::eth_recover(&ethereum_signature, &data, &[][..])
				.ok_or(Error::<T>::InvalidEthereumSignature)?;
			ensure!(Signing::<T>::get(&signer).is_none(), Error::<T>::InvalidStatement);

			Self::process_claim(signer, dest)?;
			Ok(())
		}

		/// Mint a new claim to collect DOTs.
		///
		/// The dispatch origin for this call must be _Root_.
		///
		/// Parameters:
		/// - `who`: The Ethereum address allowed to collect this claim.
		/// - `value`: The number of DOTs that will be claimed.
		/// - `vesting_schedule`: An optional vesting schedule for these DOTs.
		///
		/// <weight>
		/// The weight of this call is invariant over the input parameters.
		/// We assume worst case that both vesting and statement is being inserted.
		///
		/// Total Complexity: O(1)
		/// </weight>
		#[pallet::call_index(1)]
		#[pallet::weight(T::WeightInfo::mint_claim())]
		pub fn mint_claim(
			origin: OriginFor<T>,
			who: EthereumAddress,
			value: BalanceOf<T>,
			vesting_schedule: Option<(BalanceOf<T>, BalanceOf<T>, BlockNumberFor<T>)>,
			statement: Option<StatementKind>,
		) -> DispatchResult {
			ensure_root(origin)?;

			Total::<T>::mutate(|t| *t += value);
			Claims::<T>::insert(who, value);
			if let Some(vs) = vesting_schedule {
				Vesting::<T>::insert(who, vs);
			}
			if let Some(s) = statement {
				Signing::<T>::insert(who, s);
			}
			Ok(())
		}

		/// Make a claim to collect your DOTs by signing a statement.
		///
		/// The dispatch origin for this call must be _None_.
		///
		/// Unsigned Validation:
		/// A call to `claim_attest` is deemed valid if the signature provided matches
		/// the expected signed message of:
		///
		/// > Ethereum Signed Message:
		/// > (configured prefix string)(address)(statement)
		///
		/// and `address` matches the `dest` account; the `statement` must match that which is
		/// expected according to your purchase arrangement.
		///
		/// Parameters:
		/// - `dest`: The destination account to payout the claim.
		/// - `ethereum_signature`: The signature of an ethereum signed message matching the format
		///   described above.
		/// - `statement`: The identity of the statement which is being attested to in the
		///   signature.
		///
		/// <weight>
		/// The weight of this call is invariant over the input parameters.
		/// Weight includes logic to validate unsigned `claim_attest` call.
		///
		/// Total Complexity: O(1)
		/// </weight>
		#[pallet::call_index(2)]
		#[pallet::weight(T::WeightInfo::claim_attest())]
		pub fn claim_attest(
			origin: OriginFor<T>,
			dest: T::AccountId,
			ethereum_signature: EcdsaSignature,
			statement: Vec<u8>,
		) -> DispatchResult {
			ensure_none(origin)?;

			let data = dest.using_encoded(to_ascii_hex);
			let signer = Self::eth_recover(&ethereum_signature, &data, &statement)
				.ok_or(Error::<T>::InvalidEthereumSignature)?;
			if let Some(s) = Signing::<T>::get(signer) {
				ensure!(s.to_text() == &statement[..], Error::<T>::InvalidStatement);
			}
			Self::process_claim(signer, dest)?;
			Ok(())
		}

		/// Attest to a statement, needed to finalize the claims process.
		///
		/// WARNING: Insecure unless your chain includes `PrevalidateAttests` as a
		/// `TransactionExtension`.
		///
		/// Unsigned Validation:
		/// A call to attest is deemed valid if the sender has a `Preclaim` registered
		/// and provides a `statement` which is expected for the account.
		///
		/// Parameters:
		/// - `statement`: The identity of the statement which is being attested to in the
		///   signature.
		///
		/// <weight>
		/// The weight of this call is invariant over the input parameters.
		/// Weight includes logic to do pre-validation on `attest` call.
		///
		/// Total Complexity: O(1)
		/// </weight>
		#[pallet::call_index(3)]
		#[pallet::weight((
			T::WeightInfo::attest(),
			DispatchClass::Normal,
			Pays::No
		))]
		pub fn attest(origin: OriginFor<T>, statement: Vec<u8>) -> DispatchResult {
			let who = ensure_signed(origin)?;
			let signer = Preclaims::<T>::get(&who).ok_or(Error::<T>::SenderHasNoClaim)?;
			if let Some(s) = Signing::<T>::get(signer) {
				ensure!(s.to_text() == &statement[..], Error::<T>::InvalidStatement);
			}
			Self::process_claim(signer, who.clone())?;
			Preclaims::<T>::remove(&who);
			Ok(())
		}

		#[pallet::call_index(4)]
		#[pallet::weight(T::WeightInfo::move_claim())]
		pub fn move_claim(
			origin: OriginFor<T>,
			old: EthereumAddress,
			new: EthereumAddress,
			maybe_preclaim: Option<T::AccountId>,
		) -> DispatchResultWithPostInfo {
			T::MoveClaimOrigin::try_origin(origin).map(|_| ()).or_else(ensure_root)?;

			Claims::<T>::take(&old).map(|c| Claims::<T>::insert(&new, c));
			Vesting::<T>::take(&old).map(|c| Vesting::<T>::insert(&new, c));
			Signing::<T>::take(&old).map(|c| Signing::<T>::insert(&new, c));
			maybe_preclaim.map(|preclaim| {
				Preclaims::<T>::mutate(&preclaim, |maybe_o| {
					if maybe_o.as_ref().map_or(false, |o| o == &old) {
						*maybe_o = Some(new)
					}
				})
			});
			Ok(Pays::No.into())
		}
	}

	#[pallet::validate_unsigned]
	impl<T: Config> ValidateUnsigned for Pallet<T> {
		type Call = Call<T>;

		fn validate_unsigned(_source: TransactionSource, call: &Self::Call) -> TransactionValidity {
			const PRIORITY: u64 = 100;

			let (maybe_signer, maybe_statement) = match call {
				// <weight>
				// The weight of this logic is included in the `claim` dispatchable.
				// </weight>
				Call::claim { dest: account, ethereum_signature } => {
					let data = account.using_encoded(to_ascii_hex);
					(Self::eth_recover(&ethereum_signature, &data, &[][..]), None)
				},
				// <weight>
				// The weight of this logic is included in the `claim_attest` dispatchable.
				// </weight>
				Call::claim_attest { dest: account, ethereum_signature, statement } => {
					let data = account.using_encoded(to_ascii_hex);
					(
						Self::eth_recover(&ethereum_signature, &data, &statement),
						Some(statement.as_slice()),
					)
				},
				_ => return Err(InvalidTransaction::Call.into()),
			};

			let signer = maybe_signer.ok_or(InvalidTransaction::Custom(
				ValidityError::InvalidEthereumSignature.into(),
			))?;

			let e = InvalidTransaction::Custom(ValidityError::SignerHasNoClaim.into());
			ensure!(Claims::<T>::contains_key(&signer), e);

			let e = InvalidTransaction::Custom(ValidityError::InvalidStatement.into());
			match Signing::<T>::get(signer) {
				None => ensure!(maybe_statement.is_none(), e),
				Some(s) => ensure!(Some(s.to_text()) == maybe_statement, e),
			}

			Ok(ValidTransaction {
				priority: PRIORITY,
				requires: vec![],
				provides: vec![("claims", signer).encode()],
				longevity: TransactionLongevity::max_value(),
				propagate: true,
			})
		}
	}
}

/// Converts the given binary data into ASCII-encoded hex. It will be twice the length.
fn to_ascii_hex(data: &[u8]) -> Vec<u8> {
	let mut r = Vec::with_capacity(data.len() * 2);
	let mut push_nibble = |n| r.push(if n < 10 { b'0' + n } else { b'a' - 10 + n });
	for &b in data.iter() {
		push_nibble(b / 16);
		push_nibble(b % 16);
	}
	r
}

impl<T: Config> Pallet<T> {
	// Constructs the message that Ethereum RPC's `personal_sign` and `eth_sign` would sign.
	fn ethereum_signable_message(what: &[u8], extra: &[u8]) -> Vec<u8> {
		let prefix = T::Prefix::get();
		let mut l = prefix.len() + what.len() + extra.len();
		let mut rev = Vec::new();
		while l > 0 {
			rev.push(b'0' + (l % 10) as u8);
			l /= 10;
		}
		let mut v = b"\x19Ethereum Signed Message:\n".to_vec();
		v.extend(rev.into_iter().rev());
		v.extend_from_slice(prefix);
		v.extend_from_slice(what);
		v.extend_from_slice(extra);
		v
	}

	// Attempts to recover the Ethereum address from a message signature signed by using
	// the Ethereum RPC's `personal_sign` and `eth_sign`.
	fn eth_recover(s: &EcdsaSignature, what: &[u8], extra: &[u8]) -> Option<EthereumAddress> {
		let msg = keccak_256(&Self::ethereum_signable_message(what, extra));
		let mut res = EthereumAddress::default();
		res.0
			.copy_from_slice(&keccak_256(&secp256k1_ecdsa_recover(&s.0, &msg).ok()?[..])[12..]);
		Some(res)
	}

	fn process_claim(signer: EthereumAddress, dest: T::AccountId) -> sp_runtime::DispatchResult {
		let balance_due = Claims::<T>::get(&signer).ok_or(Error::<T>::SignerHasNoClaim)?;

		let new_total =
			Total::<T>::get().checked_sub(&balance_due).ok_or(Error::<T>::PotUnderflow)?;

		let vesting = Vesting::<T>::get(&signer);
		if vesting.is_some() && T::VestingSchedule::vesting_balance(&dest).is_some() {
			return Err(Error::<T>::VestedBalanceExists.into())
		}

		// We first need to deposit the balance to ensure that the account exists.
		let _ = CurrencyOf::<T>::deposit_creating(&dest, balance_due);

		// Check if this claim should have a vesting schedule.
		if let Some(vs) = vesting {
			// This can only fail if the account already has a vesting schedule,
			// but this is checked above.
			T::VestingSchedule::add_vesting_schedule(&dest, vs.0, vs.1, vs.2)
				.expect("No other vesting schedule exists, as checked above; qed");
		}

		Total::<T>::put(new_total);
		Claims::<T>::remove(&signer);
		Vesting::<T>::remove(&signer);
		Signing::<T>::remove(&signer);

		// Let's deposit an event to let the outside world know this happened.
		Self::deposit_event(Event::<T>::Claimed {
			who: dest,
			ethereum_address: signer,
			amount: balance_due,
		});

		Ok(())
	}
}

/// Validate `attest` calls prior to execution. Needed to avoid a DoS attack since they are
/// otherwise free to place on chain.
#[derive(Encode, Decode, Clone, Eq, PartialEq, TypeInfo)]
#[scale_info(skip_type_params(T))]
pub struct PrevalidateAttests<T>(core::marker::PhantomData<fn(T)>);

impl<T: Config> Debug for PrevalidateAttests<T>
where
	<T as frame_system::Config>::RuntimeCall: IsSubType<Call<T>>,
{
	#[cfg(feature = "std")]
	fn fmt(&self, f: &mut core::fmt::Formatter) -> core::fmt::Result {
		write!(f, "PrevalidateAttests")
	}

	#[cfg(not(feature = "std"))]
	fn fmt(&self, _: &mut core::fmt::Formatter) -> core::fmt::Result {
		Ok(())
	}
}

impl<T: Config> PrevalidateAttests<T>
where
	<T as frame_system::Config>::RuntimeCall: IsSubType<Call<T>>,
{
	/// Create new `TransactionExtension` to check runtime version.
	pub fn new() -> Self {
		Self(core::marker::PhantomData)
	}
}

<<<<<<< HEAD
impl<T: Config> TransactionExtensionBase for PrevalidateAttests<T>
=======
impl<T: Config> TransactionExtension<T::RuntimeCall> for PrevalidateAttests<T>
>>>>>>> b4732add
where
	<T as frame_system::Config>::RuntimeCall: IsSubType<Call<T>>,
	<<T as frame_system::Config>::RuntimeCall as Dispatchable>::RuntimeOrigin:
		AsSystemOriginSigner<T::AccountId> + AsTransactionAuthorizedOrigin + Clone,
{
	const IDENTIFIER: &'static str = "PrevalidateAttests";
	type Implicit = ();
<<<<<<< HEAD
}

impl<T: Config, Context> TransactionExtension<T::RuntimeCall, Context> for PrevalidateAttests<T>
where
	<T as frame_system::Config>::RuntimeCall: IsSubType<Call<T>>,
	<<T as frame_system::Config>::RuntimeCall as Dispatchable>::RuntimeOrigin:
		AsSystemOriginSigner<T::AccountId> + Clone,
{
	type Pre = ();
	type Val = ();
=======
	type Pre = ();
	type Val = ();

	fn weight(&self, call: &T::RuntimeCall) -> Weight {
		if let Some(Call::attest { .. }) = call.is_sub_type() {
			T::WeightInfo::prevalidate_attests()
		} else {
			Weight::zero()
		}
	}
>>>>>>> b4732add

	fn validate(
		&self,
		origin: <T::RuntimeCall as Dispatchable>::RuntimeOrigin,
		call: &T::RuntimeCall,
		_info: &DispatchInfoOf<T::RuntimeCall>,
		_len: usize,
<<<<<<< HEAD
		_context: &mut Context,
=======
>>>>>>> b4732add
		_self_implicit: Self::Implicit,
		_inherited_implication: &impl Encode,
	) -> Result<
		(ValidTransaction, Self::Val, <T::RuntimeCall as Dispatchable>::RuntimeOrigin),
		TransactionValidityError,
	> {
<<<<<<< HEAD
		let who = origin.as_system_origin_signer().ok_or(InvalidTransaction::BadSigner)?;
		if let Some(local_call) = call.is_sub_type() {
			if let Call::attest { statement: attested_statement } = local_call {
				let signer = Preclaims::<T>::get(who)
					.ok_or(InvalidTransaction::Custom(ValidityError::SignerHasNoClaim.into()))?;
				if let Some(s) = Signing::<T>::get(signer) {
					let e = InvalidTransaction::Custom(ValidityError::InvalidStatement.into());
					ensure!(&attested_statement[..] == s.to_text(), e);
				}
=======
		if let Some(Call::attest { statement: attested_statement }) = call.is_sub_type() {
			let who = origin.as_system_origin_signer().ok_or(InvalidTransaction::BadSigner)?;
			let signer = Preclaims::<T>::get(who)
				.ok_or(InvalidTransaction::Custom(ValidityError::SignerHasNoClaim.into()))?;
			if let Some(s) = Signing::<T>::get(signer) {
				let e = InvalidTransaction::Custom(ValidityError::InvalidStatement.into());
				ensure!(&attested_statement[..] == s.to_text(), e);
>>>>>>> b4732add
			}
		}
		Ok((ValidTransaction::default(), (), origin))
	}
<<<<<<< HEAD
	impl_tx_ext_default!(T::RuntimeCall; Context; prepare);
=======

	impl_tx_ext_default!(T::RuntimeCall; prepare);
>>>>>>> b4732add
}

#[cfg(any(test, feature = "runtime-benchmarks"))]
mod secp_utils {
	use super::*;

	pub fn public(secret: &libsecp256k1::SecretKey) -> libsecp256k1::PublicKey {
		libsecp256k1::PublicKey::from_secret_key(secret)
	}
	pub fn eth(secret: &libsecp256k1::SecretKey) -> EthereumAddress {
		let mut res = EthereumAddress::default();
		res.0.copy_from_slice(&keccak_256(&public(secret).serialize()[1..65])[12..]);
		res
	}
	pub fn sig<T: Config>(
		secret: &libsecp256k1::SecretKey,
		what: &[u8],
		extra: &[u8],
	) -> EcdsaSignature {
		let msg = keccak_256(&super::Pallet::<T>::ethereum_signable_message(
			&to_ascii_hex(what)[..],
			extra,
		));
		let (sig, recovery_id) = libsecp256k1::sign(&libsecp256k1::Message::parse(&msg), secret);
		let mut r = [0u8; 65];
		r[0..64].copy_from_slice(&sig.serialize()[..]);
		r[64] = recovery_id.serialize();
		EcdsaSignature(r)
	}
}

#[cfg(test)]
pub(super) mod tests {
	use super::*;
	use hex_literal::hex;
	use secp_utils::*;

	use codec::Encode;
	// The testing primitives are very useful for avoiding having to work with signatures
	// or public keys. `u64` is used as the `AccountId` and no `Signature`s are required.
	use crate::claims;
	use claims::Call as ClaimsCall;
	use frame_support::{
		assert_err, assert_noop, assert_ok, derive_impl,
		dispatch::{GetDispatchInfo, Pays},
		ord_parameter_types, parameter_types,
		traits::{ExistenceRequirement, WithdrawReasons},
	};
	use pallet_balances;
	use sp_runtime::{
		traits::{DispatchTransaction, Identity},
		transaction_validity::TransactionLongevity,
		BuildStorage,
		DispatchError::BadOrigin,
		TokenError,
	};

	type Block = frame_system::mocking::MockBlock<Test>;

	frame_support::construct_runtime!(
		pub enum Test
		{
			System: frame_system,
			Balances: pallet_balances,
			Vesting: pallet_vesting,
			Claims: claims,
		}
	);

	#[derive_impl(frame_system::config_preludes::TestDefaultConfig)]
	impl frame_system::Config for Test {
		type RuntimeOrigin = RuntimeOrigin;
		type RuntimeCall = RuntimeCall;
		type Block = Block;
		type RuntimeEvent = RuntimeEvent;
		type AccountData = pallet_balances::AccountData<u64>;
		type MaxConsumers = frame_support::traits::ConstU32<16>;
	}

	#[derive_impl(pallet_balances::config_preludes::TestDefaultConfig)]
	impl pallet_balances::Config for Test {
		type AccountStore = System;
	}

	parameter_types! {
		pub const MinVestedTransfer: u64 = 1;
		pub UnvestedFundsAllowedWithdrawReasons: WithdrawReasons =
			WithdrawReasons::except(WithdrawReasons::TRANSFER | WithdrawReasons::RESERVE);
	}

	impl pallet_vesting::Config for Test {
		type RuntimeEvent = RuntimeEvent;
		type Currency = Balances;
		type BlockNumberToBalance = Identity;
		type MinVestedTransfer = MinVestedTransfer;
		type WeightInfo = ();
		type UnvestedFundsAllowedWithdrawReasons = UnvestedFundsAllowedWithdrawReasons;
		type BlockNumberProvider = System;
		const MAX_VESTING_SCHEDULES: u32 = 28;
	}

	parameter_types! {
		pub Prefix: &'static [u8] = b"Pay RUSTs to the TEST account:";
	}
	ord_parameter_types! {
		pub const Six: u64 = 6;
	}

	impl Config for Test {
		type RuntimeEvent = RuntimeEvent;
		type VestingSchedule = Vesting;
		type Prefix = Prefix;
		type MoveClaimOrigin = frame_system::EnsureSignedBy<Six, u64>;
		type WeightInfo = TestWeightInfo;
	}

	fn alice() -> libsecp256k1::SecretKey {
		libsecp256k1::SecretKey::parse(&keccak_256(b"Alice")).unwrap()
	}
	fn bob() -> libsecp256k1::SecretKey {
		libsecp256k1::SecretKey::parse(&keccak_256(b"Bob")).unwrap()
	}
	fn dave() -> libsecp256k1::SecretKey {
		libsecp256k1::SecretKey::parse(&keccak_256(b"Dave")).unwrap()
	}
	fn eve() -> libsecp256k1::SecretKey {
		libsecp256k1::SecretKey::parse(&keccak_256(b"Eve")).unwrap()
	}
	fn frank() -> libsecp256k1::SecretKey {
		libsecp256k1::SecretKey::parse(&keccak_256(b"Frank")).unwrap()
	}

	// This function basically just builds a genesis storage key/value store according to
	// our desired mockup.
	pub fn new_test_ext() -> sp_io::TestExternalities {
		let mut t = frame_system::GenesisConfig::<Test>::default().build_storage().unwrap();
		// We use default for brevity, but you can configure as desired if needed.
		pallet_balances::GenesisConfig::<Test>::default()
			.assimilate_storage(&mut t)
			.unwrap();
		claims::GenesisConfig::<Test> {
			claims: vec![
				(eth(&alice()), 100, None, None),
				(eth(&dave()), 200, None, Some(StatementKind::Regular)),
				(eth(&eve()), 300, Some(42), Some(StatementKind::Saft)),
				(eth(&frank()), 400, Some(43), None),
			],
			vesting: vec![(eth(&alice()), (50, 10, 1))],
		}
		.assimilate_storage(&mut t)
		.unwrap();
		t.into()
	}

	fn total_claims() -> u64 {
		100 + 200 + 300 + 400
	}

	#[test]
	fn basic_setup_works() {
		new_test_ext().execute_with(|| {
			assert_eq!(claims::Total::<Test>::get(), total_claims());
			assert_eq!(claims::Claims::<Test>::get(&eth(&alice())), Some(100));
			assert_eq!(claims::Claims::<Test>::get(&eth(&dave())), Some(200));
			assert_eq!(claims::Claims::<Test>::get(&eth(&eve())), Some(300));
			assert_eq!(claims::Claims::<Test>::get(&eth(&frank())), Some(400));
			assert_eq!(claims::Claims::<Test>::get(&EthereumAddress::default()), None);
			assert_eq!(claims::Vesting::<Test>::get(&eth(&alice())), Some((50, 10, 1)));
		});
	}

	#[test]
	fn serde_works() {
		let x = EthereumAddress(hex!["0123456789abcdef0123456789abcdef01234567"]);
		let y = serde_json::to_string(&x).unwrap();
		assert_eq!(y, "\"0x0123456789abcdef0123456789abcdef01234567\"");
		let z: EthereumAddress = serde_json::from_str(&y).unwrap();
		assert_eq!(x, z);
	}

	#[test]
	fn claiming_works() {
		new_test_ext().execute_with(|| {
			assert_eq!(Balances::free_balance(42), 0);
			assert_ok!(Claims::claim(
				RuntimeOrigin::none(),
				42,
				sig::<Test>(&alice(), &42u64.encode(), &[][..])
			));
			assert_eq!(Balances::free_balance(&42), 100);
			assert_eq!(Vesting::vesting_balance(&42), Some(50));
			assert_eq!(claims::Total::<Test>::get(), total_claims() - 100);
		});
	}

	#[test]
	fn basic_claim_moving_works() {
		new_test_ext().execute_with(|| {
			assert_eq!(Balances::free_balance(42), 0);
			assert_noop!(
				Claims::move_claim(RuntimeOrigin::signed(1), eth(&alice()), eth(&bob()), None),
				BadOrigin
			);
			assert_ok!(Claims::move_claim(
				RuntimeOrigin::signed(6),
				eth(&alice()),
				eth(&bob()),
				None
			));
			assert_noop!(
				Claims::claim(
					RuntimeOrigin::none(),
					42,
					sig::<Test>(&alice(), &42u64.encode(), &[][..])
				),
				Error::<Test>::SignerHasNoClaim
			);
			assert_ok!(Claims::claim(
				RuntimeOrigin::none(),
				42,
				sig::<Test>(&bob(), &42u64.encode(), &[][..])
			));
			assert_eq!(Balances::free_balance(&42), 100);
			assert_eq!(Vesting::vesting_balance(&42), Some(50));
			assert_eq!(claims::Total::<Test>::get(), total_claims() - 100);
		});
	}

	#[test]
	fn claim_attest_moving_works() {
		new_test_ext().execute_with(|| {
			assert_ok!(Claims::move_claim(
				RuntimeOrigin::signed(6),
				eth(&dave()),
				eth(&bob()),
				None
			));
			let s = sig::<Test>(&bob(), &42u64.encode(), StatementKind::Regular.to_text());
			assert_ok!(Claims::claim_attest(
				RuntimeOrigin::none(),
				42,
				s,
				StatementKind::Regular.to_text().to_vec()
			));
			assert_eq!(Balances::free_balance(&42), 200);
		});
	}

	#[test]
	fn attest_moving_works() {
		new_test_ext().execute_with(|| {
			assert_ok!(Claims::move_claim(
				RuntimeOrigin::signed(6),
				eth(&eve()),
				eth(&bob()),
				Some(42)
			));
			assert_ok!(Claims::attest(
				RuntimeOrigin::signed(42),
				StatementKind::Saft.to_text().to_vec()
			));
			assert_eq!(Balances::free_balance(&42), 300);
		});
	}

	#[test]
	fn claiming_does_not_bypass_signing() {
		new_test_ext().execute_with(|| {
			assert_ok!(Claims::claim(
				RuntimeOrigin::none(),
				42,
				sig::<Test>(&alice(), &42u64.encode(), &[][..])
			));
			assert_noop!(
				Claims::claim(
					RuntimeOrigin::none(),
					42,
					sig::<Test>(&dave(), &42u64.encode(), &[][..])
				),
				Error::<Test>::InvalidStatement,
			);
			assert_noop!(
				Claims::claim(
					RuntimeOrigin::none(),
					42,
					sig::<Test>(&eve(), &42u64.encode(), &[][..])
				),
				Error::<Test>::InvalidStatement,
			);
			assert_ok!(Claims::claim(
				RuntimeOrigin::none(),
				42,
				sig::<Test>(&frank(), &42u64.encode(), &[][..])
			));
		});
	}

	#[test]
	fn attest_claiming_works() {
		new_test_ext().execute_with(|| {
			assert_eq!(Balances::free_balance(42), 0);
			let s = sig::<Test>(&dave(), &42u64.encode(), StatementKind::Saft.to_text());
			let r = Claims::claim_attest(
				RuntimeOrigin::none(),
				42,
				s.clone(),
				StatementKind::Saft.to_text().to_vec(),
			);
			assert_noop!(r, Error::<Test>::InvalidStatement);

			let r = Claims::claim_attest(
				RuntimeOrigin::none(),
				42,
				s,
				StatementKind::Regular.to_text().to_vec(),
			);
			assert_noop!(r, Error::<Test>::SignerHasNoClaim);
			// ^^^ we use ecdsa_recover, so an invalid signature just results in a random signer id
			// being recovered, which realistically will never have a claim.

			let s = sig::<Test>(&dave(), &42u64.encode(), StatementKind::Regular.to_text());
			assert_ok!(Claims::claim_attest(
				RuntimeOrigin::none(),
				42,
				s,
				StatementKind::Regular.to_text().to_vec()
			));
			assert_eq!(Balances::free_balance(&42), 200);
			assert_eq!(claims::Total::<Test>::get(), total_claims() - 200);

			let s = sig::<Test>(&dave(), &42u64.encode(), StatementKind::Regular.to_text());
			let r = Claims::claim_attest(
				RuntimeOrigin::none(),
				42,
				s,
				StatementKind::Regular.to_text().to_vec(),
			);
			assert_noop!(r, Error::<Test>::SignerHasNoClaim);
		});
	}

	#[test]
	fn attesting_works() {
		new_test_ext().execute_with(|| {
			assert_eq!(Balances::free_balance(42), 0);
			assert_noop!(
				Claims::attest(RuntimeOrigin::signed(69), StatementKind::Saft.to_text().to_vec()),
				Error::<Test>::SenderHasNoClaim
			);
			assert_noop!(
				Claims::attest(
					RuntimeOrigin::signed(42),
					StatementKind::Regular.to_text().to_vec()
				),
				Error::<Test>::InvalidStatement
			);
			assert_ok!(Claims::attest(
				RuntimeOrigin::signed(42),
				StatementKind::Saft.to_text().to_vec()
			));
			assert_eq!(Balances::free_balance(&42), 300);
			assert_eq!(claims::Total::<Test>::get(), total_claims() - 300);
		});
	}

	#[test]
	fn claim_cannot_clobber_preclaim() {
		new_test_ext().execute_with(|| {
			assert_eq!(Balances::free_balance(42), 0);
			// Alice's claim is 100
			assert_ok!(Claims::claim(
				RuntimeOrigin::none(),
				42,
				sig::<Test>(&alice(), &42u64.encode(), &[][..])
			));
			assert_eq!(Balances::free_balance(&42), 100);
			// Eve's claim is 300 through Account 42
			assert_ok!(Claims::attest(
				RuntimeOrigin::signed(42),
				StatementKind::Saft.to_text().to_vec()
			));
			assert_eq!(Balances::free_balance(&42), 100 + 300);
			assert_eq!(claims::Total::<Test>::get(), total_claims() - 400);
		});
	}

	#[test]
	fn valid_attest_transactions_are_free() {
		new_test_ext().execute_with(|| {
			let p = PrevalidateAttests::<Test>::new();
			let c = RuntimeCall::Claims(ClaimsCall::attest {
				statement: StatementKind::Saft.to_text().to_vec(),
			});
			let di = c.get_dispatch_info();
			assert_eq!(di.pays_fee, Pays::No);
			let r = p.validate_only(Some(42).into(), &c, &di, 20);
			assert_eq!(r.unwrap().0, ValidTransaction::default());
		});
	}

	#[test]
	fn invalid_attest_transactions_are_recognized() {
		new_test_ext().execute_with(|| {
			let p = PrevalidateAttests::<Test>::new();
			let c = RuntimeCall::Claims(ClaimsCall::attest {
				statement: StatementKind::Regular.to_text().to_vec(),
			});
			let di = c.get_dispatch_info();
			let r = p.validate_only(Some(42).into(), &c, &di, 20);
			assert!(r.is_err());
			let c = RuntimeCall::Claims(ClaimsCall::attest {
				statement: StatementKind::Saft.to_text().to_vec(),
			});
			let di = c.get_dispatch_info();
			let r = p.validate_only(Some(69).into(), &c, &di, 20);
			assert!(r.is_err());
		});
	}

	#[test]
	fn cannot_bypass_attest_claiming() {
		new_test_ext().execute_with(|| {
			assert_eq!(Balances::free_balance(42), 0);
			let s = sig::<Test>(&dave(), &42u64.encode(), &[]);
			let r = Claims::claim(RuntimeOrigin::none(), 42, s.clone());
			assert_noop!(r, Error::<Test>::InvalidStatement);
		});
	}

	#[test]
	fn add_claim_works() {
		new_test_ext().execute_with(|| {
			assert_noop!(
				Claims::mint_claim(RuntimeOrigin::signed(42), eth(&bob()), 200, None, None),
				sp_runtime::traits::BadOrigin,
			);
			assert_eq!(Balances::free_balance(42), 0);
			assert_noop!(
				Claims::claim(
					RuntimeOrigin::none(),
					69,
					sig::<Test>(&bob(), &69u64.encode(), &[][..])
				),
				Error::<Test>::SignerHasNoClaim,
			);
			assert_ok!(Claims::mint_claim(RuntimeOrigin::root(), eth(&bob()), 200, None, None));
			assert_eq!(claims::Total::<Test>::get(), total_claims() + 200);
			assert_ok!(Claims::claim(
				RuntimeOrigin::none(),
				69,
				sig::<Test>(&bob(), &69u64.encode(), &[][..])
			));
			assert_eq!(Balances::free_balance(&69), 200);
			assert_eq!(Vesting::vesting_balance(&69), None);
			assert_eq!(claims::Total::<Test>::get(), total_claims());
		});
	}

	#[test]
	fn add_claim_with_vesting_works() {
		new_test_ext().execute_with(|| {
			assert_noop!(
				Claims::mint_claim(
					RuntimeOrigin::signed(42),
					eth(&bob()),
					200,
					Some((50, 10, 1)),
					None
				),
				sp_runtime::traits::BadOrigin,
			);
			assert_eq!(Balances::free_balance(42), 0);
			assert_noop!(
				Claims::claim(
					RuntimeOrigin::none(),
					69,
					sig::<Test>(&bob(), &69u64.encode(), &[][..])
				),
				Error::<Test>::SignerHasNoClaim,
			);
			assert_ok!(Claims::mint_claim(
				RuntimeOrigin::root(),
				eth(&bob()),
				200,
				Some((50, 10, 1)),
				None
			));
			assert_ok!(Claims::claim(
				RuntimeOrigin::none(),
				69,
				sig::<Test>(&bob(), &69u64.encode(), &[][..])
			));
			assert_eq!(Balances::free_balance(&69), 200);
			assert_eq!(Vesting::vesting_balance(&69), Some(50));

			// Make sure we can not transfer the vested balance.
			assert_err!(
				<Balances as Currency<_>>::transfer(
					&69,
					&80,
					180,
					ExistenceRequirement::AllowDeath
				),
				TokenError::Frozen,
			);
		});
	}

	#[test]
	fn add_claim_with_statement_works() {
		new_test_ext().execute_with(|| {
			assert_noop!(
				Claims::mint_claim(
					RuntimeOrigin::signed(42),
					eth(&bob()),
					200,
					None,
					Some(StatementKind::Regular)
				),
				sp_runtime::traits::BadOrigin,
			);
			assert_eq!(Balances::free_balance(42), 0);
			let signature = sig::<Test>(&bob(), &69u64.encode(), StatementKind::Regular.to_text());
			assert_noop!(
				Claims::claim_attest(
					RuntimeOrigin::none(),
					69,
					signature.clone(),
					StatementKind::Regular.to_text().to_vec()
				),
				Error::<Test>::SignerHasNoClaim
			);
			assert_ok!(Claims::mint_claim(
				RuntimeOrigin::root(),
				eth(&bob()),
				200,
				None,
				Some(StatementKind::Regular)
			));
			assert_noop!(
				Claims::claim_attest(RuntimeOrigin::none(), 69, signature.clone(), vec![],),
				Error::<Test>::SignerHasNoClaim
			);
			assert_ok!(Claims::claim_attest(
				RuntimeOrigin::none(),
				69,
				signature.clone(),
				StatementKind::Regular.to_text().to_vec()
			));
			assert_eq!(Balances::free_balance(&69), 200);
		});
	}

	#[test]
	fn origin_signed_claiming_fail() {
		new_test_ext().execute_with(|| {
			assert_eq!(Balances::free_balance(42), 0);
			assert_err!(
				Claims::claim(
					RuntimeOrigin::signed(42),
					42,
					sig::<Test>(&alice(), &42u64.encode(), &[][..])
				),
				sp_runtime::traits::BadOrigin,
			);
		});
	}

	#[test]
	fn double_claiming_doesnt_work() {
		new_test_ext().execute_with(|| {
			assert_eq!(Balances::free_balance(42), 0);
			assert_ok!(Claims::claim(
				RuntimeOrigin::none(),
				42,
				sig::<Test>(&alice(), &42u64.encode(), &[][..])
			));
			assert_noop!(
				Claims::claim(
					RuntimeOrigin::none(),
					42,
					sig::<Test>(&alice(), &42u64.encode(), &[][..])
				),
				Error::<Test>::SignerHasNoClaim
			);
		});
	}

	#[test]
	fn claiming_while_vested_doesnt_work() {
		new_test_ext().execute_with(|| {
			CurrencyOf::<Test>::make_free_balance_be(&69, total_claims());
			assert_eq!(Balances::free_balance(69), total_claims());
			// A user is already vested
			assert_ok!(<Test as Config>::VestingSchedule::add_vesting_schedule(
				&69,
				total_claims(),
				100,
				10
			));
			assert_ok!(Claims::mint_claim(
				RuntimeOrigin::root(),
				eth(&bob()),
				200,
				Some((50, 10, 1)),
				None
			));
			// New total
			assert_eq!(claims::Total::<Test>::get(), total_claims() + 200);

			// They should not be able to claim
			assert_noop!(
				Claims::claim(
					RuntimeOrigin::none(),
					69,
					sig::<Test>(&bob(), &69u64.encode(), &[][..])
				),
				Error::<Test>::VestedBalanceExists,
			);
		});
	}

	#[test]
	fn non_sender_sig_doesnt_work() {
		new_test_ext().execute_with(|| {
			assert_eq!(Balances::free_balance(42), 0);
			assert_noop!(
				Claims::claim(
					RuntimeOrigin::none(),
					42,
					sig::<Test>(&alice(), &69u64.encode(), &[][..])
				),
				Error::<Test>::SignerHasNoClaim
			);
		});
	}

	#[test]
	fn non_claimant_doesnt_work() {
		new_test_ext().execute_with(|| {
			assert_eq!(Balances::free_balance(42), 0);
			assert_noop!(
				Claims::claim(
					RuntimeOrigin::none(),
					42,
					sig::<Test>(&bob(), &69u64.encode(), &[][..])
				),
				Error::<Test>::SignerHasNoClaim
			);
		});
	}

	#[test]
	fn real_eth_sig_works() {
		new_test_ext().execute_with(|| {
			// "Pay RUSTs to the TEST account:2a00000000000000"
			let sig = hex!["444023e89b67e67c0562ed0305d252a5dd12b2af5ac51d6d3cb69a0b486bc4b3191401802dc29d26d586221f7256cd3329fe82174bdf659baea149a40e1c495d1c"];
			let sig = EcdsaSignature(sig);
			let who = 42u64.using_encoded(to_ascii_hex);
			let signer = Claims::eth_recover(&sig, &who, &[][..]).unwrap();
			assert_eq!(signer.0, hex!["6d31165d5d932d571f3b44695653b46dcc327e84"]);
		});
	}

	#[test]
	fn validate_unsigned_works() {
		use sp_runtime::traits::ValidateUnsigned;
		let source = sp_runtime::transaction_validity::TransactionSource::External;

		new_test_ext().execute_with(|| {
			assert_eq!(
				Pallet::<Test>::validate_unsigned(
					source,
					&ClaimsCall::claim {
						dest: 1,
						ethereum_signature: sig::<Test>(&alice(), &1u64.encode(), &[][..])
					}
				),
				Ok(ValidTransaction {
					priority: 100,
					requires: vec![],
					provides: vec![("claims", eth(&alice())).encode()],
					longevity: TransactionLongevity::max_value(),
					propagate: true,
				})
			);
			assert_eq!(
				Pallet::<Test>::validate_unsigned(
					source,
					&ClaimsCall::claim { dest: 0, ethereum_signature: EcdsaSignature([0; 65]) }
				),
				InvalidTransaction::Custom(ValidityError::InvalidEthereumSignature.into()).into(),
			);
			assert_eq!(
				Pallet::<Test>::validate_unsigned(
					source,
					&ClaimsCall::claim {
						dest: 1,
						ethereum_signature: sig::<Test>(&bob(), &1u64.encode(), &[][..])
					}
				),
				InvalidTransaction::Custom(ValidityError::SignerHasNoClaim.into()).into(),
			);
			let s = sig::<Test>(&dave(), &1u64.encode(), StatementKind::Regular.to_text());
			let call = ClaimsCall::claim_attest {
				dest: 1,
				ethereum_signature: s,
				statement: StatementKind::Regular.to_text().to_vec(),
			};
			assert_eq!(
				Pallet::<Test>::validate_unsigned(source, &call),
				Ok(ValidTransaction {
					priority: 100,
					requires: vec![],
					provides: vec![("claims", eth(&dave())).encode()],
					longevity: TransactionLongevity::max_value(),
					propagate: true,
				})
			);
			assert_eq!(
				Pallet::<Test>::validate_unsigned(
					source,
					&ClaimsCall::claim_attest {
						dest: 1,
						ethereum_signature: EcdsaSignature([0; 65]),
						statement: StatementKind::Regular.to_text().to_vec()
					}
				),
				InvalidTransaction::Custom(ValidityError::InvalidEthereumSignature.into()).into(),
			);

			let s = sig::<Test>(&bob(), &1u64.encode(), StatementKind::Regular.to_text());
			let call = ClaimsCall::claim_attest {
				dest: 1,
				ethereum_signature: s,
				statement: StatementKind::Regular.to_text().to_vec(),
			};
			assert_eq!(
				Pallet::<Test>::validate_unsigned(source, &call),
				InvalidTransaction::Custom(ValidityError::SignerHasNoClaim.into()).into(),
			);

			let s = sig::<Test>(&dave(), &1u64.encode(), StatementKind::Saft.to_text());
			let call = ClaimsCall::claim_attest {
				dest: 1,
				ethereum_signature: s,
				statement: StatementKind::Regular.to_text().to_vec(),
			};
			assert_eq!(
				Pallet::<Test>::validate_unsigned(source, &call),
				InvalidTransaction::Custom(ValidityError::SignerHasNoClaim.into()).into(),
			);

			let s = sig::<Test>(&dave(), &1u64.encode(), StatementKind::Saft.to_text());
			let call = ClaimsCall::claim_attest {
				dest: 1,
				ethereum_signature: s,
				statement: StatementKind::Saft.to_text().to_vec(),
			};
			assert_eq!(
				Pallet::<Test>::validate_unsigned(source, &call),
				InvalidTransaction::Custom(ValidityError::InvalidStatement.into()).into(),
			);
		});
	}
}

#[cfg(feature = "runtime-benchmarks")]
pub(super) mod benchmarking {
	use super::*;
	use crate::claims::Call;
	use frame_benchmarking::{account, benchmarks};
	use frame_support::{
		dispatch::{DispatchInfo, GetDispatchInfo},
		traits::UnfilteredDispatchable,
	};
	use frame_system::RawOrigin;
	use secp_utils::*;
	use sp_runtime::{
		traits::{DispatchTransaction, ValidateUnsigned},
		DispatchResult,
	};

	const SEED: u32 = 0;

	const MAX_CLAIMS: u32 = 10_000;
	const VALUE: u32 = 1_000_000;

	fn create_claim<T: Config>(input: u32) -> DispatchResult {
		let secret_key = libsecp256k1::SecretKey::parse(&keccak_256(&input.encode())).unwrap();
		let eth_address = eth(&secret_key);
		let vesting = Some((100_000u32.into(), 1_000u32.into(), 100u32.into()));
		super::Pallet::<T>::mint_claim(
			RawOrigin::Root.into(),
			eth_address,
			VALUE.into(),
			vesting,
			None,
		)?;
		Ok(())
	}

	fn create_claim_attest<T: Config>(input: u32) -> DispatchResult {
		let secret_key = libsecp256k1::SecretKey::parse(&keccak_256(&input.encode())).unwrap();
		let eth_address = eth(&secret_key);
		let vesting = Some((100_000u32.into(), 1_000u32.into(), 100u32.into()));
		super::Pallet::<T>::mint_claim(
			RawOrigin::Root.into(),
			eth_address,
			VALUE.into(),
			vesting,
			Some(Default::default()),
		)?;
		Ok(())
	}

	benchmarks! {
		where_clause { where <T as frame_system::Config>::RuntimeCall: IsSubType<Call<T>> + From<Call<T>>,
			<T as frame_system::Config>::RuntimeCall: Dispatchable<Info = DispatchInfo> + GetDispatchInfo,
<<<<<<< HEAD
			<<T as frame_system::Config>::RuntimeCall as Dispatchable>::RuntimeOrigin: AsSystemOriginSigner<T::AccountId> + Clone,
=======
			<<T as frame_system::Config>::RuntimeCall as Dispatchable>::RuntimeOrigin: AsSystemOriginSigner<T::AccountId> + AsTransactionAuthorizedOrigin + Clone,
>>>>>>> b4732add
			<<T as frame_system::Config>::RuntimeCall as Dispatchable>::PostInfo: Default,
		}

		// Benchmark `claim` including `validate_unsigned` logic.
		claim {
			let c = MAX_CLAIMS;

			for i in 0 .. c / 2 {
				create_claim::<T>(c)?;
				create_claim_attest::<T>(u32::MAX - c)?;
			}

			let secret_key = libsecp256k1::SecretKey::parse(&keccak_256(&c.encode())).unwrap();
			let eth_address = eth(&secret_key);
			let account: T::AccountId = account("user", c, SEED);
			let vesting = Some((100_000u32.into(), 1_000u32.into(), 100u32.into()));
			let signature = sig::<T>(&secret_key, &account.encode(), &[][..]);
			super::Pallet::<T>::mint_claim(RawOrigin::Root.into(), eth_address, VALUE.into(), vesting, None)?;
			assert_eq!(Claims::<T>::get(eth_address), Some(VALUE.into()));
			let source = sp_runtime::transaction_validity::TransactionSource::External;
			let call_enc = Call::<T>::claim {
				dest: account.clone(),
				ethereum_signature: signature.clone()
			}.encode();
		}: {
			let call = <Call<T> as Decode>::decode(&mut &*call_enc)
				.expect("call is encoded above, encoding must be correct");
			super::Pallet::<T>::validate_unsigned(source, &call).map_err(|e| -> &'static str { e.into() })?;
			call.dispatch_bypass_filter(RawOrigin::None.into())?;
		}
		verify {
			assert_eq!(Claims::<T>::get(eth_address), None);
		}

		// Benchmark `mint_claim` when there already exists `c` claims in storage.
		mint_claim {
			let c = MAX_CLAIMS;

			for i in 0 .. c / 2 {
				create_claim::<T>(c)?;
				create_claim_attest::<T>(u32::MAX - c)?;
			}

			let eth_address = account("eth_address", 0, SEED);
			let vesting = Some((100_000u32.into(), 1_000u32.into(), 100u32.into()));
			let statement = StatementKind::Regular;
		}: _(RawOrigin::Root, eth_address, VALUE.into(), vesting, Some(statement))
		verify {
			assert_eq!(Claims::<T>::get(eth_address), Some(VALUE.into()));
		}

		// Benchmark `claim_attest` including `validate_unsigned` logic.
		claim_attest {
			let c = MAX_CLAIMS;

			for i in 0 .. c / 2 {
				create_claim::<T>(c)?;
				create_claim_attest::<T>(u32::MAX - c)?;
			}

			// Crate signature
			let attest_c = u32::MAX - c;
			let secret_key = libsecp256k1::SecretKey::parse(&keccak_256(&attest_c.encode())).unwrap();
			let eth_address = eth(&secret_key);
			let account: T::AccountId = account("user", c, SEED);
			let vesting = Some((100_000u32.into(), 1_000u32.into(), 100u32.into()));
			let statement = StatementKind::Regular;
			let signature = sig::<T>(&secret_key, &account.encode(), statement.to_text());
			super::Pallet::<T>::mint_claim(RawOrigin::Root.into(), eth_address, VALUE.into(), vesting, Some(statement))?;
			assert_eq!(Claims::<T>::get(eth_address), Some(VALUE.into()));
			let call_enc = Call::<T>::claim_attest {
				dest: account.clone(),
				ethereum_signature: signature.clone(),
				statement: StatementKind::Regular.to_text().to_vec()
			}.encode();
			let source = sp_runtime::transaction_validity::TransactionSource::External;
		}: {
			let call = <Call<T> as Decode>::decode(&mut &*call_enc)
				.expect("call is encoded above, encoding must be correct");
			super::Pallet::<T>::validate_unsigned(source, &call).map_err(|e| -> &'static str { e.into() })?;
			call.dispatch_bypass_filter(RawOrigin::None.into())?;
		}
		verify {
			assert_eq!(Claims::<T>::get(eth_address), None);
		}

		// Benchmark `attest` including prevalidate logic.
		attest {
			let c = MAX_CLAIMS;

			for i in 0 .. c / 2 {
				create_claim::<T>(c)?;
				create_claim_attest::<T>(u32::MAX - c)?;
			}

			let attest_c = u32::MAX - c;
			let secret_key = libsecp256k1::SecretKey::parse(&keccak_256(&attest_c.encode())).unwrap();
			let eth_address = eth(&secret_key);
			let account: T::AccountId = account("user", c, SEED);
			let vesting = Some((100_000u32.into(), 1_000u32.into(), 100u32.into()));
			let statement = StatementKind::Regular;
			let signature = sig::<T>(&secret_key, &account.encode(), statement.to_text());
			super::Pallet::<T>::mint_claim(RawOrigin::Root.into(), eth_address, VALUE.into(), vesting, Some(statement))?;
			Preclaims::<T>::insert(&account, eth_address);
			assert_eq!(Claims::<T>::get(eth_address), Some(VALUE.into()));

			let stmt = StatementKind::Regular.to_text().to_vec();
		}:
		_(RawOrigin::Signed(account), stmt)
		verify {
			assert_eq!(Claims::<T>::get(eth_address), None);
		}

		move_claim {
			let c = MAX_CLAIMS;

			for i in 0 .. c / 2 {
				create_claim::<T>(c)?;
				create_claim_attest::<T>(u32::MAX - c)?;
			}

			let attest_c = u32::MAX - c;
			let secret_key = libsecp256k1::SecretKey::parse(&keccak_256(&attest_c.encode())).unwrap();
			let eth_address = eth(&secret_key);

			let new_secret_key = libsecp256k1::SecretKey::parse(&keccak_256(&(u32::MAX/2).encode())).unwrap();
			let new_eth_address = eth(&new_secret_key);

			let account: T::AccountId = account("user", c, SEED);
			Preclaims::<T>::insert(&account, eth_address);

			assert!(Claims::<T>::contains_key(eth_address));
			assert!(!Claims::<T>::contains_key(new_eth_address));
		}: _(RawOrigin::Root, eth_address, new_eth_address, Some(account))
		verify {
			assert!(!Claims::<T>::contains_key(eth_address));
			assert!(Claims::<T>::contains_key(new_eth_address));
		}

		// Benchmark the time it takes to do `repeat` number of keccak256 hashes
		#[extra]
		keccak256 {
			let i in 0 .. 10_000;
			let bytes = (i).encode();
		}: {
			for index in 0 .. i {
				let _hash = keccak_256(&bytes);
			}
		}

		// Benchmark the time it takes to do `repeat` number of `eth_recover`
		#[extra]
		eth_recover {
			let i in 0 .. 1_000;
			// Crate signature
			let secret_key = libsecp256k1::SecretKey::parse(&keccak_256(&i.encode())).unwrap();
			let account: T::AccountId = account("user", i, SEED);
			let signature = sig::<T>(&secret_key, &account.encode(), &[][..]);
			let data = account.using_encoded(to_ascii_hex);
			let extra = StatementKind::default().to_text();
		}: {
			for _ in 0 .. i {
				assert!(super::Pallet::<T>::eth_recover(&signature, &data, extra).is_some());
			}
		}

		prevalidate_attests {
			let c = MAX_CLAIMS;

			for i in 0 .. c / 2 {
				create_claim::<T>(c)?;
				create_claim_attest::<T>(u32::MAX - c)?;
			}

			let ext = PrevalidateAttests::<T>::new();
			let call = super::Call::attest {
				statement: StatementKind::Regular.to_text().to_vec(),
			};
			let call: <T as frame_system::Config>::RuntimeCall = call.into();
			let info = call.get_dispatch_info();
			let attest_c = u32::MAX - c;
			let secret_key = libsecp256k1::SecretKey::parse(&keccak_256(&attest_c.encode())).unwrap();
			let eth_address = eth(&secret_key);
			let account: T::AccountId = account("user", c, SEED);
			let vesting = Some((100_000u32.into(), 1_000u32.into(), 100u32.into()));
			let statement = StatementKind::Regular;
			let signature = sig::<T>(&secret_key, &account.encode(), statement.to_text());
			super::Pallet::<T>::mint_claim(RawOrigin::Root.into(), eth_address, VALUE.into(), vesting, Some(statement))?;
			Preclaims::<T>::insert(&account, eth_address);
			assert_eq!(Claims::<T>::get(eth_address), Some(VALUE.into()));
		}: {
			assert!(ext.test_run(
				RawOrigin::Signed(account).into(),
				&call,
				&info,
				0,
				|_| {
					Ok(Default::default())
				}
			).unwrap().is_ok());
		}

		impl_benchmark_test_suite!(
			Pallet,
			crate::claims::tests::new_test_ext(),
			crate::claims::tests::Test,
		);
	}
}<|MERGE_RESOLUTION|>--- conflicted
+++ resolved
@@ -35,13 +35,8 @@
 use sp_runtime::{
 	impl_tx_ext_default,
 	traits::{
-<<<<<<< HEAD
-		AsSystemOriginSigner, CheckedSub, DispatchInfoOf, Dispatchable, TransactionExtension,
-		TransactionExtensionBase, Zero,
-=======
 		AsSystemOriginSigner, AsTransactionAuthorizedOrigin, CheckedSub, DispatchInfoOf,
 		Dispatchable, TransactionExtension, Zero,
->>>>>>> b4732add
 	},
 	transaction_validity::{
 		InvalidTransaction, TransactionValidity, TransactionValidityError, ValidTransaction,
@@ -630,11 +625,7 @@
 	}
 }
 
-<<<<<<< HEAD
-impl<T: Config> TransactionExtensionBase for PrevalidateAttests<T>
-=======
 impl<T: Config> TransactionExtension<T::RuntimeCall> for PrevalidateAttests<T>
->>>>>>> b4732add
 where
 	<T as frame_system::Config>::RuntimeCall: IsSubType<Call<T>>,
 	<<T as frame_system::Config>::RuntimeCall as Dispatchable>::RuntimeOrigin:
@@ -642,18 +633,6 @@
 {
 	const IDENTIFIER: &'static str = "PrevalidateAttests";
 	type Implicit = ();
-<<<<<<< HEAD
-}
-
-impl<T: Config, Context> TransactionExtension<T::RuntimeCall, Context> for PrevalidateAttests<T>
-where
-	<T as frame_system::Config>::RuntimeCall: IsSubType<Call<T>>,
-	<<T as frame_system::Config>::RuntimeCall as Dispatchable>::RuntimeOrigin:
-		AsSystemOriginSigner<T::AccountId> + Clone,
-{
-	type Pre = ();
-	type Val = ();
-=======
 	type Pre = ();
 	type Val = ();
 
@@ -664,7 +643,6 @@
 			Weight::zero()
 		}
 	}
->>>>>>> b4732add
 
 	fn validate(
 		&self,
@@ -672,27 +650,12 @@
 		call: &T::RuntimeCall,
 		_info: &DispatchInfoOf<T::RuntimeCall>,
 		_len: usize,
-<<<<<<< HEAD
-		_context: &mut Context,
-=======
->>>>>>> b4732add
 		_self_implicit: Self::Implicit,
 		_inherited_implication: &impl Encode,
 	) -> Result<
 		(ValidTransaction, Self::Val, <T::RuntimeCall as Dispatchable>::RuntimeOrigin),
 		TransactionValidityError,
 	> {
-<<<<<<< HEAD
-		let who = origin.as_system_origin_signer().ok_or(InvalidTransaction::BadSigner)?;
-		if let Some(local_call) = call.is_sub_type() {
-			if let Call::attest { statement: attested_statement } = local_call {
-				let signer = Preclaims::<T>::get(who)
-					.ok_or(InvalidTransaction::Custom(ValidityError::SignerHasNoClaim.into()))?;
-				if let Some(s) = Signing::<T>::get(signer) {
-					let e = InvalidTransaction::Custom(ValidityError::InvalidStatement.into());
-					ensure!(&attested_statement[..] == s.to_text(), e);
-				}
-=======
 		if let Some(Call::attest { statement: attested_statement }) = call.is_sub_type() {
 			let who = origin.as_system_origin_signer().ok_or(InvalidTransaction::BadSigner)?;
 			let signer = Preclaims::<T>::get(who)
@@ -700,17 +663,12 @@
 			if let Some(s) = Signing::<T>::get(signer) {
 				let e = InvalidTransaction::Custom(ValidityError::InvalidStatement.into());
 				ensure!(&attested_statement[..] == s.to_text(), e);
->>>>>>> b4732add
 			}
 		}
 		Ok((ValidTransaction::default(), (), origin))
 	}
-<<<<<<< HEAD
-	impl_tx_ext_default!(T::RuntimeCall; Context; prepare);
-=======
 
 	impl_tx_ext_default!(T::RuntimeCall; prepare);
->>>>>>> b4732add
 }
 
 #[cfg(any(test, feature = "runtime-benchmarks"))]
@@ -1530,11 +1488,7 @@
 	benchmarks! {
 		where_clause { where <T as frame_system::Config>::RuntimeCall: IsSubType<Call<T>> + From<Call<T>>,
 			<T as frame_system::Config>::RuntimeCall: Dispatchable<Info = DispatchInfo> + GetDispatchInfo,
-<<<<<<< HEAD
-			<<T as frame_system::Config>::RuntimeCall as Dispatchable>::RuntimeOrigin: AsSystemOriginSigner<T::AccountId> + Clone,
-=======
 			<<T as frame_system::Config>::RuntimeCall as Dispatchable>::RuntimeOrigin: AsSystemOriginSigner<T::AccountId> + AsTransactionAuthorizedOrigin + Clone,
->>>>>>> b4732add
 			<<T as frame_system::Config>::RuntimeCall as Dispatchable>::PostInfo: Default,
 		}
 
