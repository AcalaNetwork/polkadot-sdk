--- conflicted
+++ resolved
@@ -45,12 +45,6 @@
 
 use crate::LOG_TARGET;
 
-<<<<<<< HEAD
-// See reasoning in Cargo.toml why this temporary useless import is needed.
-use tokio as _;
-
-=======
->>>>>>> 4b018824
 /// The main run loop.
 #[overseer::contextbounds(CollatorProtocol, prefix = self::overseer)]
 pub(crate) async fn run<Context>(
