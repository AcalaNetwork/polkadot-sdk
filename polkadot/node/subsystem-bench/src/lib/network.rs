--- conflicted
+++ resolved
@@ -149,13 +149,6 @@
 
 /// A wrapper for both gossip and request/response protocols along with the destination
 /// peer(`AuthorityDiscoveryId``).
-<<<<<<< HEAD
-// Dev note: clippy warning is because RequestFromNode is at least 1160 bytes and second
-// largest variant is MessageFromPeer which is at least 240 bytes.
-#[allow(clippy::large_enum_variant)]
-=======
-#[derive(Debug)]
->>>>>>> 22714211
 pub enum NetworkMessage {
 	/// A gossip message from peer to node.
 	MessageFromPeer(PeerId, VersionedValidationProtocol),
