--- conflicted
+++ resolved
@@ -18,8 +18,7 @@
 use codec::{Decode, Encode};
 use polkadot_node_primitives::PoV;
 use polkadot_parachain_primitives::primitives::ValidationResult;
-<<<<<<< HEAD
-use polkadot_primitives::ExecutorParams;
+use polkadot_primitives::{ExecutorParams, PersistedValidationData};
 use std::{sync::Arc, time::Duration};
 
 #[derive(Encode, Decode)]
@@ -27,10 +26,6 @@
 	Wasm,
 	Pvm(Arc<Vec<u8>>),
 }
-=======
-use polkadot_primitives::{ExecutorParams, PersistedValidationData};
-use std::time::Duration;
->>>>>>> 6ecd8376
 
 /// The payload of the one-time handshake that is done when a worker process is created. Carries
 /// data from the host to the worker.
@@ -43,6 +38,8 @@
 /// A request to execute a PVF
 #[derive(Encode, Decode)]
 pub struct ExecuteRequest {
+	/// Execution type
+	pub execution: Execution,
 	/// Persisted validation data.
 	pub pvd: PersistedValidationData,
 	/// Proof-of-validity.
@@ -51,6 +48,8 @@
 	pub execution_timeout: Duration,
 	/// Checksum of the artifact to execute.
 	pub artifact_checksum: ArtifactChecksum,
+	/// Decompression bomb limit.
+	pub code_bomb_limit: u32,
 }
 
 /// The response from the execution worker.
