--- conflicted
+++ resolved
@@ -43,11 +43,8 @@
 	compute_checksum,
 	error::InternalValidationError,
 	execute::{
-<<<<<<< HEAD
-		Execution, Handshake, JobError, JobResponse, JobResult, WorkerError, WorkerResponse,
-=======
-		ExecuteRequest, Handshake, JobError, JobResponse, JobResult, WorkerError, WorkerResponse,
->>>>>>> 6ecd8376
+		ExecuteRequest, Execution, Handshake, JobError, JobResponse, JobResult, WorkerError,
+		WorkerResponse,
 	},
 	executor_interface::params_to_wasmtime_semantics,
 	framed_recv_blocking, framed_send_blocking,
@@ -59,7 +56,7 @@
 	},
 	worker_dir, ArtifactChecksum,
 };
-use polkadot_node_primitives::{BlockData, PoV, POV_BOMB_LIMIT, VALIDATION_CODE_BOMB_LIMIT};
+use polkadot_node_primitives::{BlockData, PoV, POV_BOMB_LIMIT};
 use polkadot_parachain_primitives::primitives::ValidationResult;
 use polkadot_primitives::{ExecutorParams, PersistedValidationData};
 use sp_maybe_compressed_blob::{decompress_as, MaybeCompressedBlobType};
@@ -98,48 +95,23 @@
 
 fn recv_request(
 	stream: &mut UnixStream,
-<<<<<<< HEAD
-) -> io::Result<(Execution, PersistedValidationData, PoV, Duration)> {
-	let execution = framed_recv_blocking(stream)?;
-	let execution = Execution::decode(&mut &execution[..]).map_err(|_| {
-		io::Error::new(
-			io::ErrorKind::Other,
-			"execute pvf recv_request: failed to decode execution".to_string(),
-		)
-	})?;
-	let pvd = framed_recv_blocking(stream)?;
-	let pvd = PersistedValidationData::decode(&mut &pvd[..]).map_err(|_| {
-=======
-) -> io::Result<(PersistedValidationData, PoV, Duration, ArtifactChecksum)> {
+) -> io::Result<(Execution, PersistedValidationData, PoV, Duration, ArtifactChecksum, u32)> {
 	let request_bytes = framed_recv_blocking(stream)?;
 	let request = ExecuteRequest::decode(&mut &request_bytes[..]).map_err(|_| {
->>>>>>> 6ecd8376
 		io::Error::new(
 			io::ErrorKind::Other,
 			"execute pvf recv_request: failed to decode ExecuteRequest".to_string(),
 		)
 	})?;
 
-<<<<<<< HEAD
-	let pov = framed_recv_blocking(stream)?;
-	let pov = PoV::decode(&mut &pov[..]).map_err(|_| {
-		io::Error::new(
-			io::ErrorKind::Other,
-			"execute pvf recv_request: failed to decode PoV".to_string(),
-		)
-	})?;
-
-	let execution_timeout = framed_recv_blocking(stream)?;
-	let execution_timeout = Duration::decode(&mut &execution_timeout[..]).map_err(|_| {
-		io::Error::new(
-			io::ErrorKind::Other,
-			"execute pvf recv_request: failed to decode duration".to_string(),
-		)
-	})?;
-	Ok((execution, pvd, pov, execution_timeout))
-=======
-	Ok((request.pvd, request.pov, request.execution_timeout, request.artifact_checksum))
->>>>>>> 6ecd8376
+	Ok((
+		request.execution,
+		request.pvd,
+		request.pov,
+		request.execution_timeout,
+		request.artifact_checksum,
+		request.code_bomb_limit,
+	))
 }
 
 /// Sends an error to the host and returns the original error wrapped in `io::Error`.
@@ -193,8 +165,7 @@
 			let execute_thread_stack_size = max_stack_size(&executor_params);
 
 			loop {
-<<<<<<< HEAD
-				let (execution, pvd, pov, execution_timeout) =
+				let (execution, pvd, pov, execution_timeout, artifact_checksum, code_bomb_limit) =
 					recv_request(&mut stream).map_err(|e| {
 						map_and_send_err!(
 							e,
@@ -239,24 +210,16 @@
 					let code = decompress_as(
 						MaybeCompressedBlobType::Pvm,
 						&code,
-						VALIDATION_CODE_BOMB_LIMIT,
+						code_bomb_limit as usize,
 					)
 					.map_err(|e| {
 						map_and_send_err!(
 							e,
 							InternalValidationError::CouldNotDecompressPvmCode,
-=======
-				let (pvd, pov, execution_timeout, artifact_checksum) = recv_request(&mut stream)
-					.map_err(|e| {
-						map_and_send_err!(
-							e,
-							InternalValidationError::HostCommunication,
->>>>>>> 6ecd8376
 							&mut stream,
 							worker_info
 						)
 					})?;
-<<<<<<< HEAD
 
 					let now = std::time::Instant::now();
 					let descriptor_bytes = match execute_pvm(&code, &executor_params, &params) {
@@ -313,8 +276,6 @@
 
 				let artifact_path = worker_dir::execute_artifact(&worker_info.worker_dir_path);
 
-=======
->>>>>>> 6ecd8376
 				gum::debug!(
 					target: LOG_TARGET,
 					?worker_info,
@@ -332,7 +293,6 @@
 						worker_info
 					)
 				})?;
-				let code = Arc::new(compiled_artifact_blob);
 
 				if artifact_checksum != compute_checksum(&compiled_artifact_blob) {
 					send_result::<WorkerResponse, WorkerError>(
@@ -346,6 +306,7 @@
 					)?;
 					continue;
 				}
+				let code = Arc::new(compiled_artifact_blob);
 
 				let (pipe_read_fd, pipe_write_fd) = pipe2_cloexec().map_err(|e| {
 					map_and_send_err!(
