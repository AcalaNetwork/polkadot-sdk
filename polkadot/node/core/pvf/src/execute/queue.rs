// Copyright (C) Parity Technologies (UK) Ltd.
// This file is part of Polkadot.

// Polkadot is free software: you can redistribute it and/or modify
// it under the terms of the GNU General Public License as published by
// the Free Software Foundation, either version 3 of the License, or
// (at your option) any later version.

// Polkadot is distributed in the hope that it will be useful,
// but WITHOUT ANY WARRANTY; without even the implied warranty of
// MERCHANTABILITY or FITNESS FOR A PARTICULAR PURPOSE.  See the
// GNU General Public License for more details.

// You should have received a copy of the GNU General Public License
// along with Polkadot.  If not, see <http://www.gnu.org/licenses/>.

//! A queue that handles requests for PVF execution.

use super::worker_interface::{Error as WorkerInterfaceError, Response as WorkerInterfaceResponse};
use crate::{
	artifacts::ArtifactId,
	host::{Executable, ResultSender},
	metrics::Metrics,
	worker_interface::{IdleWorker, WorkerHandle},
	InvalidCandidate, PossiblyInvalidError, ValidationError, LOG_TARGET,
};
use futures::{
	channel::{mpsc, oneshot},
	future::BoxFuture,
	stream::{FuturesUnordered, StreamExt as _},
	Future, FutureExt,
};
use polkadot_node_core_pvf_common::{
	execute::{JobResponse, WorkerError, WorkerResponse},
	worker::WorkerKind,
	SecurityStatus,
};
use polkadot_node_primitives::PoV;
use polkadot_node_subsystem::{messages::PvfExecKind, ActiveLeavesUpdate};
use polkadot_primitives::{ExecutorParams, ExecutorParamsHash, Hash, PersistedValidationData};
use slotmap::HopSlotMap;
use std::{
	collections::{HashMap, VecDeque},
	fmt,
	path::PathBuf,
	sync::Arc,
	time::{Duration, Instant},
};
use strum::{EnumIter, IntoEnumIterator};

/// The amount of time a job for which the queue does not have a compatible worker may wait in the
/// queue. After that time passes, the queue will kill the first worker which becomes idle to
/// re-spawn a new worker to execute the job immediately.
/// To make any sense and not to break things, the value should be greater than minimal execution
/// timeout in use, and less than the block time.
const MAX_KEEP_WAITING: Duration = Duration::from_secs(4);

slotmap::new_key_type! { struct Worker; }

#[derive(Debug)]
pub enum ToQueue {
	UpdateActiveLeaves { update: ActiveLeavesUpdate, ancestors: Vec<Hash> },
	Enqueue { executable: Executable, pending_execution_request: PendingExecutionRequest },
}

/// A response from queue.
#[derive(Debug)]
pub enum FromQueue {
	RemoveArtifact { artifact: ArtifactId, reply_to: oneshot::Sender<()> },
}

/// An execution request that should execute the PVF (known in the context) and send the results
/// to the given result sender.
#[derive(Debug)]
pub struct PendingExecutionRequest {
	pub exec_timeout: Duration,
	pub pvd: Arc<PersistedValidationData>,
	pub pov: Arc<PoV>,
	pub executor_params: ExecutorParams,
	pub result_tx: ResultSender,
	pub exec_kind: PvfExecKind,
}

struct ExecuteJob {
	executable: Executable,
	exec_timeout: Duration,
	exec_kind: PvfExecKind,
	pvd: Arc<PersistedValidationData>,
	pov: Arc<PoV>,
	executor_params: ExecutorParams,
	result_tx: ResultSender,
	waiting_since: Instant,
}

struct WorkerData {
	idle: Option<IdleWorker>,
	handle: WorkerHandle,
	executor_params_hash: ExecutorParamsHash,
	worker_kind: WorkerKind,
}

impl fmt::Debug for WorkerData {
	fn fmt(&self, f: &mut fmt::Formatter<'_>) -> fmt::Result {
		write!(f, "WorkerData(pid={})", self.handle.id())
	}
}

struct Workers {
	/// The registry of running workers.
	running: HopSlotMap<Worker, WorkerData>,

	/// The number of spawning but not yet spawned workers.
	spawn_inflight: usize,

	/// The maximum number of workers queue can have at once.
	capacity: usize,
}

impl Workers {
	fn can_afford_one_more(&self) -> bool {
		self.spawn_inflight + self.running.len() < self.capacity
	}

	fn find_available(
		&self,
		executor_params_hash: ExecutorParamsHash,
		worker_kind: WorkerKind,
	) -> Option<Worker> {
		self.running.iter().find_map(|d| {
			if d.1.idle.is_some() &&
				d.1.executor_params_hash == executor_params_hash &&
				d.1.worker_kind == worker_kind
			{
				Some(d.0)
			} else {
				None
			}
		})
	}

	fn find_idle(&self) -> Option<Worker> {
		self.running
			.iter()
			.find_map(|d| if d.1.idle.is_some() { Some(d.0) } else { None })
	}

	/// Find the associated data by the worker token and extract it's [`IdleWorker`] token.
	///
	/// Returns `None` if either worker is not recognized or idle token is absent.
	fn claim_idle(&mut self, worker: Worker) -> Option<IdleWorker> {
		self.running.get_mut(worker)?.idle.take()
	}
}

enum QueueEvent {
	Spawn(IdleWorker, WorkerHandle, ExecuteJob),
	FinishWork(
		Worker,
		Result<WorkerInterfaceResponse, WorkerInterfaceError>,
		Executable,
		ResultSender,
	),
}

type Mux = FuturesUnordered<BoxFuture<'static, QueueEvent>>;

struct Queue {
	metrics: Metrics,

	/// The receiver that receives messages to the pool.
	to_queue_rx: mpsc::Receiver<ToQueue>,
	/// The sender to send messages back to validation host.
	from_queue_tx: mpsc::UnboundedSender<FromQueue>,

	// Some variables related to the current session.
	program_path: PathBuf,
	cache_path: PathBuf,
	spawn_timeout: Duration,
	node_version: Option<String>,
	security_status: SecurityStatus,

	/// The queue of jobs that are waiting for a worker to pick up.
	unscheduled: Unscheduled,
	workers: Workers,
	mux: Mux,

	/// Active leaves and their ancestors to check the viability of backing jobs.
	active_leaves: HashMap<Hash, Vec<Hash>>,
}

impl Queue {
	fn new(
		metrics: Metrics,
		program_path: PathBuf,
		cache_path: PathBuf,
		worker_capacity: usize,
		spawn_timeout: Duration,
		node_version: Option<String>,
		security_status: SecurityStatus,
		to_queue_rx: mpsc::Receiver<ToQueue>,
		from_queue_tx: mpsc::UnboundedSender<FromQueue>,
	) -> Self {
		Self {
			metrics,
			program_path,
			cache_path,
			spawn_timeout,
			node_version,
			security_status,
			to_queue_rx,
			from_queue_tx,
			unscheduled: Unscheduled::new(),
			mux: Mux::new(),
			workers: Workers {
				running: HopSlotMap::with_capacity_and_key(10),
				spawn_inflight: 0,
				capacity: worker_capacity,
			},
			active_leaves: Default::default(),
		}
	}

	async fn run(mut self) {
		loop {
			futures::select! {
				to_queue = self.to_queue_rx.next() => {
					if let Some(to_queue) = to_queue {
						handle_to_queue(&mut self, to_queue);
					} else {
						break;
					}
				}
				ev = self.mux.select_next_some() => handle_mux(&mut self, ev).await,
			}

			purge_dead(&self.metrics, &mut self.workers).await;
		}
	}

	/// Tries to assign a job in the queue to a worker. If an idle worker is provided, it does its
	/// best to find a job with a compatible execution environment unless there are jobs in the
	/// queue waiting too long. In that case, it kills an existing idle worker and spawns a new
	/// one. It may spawn an additional worker if that is affordable.
	/// If all the workers are busy or the queue is empty, it does nothing.
	/// Should be called every time a new job arrives to the queue or a job finishes.
	fn try_assign_next_job(&mut self, finished_worker: Option<Worker>) {
		// We always work at the same priority level
		let priority = self.unscheduled.select_next_priority();
		let Some(queue) = self.unscheduled.get_mut(priority) else { return };

		// New jobs are always pushed to the tail of the queue based on their priority;
		// the one at its head of each queue is always the eldest one.
		let eldest = if let Some(eldest) = queue.get(0) { eldest } else { return };

		// By default, we're going to execute the eldest job on any worker slot available, even if
		// we have to kill and re-spawn a worker
		let mut worker = None;
		let mut job_index = 0;

		// But if we're not pressed for time, we can try to find a better job-worker pair not
		// requiring the expensive kill-spawn operation
		if eldest.waiting_since.elapsed() < MAX_KEEP_WAITING {
			if let Some(finished_worker) = finished_worker {
				if let Some(worker_data) = self.workers.running.get(finished_worker) {
					for (i, job) in queue.iter().enumerate() {
						if worker_data.executor_params_hash == job.executor_params.hash() &&
							worker_data.worker_kind == job.executable.worker_kind()
						{
							(worker, job_index) = (Some(finished_worker), i);
							break
						}
					}
				}
			}
		}

		if worker.is_none() {
			// Try to obtain a worker for the job
			worker = self.workers.find_available(
				queue[job_index].executor_params.hash(),
				queue[job_index].executable.worker_kind(),
			);
		}

		if worker.is_none() {
			if let Some(idle) = self.workers.find_idle() {
				// No available workers of required type but there are some idle ones of other
				// types, have to kill one and re-spawn with the correct type
				if self.workers.running.remove(idle).is_some() {
					self.metrics.execute_worker().on_retired();
				}
			}
		}

		if worker.is_none() && !self.workers.can_afford_one_more() {
			// Bad luck, no worker slot can be used to execute the job
			return
		}

		let job = queue.remove(job_index).expect("Job is just checked to be in queue; qed");
		let exec_kind = job.exec_kind;

		if let Some(worker) = worker {
			assign(self, worker, job);
		} else {
			spawn_extra_worker(self, job);
		}
		self.metrics.on_execute_kind(exec_kind);
		self.unscheduled.mark_scheduled(priority);
	}

	fn update_active_leaves(&mut self, update: ActiveLeavesUpdate, ancestors: Vec<Hash>) {
		self.prune_deactivated_leaves(&update);
		self.insert_active_leaf(update, ancestors);
		self.prune_old_jobs();
	}

	fn prune_deactivated_leaves(&mut self, update: &ActiveLeavesUpdate) {
		for hash in &update.deactivated {
			let _ = self.active_leaves.remove(&hash);
		}
	}

	fn insert_active_leaf(&mut self, update: ActiveLeavesUpdate, ancestors: Vec<Hash>) {
		let Some(leaf) = update.activated else { return };
		let _ = self.active_leaves.insert(leaf.hash, ancestors);
	}

	fn prune_old_jobs(&mut self) {
		for &priority in &[Priority::Backing, Priority::BackingSystemParas] {
			let Some(queue) = self.unscheduled.get_mut(priority) else { continue };
			let to_remove: Vec<usize> = queue
				.iter()
				.enumerate()
				.filter_map(|(index, job)| {
					let relay_parent = match job.exec_kind {
						PvfExecKind::Backing(x) | PvfExecKind::BackingSystemParas(x) => x,
						_ => return None,
					};
					let in_active_fork = self.active_leaves.iter().any(|(hash, ancestors)| {
						*hash == relay_parent || ancestors.contains(&relay_parent)
					});
					if in_active_fork {
						None
					} else {
						Some(index)
					}
				})
				.collect();

			for &index in to_remove.iter().rev() {
				if index > queue.len() {
					continue
				}

				let Some(job) = queue.remove(index) else { continue };
				let _ = job.result_tx.send(Err(ValidationError::ExecutionDeadline));
				gum::warn!(
					target: LOG_TARGET,
					?priority,
					exec_kind = ?job.exec_kind,
					"Job exceeded its deadline and was dropped without execution",
				);
			}
		}
	}
}

async fn purge_dead(metrics: &Metrics, workers: &mut Workers) {
	let mut to_remove = vec![];
	for (worker, data) in workers.running.iter_mut() {
		if futures::poll!(&mut data.handle).is_ready() {
			// a resolved future means that the worker has terminated. Weed it out.
			to_remove.push(worker);
		}
	}
	for w in to_remove {
		if workers.running.remove(w).is_some() {
			metrics.execute_worker().on_retired();
		}
	}
}

fn handle_to_queue(queue: &mut Queue, to_queue: ToQueue) {
	match to_queue {
		ToQueue::UpdateActiveLeaves { update, ancestors } => {
			queue.update_active_leaves(update, ancestors);
		},
		ToQueue::Enqueue { executable, pending_execution_request } => {
			let PendingExecutionRequest {
				exec_timeout,
				pvd,
				pov,
				executor_params,
				result_tx,
				exec_kind,
			} = pending_execution_request;
			gum::debug!(
				target: LOG_TARGET,
				validation_code_hash = ?executable.code_hash(),
				"enqueueing an artifact for execution",
			);
			queue.metrics.observe_pov_size(pov.block_data.0.len(), true);
			queue.metrics.execute_enqueued();
			let job = ExecuteJob {
				executable,
				exec_timeout,
				exec_kind,
				pvd,
				pov,
				executor_params,
				result_tx,
				waiting_since: Instant::now(),
			};
			queue.unscheduled.add(job, exec_kind.into());
			queue.try_assign_next_job(None);
		},
	}
}

async fn handle_mux(queue: &mut Queue, event: QueueEvent) {
	match event {
		QueueEvent::Spawn(idle, handle, job) => {
			handle_worker_spawned(queue, idle, handle, job);
		},
		QueueEvent::FinishWork(worker, outcome, artifact_id, result_tx) => {
			handle_job_finish(queue, worker, outcome, artifact_id, result_tx).await;
		},
	}
}

fn handle_worker_spawned(
	queue: &mut Queue,
	idle: IdleWorker,
	handle: WorkerHandle,
	job: ExecuteJob,
) {
	queue.metrics.execute_worker().on_spawned();
	queue.workers.spawn_inflight -= 1;
	let worker = queue.workers.running.insert(WorkerData {
		idle: Some(idle),
		handle,
		executor_params_hash: job.executor_params.hash(),
		worker_kind: job.executable.worker_kind(),
	});

	gum::debug!(target: LOG_TARGET, ?worker, "execute worker spawned: {:?}", job.executable.worker_kind());

	assign(queue, worker, job);
}

/// If there are pending jobs in the queue, schedules the next of them onto the just freed up
/// worker. Otherwise, puts back into the available workers list.
async fn handle_job_finish(
	queue: &mut Queue,
	worker: Worker,
	worker_result: Result<WorkerInterfaceResponse, WorkerInterfaceError>,
	executable: Executable,
	result_tx: ResultSender,
) {
	let (idle_worker, result, duration, sync_channel, pov_size) = match worker_result {
		Ok(WorkerInterfaceResponse {
			worker_response:
				WorkerResponse {
					job_response: JobResponse::Ok { result_descriptor },
					duration,
					pov_size,
				},
			idle_worker,
		}) => {
			// TODO: propagate the soft timeout

			(Some(idle_worker), Ok(result_descriptor), Some(duration), None, Some(pov_size))
		},
		Ok(WorkerInterfaceResponse {
			worker_response: WorkerResponse { job_response: JobResponse::InvalidCandidate(err), .. },
			idle_worker,
		}) => (
			Some(idle_worker),
			Err(ValidationError::Invalid(InvalidCandidate::WorkerReportedInvalid(err))),
			None,
			None,
			None,
		),
		Ok(WorkerInterfaceResponse {
			worker_response:
				WorkerResponse { job_response: JobResponse::PoVDecompressionFailure, .. },
			idle_worker,
		}) => (
			Some(idle_worker),
			Err(ValidationError::Invalid(InvalidCandidate::PoVDecompressionFailure)),
			None,
			None,
			None,
		),
		Ok(WorkerInterfaceResponse {
			worker_response:
				WorkerResponse { job_response: JobResponse::RuntimeConstruction(err), .. },
			idle_worker,
		}) => {
			if let Executable::Wasm { artifact } = &executable {
				// The task for artifact removal is executed concurrently with
				// the message to the host on the execution result.
				let (result_tx, result_rx) = oneshot::channel();
				queue
					.from_queue_tx
					.unbounded_send(FromQueue::RemoveArtifact {
						artifact: artifact.id.clone(),
						reply_to: result_tx,
					})
					.expect("from execute queue receiver is listened by the host; qed");
				(
					Some(idle_worker),
					Err(ValidationError::PossiblyInvalid(
						PossiblyInvalidError::RuntimeConstruction(err),
					)),
					None,
					Some(result_rx),
					None,
				)
			} else {
				// Something went wrong: runtime construction should never fail for non-Wasm
				// runtimes Treat as a job error and reap the worker
				(
					None,
					Err(ValidationError::PossiblyInvalid(PossiblyInvalidError::JobError(
						"Runtime construction failed for non-Wasm runtime".to_string(),
					))),
					None,
					None,
					None,
				)
			}
		},
		Ok(WorkerInterfaceResponse {
			worker_response: WorkerResponse { job_response: JobResponse::CorruptedArtifact, .. },
			idle_worker,
		}) => {
			let (tx, rx) = oneshot::channel();
			queue
				.from_queue_tx
				.unbounded_send(FromQueue::RemoveArtifact {
					artifact: artifact_id.clone(),
					reply_to: tx,
				})
				.expect("from execute queue receiver is listened by the host; qed");
			(
				Some(idle_worker),
				Err(ValidationError::PossiblyInvalid(PossiblyInvalidError::CorruptedArtifact)),
				None,
				Some(rx),
				None,
			)
		},

		Err(WorkerInterfaceError::InternalError(err)) |
		Err(WorkerInterfaceError::WorkerError(WorkerError::InternalError(err))) =>
			(None, Err(ValidationError::Internal(err)), None, None, None),
		// Either the worker or the job timed out. Kill the worker in either case. Treated as
		// definitely-invalid, because if we timed out, there's no time left for a retry.
		Err(WorkerInterfaceError::HardTimeout) |
		Err(WorkerInterfaceError::WorkerError(WorkerError::JobTimedOut)) =>
			(None, Err(ValidationError::Invalid(InvalidCandidate::HardTimeout)), None, None, None),
		// "Maybe invalid" errors (will retry).
		Err(WorkerInterfaceError::CommunicationErr(_err)) => (
			None,
			Err(ValidationError::PossiblyInvalid(PossiblyInvalidError::AmbiguousWorkerDeath)),
			None,
			None,
			None,
		),
		Err(WorkerInterfaceError::WorkerError(WorkerError::JobDied { err, .. })) => (
			None,
			Err(ValidationError::PossiblyInvalid(PossiblyInvalidError::AmbiguousJobDeath(err))),
			None,
			None,
			None,
		),
		Err(WorkerInterfaceError::WorkerError(WorkerError::JobError(err))) => (
			None,
			Err(ValidationError::PossiblyInvalid(PossiblyInvalidError::JobError(err.to_string()))),
			None,
			None,
			None,
		),
	};

	queue.metrics.execute_finished();
	if let Some(pov_size) = pov_size {
		queue.metrics.observe_pov_size(pov_size as usize, false)
	}
	if let Err(ref err) = result {
		gum::warn!(
			target: LOG_TARGET,
			?executable,
			?worker,
			worker_rip = idle_worker.is_none(),
			"execution worker concluded, error occurred: {}",
			err
		);
	} else {
		gum::trace!(
			target: LOG_TARGET,
			?executable,
			?worker,
			worker_rip = idle_worker.is_none(),
			?duration,
			"execute worker concluded successfully",
		);
	}

	if let Some(sync_channel) = sync_channel {
		// err means the sender is dropped (the artifact is already removed from the cache)
		// so that's legitimate to ignore the result
		let _ = sync_channel.await;
	}

	// First we send the result. It may fail due to the other end of the channel being dropped,
	// that's legitimate and we don't treat that as an error.
	let _ = result_tx.send(result);

	// Then, we should deal with the worker:
	//
	// - if the `idle_worker` token was returned we should either schedule the next task or just put
	//   it back so that the next incoming job will be able to claim it
	//
	// - if the `idle_worker` token was consumed, all the metadata pertaining to that worker should
	//   be removed.
	if let Some(idle_worker) = idle_worker {
		if let Some(data) = queue.workers.running.get_mut(worker) {
			data.idle = Some(idle_worker);
			return queue.try_assign_next_job(Some(worker))
		}
	} else {
		// Note it's possible that the worker was purged already by `purge_dead`
		if queue.workers.running.remove(worker).is_some() {
			queue.metrics.execute_worker().on_retired();
		}
	}

	queue.try_assign_next_job(None);
}

fn spawn_extra_worker(queue: &mut Queue, job: ExecuteJob) {
	queue.metrics.execute_worker().on_begin_spawn();
	gum::debug!(target: LOG_TARGET, "spawning an extra worker");

	queue.mux.push(
		spawn_worker_task(
			queue.program_path.clone(),
			queue.cache_path.clone(),
			job,
			queue.spawn_timeout,
			queue.node_version.clone(),
			queue.security_status.clone(),
		)
		.boxed(),
	);
	queue.workers.spawn_inflight += 1;
}

/// Spawns a new worker to execute a pre-assigned job.
/// A worker is never spawned as idle; a job to be executed by the worker has to be determined
/// beforehand. In such a way, a race condition is avoided: during the worker being spawned,
/// another job in the queue, with an incompatible execution environment, may become stale, and
/// the queue would have to kill a newly started worker and spawn another one.
/// Nevertheless, if the worker finishes executing the job, it becomes idle and may be used to
/// execute other jobs with a compatible execution environment.
async fn spawn_worker_task(
	program_path: PathBuf,
	cache_path: PathBuf,
	job: ExecuteJob,
	spawn_timeout: Duration,
	node_version: Option<String>,
	security_status: SecurityStatus,
) -> QueueEvent {
	use futures_timer::Delay;

	loop {
		match super::worker_interface::spawn(
			job.executable.worker_kind(),
			&program_path,
			&cache_path,
			job.executor_params.clone(),
			spawn_timeout,
			node_version.as_deref(),
			security_status.clone(),
		)
		.await
		{
			Ok((idle, handle)) => break QueueEvent::Spawn(idle, handle, job),
			Err(err) => {
				gum::warn!(target: LOG_TARGET, "failed to spawn an execute worker: {:?}", err);

				// Assume that the failure is intermittent and retry after a delay.
				Delay::new(Duration::from_secs(3)).await;
			},
		}
	}
}

/// Ask the given worker to perform the given job.
///
/// The worker must be running and idle. The job and the worker must share the same execution
/// environment parameter set.
fn assign(queue: &mut Queue, worker: Worker, job: ExecuteJob) {
	gum::debug!(
		target: LOG_TARGET,
		validation_code_hash = ?job.executable.code_hash(),
		?worker,
		"assigning the execute worker",
	);

	debug_assert!({
		let worker_data = queue
			.workers
			.running
			.get(worker)
			.expect("caller must provide existing worker; qed");
		worker_data.executor_params_hash == job.executor_params.hash() &&
			worker_data.worker_kind == job.executable.worker_kind()
	});

	let idle = queue.workers.claim_idle(worker).expect(
		"this caller must supply a worker which is idle and running;
			thus claim_idle cannot return None;
			qed.",
	);
	queue
		.metrics
		.observe_execution_queued_time(job.waiting_since.elapsed().as_millis() as u32);
	let execution_timer = queue.metrics.time_execution();
	queue.mux.push(
		async move {
			let _timer = execution_timer;
			let result = super::worker_interface::start_work(
				idle,
				job.executable.clone(),
				job.exec_timeout,
				job.pvd,
				job.pov,
			)
			.await;
			QueueEvent::FinishWork(worker, result, job.executable, job.result_tx)
		}
		.boxed(),
	);
}

pub fn start(
	metrics: Metrics,
	program_path: PathBuf,
	cache_path: PathBuf,
	worker_capacity: usize,
	spawn_timeout: Duration,
	node_version: Option<String>,
	security_status: SecurityStatus,
) -> (mpsc::Sender<ToQueue>, mpsc::UnboundedReceiver<FromQueue>, impl Future<Output = ()>) {
	let (to_queue_tx, to_queue_rx) = mpsc::channel(20);
	let (from_queue_tx, from_queue_rx) = mpsc::unbounded();

	let run = Queue::new(
		metrics,
		program_path,
		cache_path,
		worker_capacity,
		spawn_timeout,
		node_version,
		security_status,
		to_queue_rx,
		from_queue_tx,
	)
	.run();
	(to_queue_tx, from_queue_rx, run)
}

/// Priority of execution jobs based on PvfExecKind.
///
/// The order is important, because we iterate through the values and assume it is going from higher
/// to lowest priority.
#[derive(Debug, Clone, Copy, PartialEq, Eq, PartialOrd, Ord, Hash, EnumIter)]
enum Priority {
	Dispute,
	Approval,
	BackingSystemParas,
	Backing,
}

impl From<PvfExecKind> for Priority {
	fn from(kind: PvfExecKind) -> Self {
		match kind {
			PvfExecKind::Dispute => Priority::Dispute,
			PvfExecKind::Approval => Priority::Approval,
			PvfExecKind::BackingSystemParas(_) => Priority::BackingSystemParas,
			PvfExecKind::Backing(_) => Priority::Backing,
		}
	}
}

struct Unscheduled {
	unscheduled: HashMap<Priority, VecDeque<ExecuteJob>>,
	counter: HashMap<Priority, usize>,
}

impl Unscheduled {
	/// We keep track of every scheduled job in the `counter`, but reset it if the total number of
	/// counted jobs reaches the threshold. This number is set as the maximum amount of jobs per
	/// relay chain block possible with 4 CPU cores and 2 seconds of execution time. Under normal
	/// conditions, the maximum expected queue size is at least vrf_module_samples(6) + 1 for
	/// backing a parachain candidate. A buffer is added to cover situations where more work
	/// arrives in the queue.
	const SCHEDULING_WINDOW_SIZE: usize = 12;

	/// A threshold in percentages indicates how much time a current priority can "steal" from lower
	/// priorities. Given the `SCHEDULING_WINDOW_SIZE` is 12 and all job priorities are present:
	/// - Disputes consume 70% or 8 jobs in a row.
	/// - The remaining 30% of original 100% is allocated for approval and all backing jobs.
	/// - 80% or 3 jobs of the remaining goes to approvals.
	/// - The remaining 6% of original 100% is allocated for all backing jobs.
	/// - 100% or 1 job of the remaining goes to backing system parachains.
	/// - Nothing is left for backing.
	/// - The counter is restarted and the distribution starts from the beginning.
	///
	/// This system might seem complex, but we operate with the remaining percentages because:
	/// - Not all job types are present in each block. If we used parts of the original 100%,
	///   approvals could not exceed 24%, even if there are no disputes.
	/// - We cannot fully prioritize backing system parachains over backing other parachains based
	///   on the distribution of the original 100%.
	const PRIORITY_ALLOCATION_THRESHOLDS: &'static [(Priority, usize)] = &[
		(Priority::Dispute, 70),
		(Priority::Approval, 80),
		(Priority::BackingSystemParas, 100),
		(Priority::Backing, 100),
	];

	fn new() -> Self {
		Self {
			unscheduled: Priority::iter().map(|priority| (priority, VecDeque::new())).collect(),
			counter: Priority::iter().map(|priority| (priority, 0)).collect(),
		}
	}

	fn select_next_priority(&self) -> Priority {
		gum::debug!(
			target: LOG_TARGET,
			unscheduled = ?self.unscheduled.iter().map(|(p, q)| (*p, q.len())).collect::<HashMap<Priority, usize>>(),
			counter = ?self.counter,
			"Selecting next execution priority...",
		);

		let priority = Priority::iter()
			.find(|priority| self.has_pending(priority) && !self.has_reached_threshold(priority))
			.unwrap_or_else(|| {
				Priority::iter()
					.find(|priority| self.has_pending(priority))
					.unwrap_or(Priority::Backing)
			});

		gum::debug!(
			target: LOG_TARGET,
			?priority,
			"Selected next execution priority",
		);

		priority
	}

	fn get_mut(&mut self, priority: Priority) -> Option<&mut VecDeque<ExecuteJob>> {
		self.unscheduled.get_mut(&priority)
	}

	fn add(&mut self, job: ExecuteJob, priority: Priority) {
		self.unscheduled.entry(priority).or_default().push_back(job);
	}

	fn has_pending(&self, priority: &Priority) -> bool {
		!self.unscheduled.get(priority).unwrap_or(&VecDeque::new()).is_empty()
	}

	fn priority_allocation_threshold(priority: &Priority) -> Option<usize> {
		Self::PRIORITY_ALLOCATION_THRESHOLDS.iter().find_map(|&(p, value)| {
			if p == *priority {
				Some(value)
			} else {
				None
			}
		})
	}

	/// Checks if a given priority has reached its allocated threshold
	/// The thresholds are defined in `PRIORITY_ALLOCATION_THRESHOLDS`.
	fn has_reached_threshold(&self, priority: &Priority) -> bool {
		let Some(threshold) = Self::priority_allocation_threshold(priority) else { return false };
		let Some(count) = self.counter.get(&priority) else { return false };
		// Every time we iterate by lower level priorities
		let total_scheduled_at_priority_or_lower: usize = self
			.counter
			.iter()
			.filter_map(|(p, c)| if *p >= *priority { Some(c) } else { None })
			.sum();
		if total_scheduled_at_priority_or_lower == 0 {
			return false
		}

		let has_reached_threshold = count * 100 / total_scheduled_at_priority_or_lower >= threshold;

		gum::debug!(
			target: LOG_TARGET,
			?priority,
			?count,
			?total_scheduled_at_priority_or_lower,
			"Execution priority has {}reached threshold: {}/{}%",
			if has_reached_threshold {""} else {"not "},
			count * 100 / total_scheduled_at_priority_or_lower,
			threshold
		);

		has_reached_threshold
	}

	fn mark_scheduled(&mut self, priority: Priority) {
		*self.counter.entry(priority).or_default() += 1;

		if self.counter.values().sum::<usize>() >= Self::SCHEDULING_WINDOW_SIZE {
			self.reset_counter();
		}
		gum::debug!(
			target: LOG_TARGET,
			?priority,
			"Job marked as scheduled",
		);
	}

	fn reset_counter(&mut self) {
		self.counter = Priority::iter().map(|kind| (kind, 0)).collect();
	}
}

#[cfg(test)]
mod tests {
	use polkadot_node_primitives::BlockData;
	use polkadot_node_subsystem_test_helpers::mock::new_leaf;
	use sp_core::H256;

	use super::*;
	use std::time::Duration;

	fn create_execution_job() -> ExecuteJob {
		let (result_tx, _result_rx) = oneshot::channel();
		let pvd = Arc::new(PersistedValidationData {
			parent_head: Default::default(),
			relay_parent_number: 1u32,
			relay_parent_storage_root: H256::default(),
			max_pov_size: 4096 * 1024,
		});
		let pov = Arc::new(PoV { block_data: BlockData(b"pov".to_vec()) });
		ExecuteJob {
<<<<<<< HEAD
			executable: Executable::default(),
=======
			artifact: ArtifactPathId {
				id: artifact_id(0),
				path: PathBuf::new(),
				checksum: Default::default(),
			},
>>>>>>> 6ecd8376
			exec_timeout: Duration::from_secs(10),
			exec_kind: PvfExecKind::Approval,
			pvd,
			pov,
			executor_params: ExecutorParams::default(),
			result_tx,
			waiting_since: Instant::now(),
		}
	}

	#[test]
	fn test_unscheduled_add() {
		let mut unscheduled = Unscheduled::new();

		Priority::iter().for_each(|priority| {
			unscheduled.add(create_execution_job(), priority);
		});

		Priority::iter().for_each(|priority| {
			let queue = unscheduled.unscheduled.get(&priority).unwrap();
			assert_eq!(queue.len(), 1);
		});
	}

	#[test]
	fn test_unscheduled_priority_distribution() {
		use Priority::*;

		let mut priorities = vec![];

		let mut unscheduled = Unscheduled::new();
		for _ in 0..Unscheduled::SCHEDULING_WINDOW_SIZE {
			unscheduled.add(create_execution_job(), Dispute);
			unscheduled.add(create_execution_job(), Approval);
			unscheduled.add(create_execution_job(), BackingSystemParas);
			unscheduled.add(create_execution_job(), Backing);
		}

		for _ in 0..Unscheduled::SCHEDULING_WINDOW_SIZE {
			let priority = unscheduled.select_next_priority();
			priorities.push(priority);
			unscheduled.mark_scheduled(priority);
		}

		assert_eq!(priorities.iter().filter(|v| **v == Dispute).count(), 8);
		assert_eq!(priorities.iter().filter(|v| **v == Approval).count(), 3);
		assert_eq!(priorities.iter().filter(|v| **v == BackingSystemParas).count(), 1);
	}

	#[test]
	fn test_unscheduled_priority_distribution_without_backing_system_paras() {
		use Priority::*;

		let mut priorities = vec![];

		let mut unscheduled = Unscheduled::new();
		for _ in 0..Unscheduled::SCHEDULING_WINDOW_SIZE {
			unscheduled.add(create_execution_job(), Dispute);
			unscheduled.add(create_execution_job(), Approval);
			unscheduled.add(create_execution_job(), Backing);
		}

		for _ in 0..Unscheduled::SCHEDULING_WINDOW_SIZE {
			let priority = unscheduled.select_next_priority();
			priorities.push(priority);
			unscheduled.mark_scheduled(priority);
		}

		assert_eq!(priorities.iter().filter(|v| **v == Dispute).count(), 8);
		assert_eq!(priorities.iter().filter(|v| **v == Approval).count(), 3);
		assert_eq!(priorities.iter().filter(|v| **v == Backing).count(), 1);
	}

	#[test]
	fn test_unscheduled_priority_distribution_without_disputes() {
		use Priority::*;

		let mut priorities = vec![];

		let mut unscheduled = Unscheduled::new();
		for _ in 0..Unscheduled::SCHEDULING_WINDOW_SIZE {
			unscheduled.add(create_execution_job(), Approval);
			unscheduled.add(create_execution_job(), BackingSystemParas);
			unscheduled.add(create_execution_job(), Backing);
		}

		for _ in 0..Unscheduled::SCHEDULING_WINDOW_SIZE {
			let priority = unscheduled.select_next_priority();
			priorities.push(priority);
			unscheduled.mark_scheduled(priority);
		}

		assert_eq!(priorities.iter().filter(|v| **v == Approval).count(), 9);
		assert_eq!(priorities.iter().filter(|v| **v == BackingSystemParas).count(), 2);
		assert_eq!(priorities.iter().filter(|v| **v == Backing).count(), 1);
	}

	#[test]
	fn test_unscheduled_priority_distribution_without_disputes_and_only_one_backing() {
		use Priority::*;

		let mut priorities = vec![];

		let mut unscheduled = Unscheduled::new();
		for _ in 0..Unscheduled::SCHEDULING_WINDOW_SIZE {
			unscheduled.add(create_execution_job(), Approval);
		}
		unscheduled.add(create_execution_job(), Backing);

		for _ in 0..Unscheduled::SCHEDULING_WINDOW_SIZE {
			let priority = unscheduled.select_next_priority();
			priorities.push(priority);
			unscheduled.mark_scheduled(priority);
		}

		assert_eq!(priorities.iter().filter(|v| **v == Approval).count(), 11);
		assert_eq!(priorities.iter().filter(|v| **v == Backing).count(), 1);
	}

	#[test]
	fn test_unscheduled_does_not_postpone_backing() {
		use Priority::*;

		let mut priorities = vec![];

		let mut unscheduled = Unscheduled::new();
		for _ in 0..Unscheduled::SCHEDULING_WINDOW_SIZE {
			unscheduled.add(create_execution_job(), Approval);
		}
		unscheduled.add(create_execution_job(), Backing);

		for _ in 0..Unscheduled::SCHEDULING_WINDOW_SIZE {
			let priority = unscheduled.select_next_priority();
			priorities.push(priority);
			unscheduled.mark_scheduled(priority);
		}

		assert_eq!(&priorities[..4], &[Approval, Backing, Approval, Approval]);
	}

	#[tokio::test]
	async fn test_prunes_old_jobs_on_active_leaves_update() {
		// Set up a queue, but without a real worker, we won't execute any jobs.
		let (_, to_queue_rx) = mpsc::channel(1);
		let (from_queue_tx, _) = mpsc::unbounded();
		let mut queue = Queue::new(
			Metrics::default(),
			PathBuf::new(),
			PathBuf::new(),
			1,
			Duration::from_secs(1),
			None,
			SecurityStatus::default(),
			to_queue_rx,
			from_queue_tx,
		);
		let old_relay_parent = Hash::random();
		let relevant_relay_parent = Hash::random();

		assert_eq!(queue.unscheduled.unscheduled.values().map(|x| x.len()).sum::<usize>(), 0);
		let mut result_rxs = vec![];
		let (result_tx, _result_rx) = oneshot::channel();
		let relevant_job = ExecuteJob {
<<<<<<< HEAD
			executable: Executable::default(),
=======
			artifact: ArtifactPathId {
				id: artifact_id(0),
				path: PathBuf::new(),
				checksum: Default::default(),
			},
>>>>>>> 6ecd8376
			exec_timeout: Duration::from_secs(1),
			exec_kind: PvfExecKind::Backing(relevant_relay_parent),
			pvd: Arc::new(PersistedValidationData::default()),
			pov: Arc::new(PoV { block_data: BlockData(Vec::new()) }),
			executor_params: ExecutorParams::default(),
			result_tx,
			waiting_since: Instant::now(),
		};
		queue.unscheduled.add(relevant_job, Priority::Backing);
		for _ in 0..10 {
			let (result_tx, result_rx) = oneshot::channel();
			let expired_job = ExecuteJob {
<<<<<<< HEAD
				executable: Executable::default(),
=======
				artifact: ArtifactPathId {
					id: artifact_id(0),
					path: PathBuf::new(),
					checksum: Default::default(),
				},
>>>>>>> 6ecd8376
				exec_timeout: Duration::from_secs(1),
				exec_kind: PvfExecKind::Backing(old_relay_parent),
				pvd: Arc::new(PersistedValidationData::default()),
				pov: Arc::new(PoV { block_data: BlockData(Vec::new()) }),
				executor_params: ExecutorParams::default(),
				result_tx,
				waiting_since: Instant::now(),
			};
			queue.unscheduled.add(expired_job, Priority::Backing);
			result_rxs.push(result_rx);
		}
		assert_eq!(queue.unscheduled.unscheduled.values().map(|x| x.len()).sum::<usize>(), 11);

		// Add an active leaf
		queue.update_active_leaves(
			ActiveLeavesUpdate::start_work(new_leaf(Hash::random(), 1)),
			vec![relevant_relay_parent],
		);

		// It prunes all old jobs and drops them with an `ExecutionDeadline` error.
		for rx in result_rxs {
			assert!(matches!(rx.await, Ok(Err(ValidationError::ExecutionDeadline))));
		}
		assert_eq!(queue.unscheduled.unscheduled.values().map(|x| x.len()).sum::<usize>(), 1);
	}
}<|MERGE_RESOLUTION|>--- conflicted
+++ resolved
@@ -77,6 +77,7 @@
 	pub pvd: Arc<PersistedValidationData>,
 	pub pov: Arc<PoV>,
 	pub executor_params: ExecutorParams,
+	pub code_bomb_limit: u32,
 	pub result_tx: ResultSender,
 	pub exec_kind: PvfExecKind,
 }
@@ -88,6 +89,7 @@
 	pvd: Arc<PersistedValidationData>,
 	pov: Arc<PoV>,
 	executor_params: ExecutorParams,
+	code_bomb_limit: u32,
 	result_tx: ResultSender,
 	waiting_since: Instant,
 }
@@ -392,6 +394,7 @@
 				pvd,
 				pov,
 				executor_params,
+				code_bomb_limit,
 				result_tx,
 				exec_kind,
 			} = pending_execution_request;
@@ -409,6 +412,7 @@
 				pvd,
 				pov,
 				executor_params,
+				code_bomb_limit,
 				result_tx,
 				waiting_since: Instant::now(),
 			};
@@ -536,21 +540,36 @@
 			worker_response: WorkerResponse { job_response: JobResponse::CorruptedArtifact, .. },
 			idle_worker,
 		}) => {
-			let (tx, rx) = oneshot::channel();
-			queue
-				.from_queue_tx
-				.unbounded_send(FromQueue::RemoveArtifact {
-					artifact: artifact_id.clone(),
-					reply_to: tx,
-				})
-				.expect("from execute queue receiver is listened by the host; qed");
-			(
-				Some(idle_worker),
-				Err(ValidationError::PossiblyInvalid(PossiblyInvalidError::CorruptedArtifact)),
-				None,
-				Some(rx),
-				None,
-			)
+			if let Executable::Wasm { artifact } = &executable {
+				let (tx, rx) = oneshot::channel();
+				queue
+					.from_queue_tx
+					.unbounded_send(FromQueue::RemoveArtifact {
+						artifact: artifact.id.clone(),
+						reply_to: tx,
+					})
+					.expect("from execute queue receiver is listened by the host; qed");
+				(
+					Some(idle_worker),
+					Err(ValidationError::PossiblyInvalid(PossiblyInvalidError::CorruptedArtifact)),
+					None,
+					Some(rx),
+					None,
+				)
+			} else {
+				// There's no artifact for non-Wasm runtimes so it can't get corrupted
+				// But let's say miracles happen
+				(
+					None,
+					Err(ValidationError::PossiblyInvalid(PossiblyInvalidError::JobError(
+						"Corrupt artifact failed for non-Wasm runtime (should never happen)"
+							.to_string(),
+					))),
+					None,
+					None,
+					None,
+				)
+			}
 		},
 
 		Err(WorkerInterfaceError::InternalError(err)) |
@@ -739,6 +758,7 @@
 				job.exec_timeout,
 				job.pvd,
 				job.pov,
+				job.code_bomb_limit,
 			)
 			.await;
 			QueueEvent::FinishWork(worker, result, job.executable, job.result_tx)
@@ -955,20 +975,13 @@
 		});
 		let pov = Arc::new(PoV { block_data: BlockData(b"pov".to_vec()) });
 		ExecuteJob {
-<<<<<<< HEAD
 			executable: Executable::default(),
-=======
-			artifact: ArtifactPathId {
-				id: artifact_id(0),
-				path: PathBuf::new(),
-				checksum: Default::default(),
-			},
->>>>>>> 6ecd8376
 			exec_timeout: Duration::from_secs(10),
 			exec_kind: PvfExecKind::Approval,
 			pvd,
 			pov,
 			executor_params: ExecutorParams::default(),
+			code_bomb_limit: 16 * 1024 * 1024,
 			result_tx,
 			waiting_since: Instant::now(),
 		}
@@ -1127,20 +1140,13 @@
 		let mut result_rxs = vec![];
 		let (result_tx, _result_rx) = oneshot::channel();
 		let relevant_job = ExecuteJob {
-<<<<<<< HEAD
 			executable: Executable::default(),
-=======
-			artifact: ArtifactPathId {
-				id: artifact_id(0),
-				path: PathBuf::new(),
-				checksum: Default::default(),
-			},
->>>>>>> 6ecd8376
 			exec_timeout: Duration::from_secs(1),
 			exec_kind: PvfExecKind::Backing(relevant_relay_parent),
 			pvd: Arc::new(PersistedValidationData::default()),
 			pov: Arc::new(PoV { block_data: BlockData(Vec::new()) }),
 			executor_params: ExecutorParams::default(),
+			code_bomb_limit: 16 * 1024 * 1024,
 			result_tx,
 			waiting_since: Instant::now(),
 		};
@@ -1148,20 +1154,13 @@
 		for _ in 0..10 {
 			let (result_tx, result_rx) = oneshot::channel();
 			let expired_job = ExecuteJob {
-<<<<<<< HEAD
 				executable: Executable::default(),
-=======
-				artifact: ArtifactPathId {
-					id: artifact_id(0),
-					path: PathBuf::new(),
-					checksum: Default::default(),
-				},
->>>>>>> 6ecd8376
 				exec_timeout: Duration::from_secs(1),
 				exec_kind: PvfExecKind::Backing(old_relay_parent),
 				pvd: Arc::new(PersistedValidationData::default()),
 				pov: Arc::new(PoV { block_data: BlockData(Vec::new()) }),
 				executor_params: ExecutorParams::default(),
+				code_bomb_limit: 16 * 1024 * 1024,
 				result_tx,
 				waiting_since: Instant::now(),
 			};
