--- conflicted
+++ resolved
@@ -17,7 +17,6 @@
 //! Staging Primitives.
 use crate::{ValidatorIndex, ValidityAttestation};
 
-<<<<<<< HEAD
 // Put any primitives used by staging APIs functions here
 use super::{
 	async_backing::Constraints, Balance, BlakeTwo256, BlockNumber, CandidateCommitments,
@@ -37,81 +36,6 @@
 use sp_staking::SessionIndex;
 /// Async backing primitives
 pub mod async_backing;
-
-/// Scheduler configuration parameters. All coretime/ondemand parameters are here.
-#[derive(
-	RuntimeDebug,
-	Copy,
-	Clone,
-	PartialEq,
-	Encode,
-	Decode,
-	TypeInfo,
-	serde::Serialize,
-	serde::Deserialize,
-)]
-pub struct SchedulerParams<BlockNumber> {
-	/// How often parachain groups should be rotated across parachains.
-	///
-	/// Must be non-zero.
-	pub group_rotation_frequency: BlockNumber,
-	/// Availability timeout for a block on a core, measured in blocks.
-	///
-	/// This is the maximum amount of blocks after a core became occupied that validators have time
-	/// to make the block available.
-	///
-	/// This value only has effect on group rotations. If backers backed something at the end of
-	/// their rotation, the occupied core affects the backing group that comes afterwards. We limit
-	/// the effect one backing group can have on the next to `paras_availability_period` blocks.
-	///
-	/// Within a group rotation there is no timeout as backers are only affecting themselves.
-	///
-	/// Must be at least 1. With a value of 1, the previous group will not be able to negatively
-	/// affect the following group at the expense of a tight availability timeline at group
-	/// rotation boundaries.
-	pub paras_availability_period: BlockNumber,
-	/// The maximum number of validators to have per core.
-	///
-	/// `None` means no maximum.
-	pub max_validators_per_core: Option<u32>,
-	/// The amount of blocks ahead to schedule paras.
-	pub lookahead: u32,
-	/// How many cores are managed by the coretime chain.
-	pub num_cores: u32,
-	/// The max number of times a claim can time out in availability.
-	pub max_availability_timeouts: u32,
-	/// The maximum queue size of the pay as you go module.
-	pub on_demand_queue_max_size: u32,
-	/// The target utilization of the spot price queue in percentages.
-	pub on_demand_target_queue_utilization: Perbill,
-	/// How quickly the fee rises in reaction to increased utilization.
-	/// The lower the number the slower the increase.
-	pub on_demand_fee_variability: Perbill,
-	/// The minimum amount needed to claim a slot in the spot pricing queue.
-	pub on_demand_base_fee: Balance,
-	/// The number of blocks a claim stays in the scheduler's claim queue before getting cleared.
-	/// This number should go reasonably higher than the number of blocks in the async backing
-	/// lookahead.
-	pub ttl: BlockNumber,
-}
-
-impl<BlockNumber: Default + From<u32>> Default for SchedulerParams<BlockNumber> {
-	fn default() -> Self {
-		Self {
-			group_rotation_frequency: 1u32.into(),
-			paras_availability_period: 1u32.into(),
-			max_validators_per_core: Default::default(),
-			lookahead: 1,
-			num_cores: Default::default(),
-			max_availability_timeouts: Default::default(),
-			on_demand_queue_max_size: ON_DEMAND_DEFAULT_QUEUE_MAX_SIZE,
-			on_demand_target_queue_utilization: Perbill::from_percent(25),
-			on_demand_fee_variability: Perbill::from_percent(3),
-			on_demand_base_fee: 10_000_000u128,
-			ttl: 5u32.into(),
-		}
-	}
-}
 
 /// A type representing the version of the candidate descriptor and internal version number.
 #[derive(PartialEq, Eq, Encode, Decode, Clone, TypeInfo, RuntimeDebug, Copy)]
@@ -1001,7 +925,4 @@
 
 		assert_eq!(old_ccr_hash, new_ccr.hash());
 	}
-}
-=======
-// Put any primitives used by staging APIs functions here
->>>>>>> 09035a7d
+}