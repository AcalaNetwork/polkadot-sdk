// Copyright (C) Parity Technologies (UK) Ltd.
// SPDX-License-Identifier: Apache-2.0

// Test that a parachain using a malus undying collator, sending the same collation to all assigned
// cores, does not break the relay chain and that blocks are included, backed by a normal collator.

use anyhow::anyhow;
use tokio::time::Duration;

use cumulus_zombienet_sdk_helpers::{assert_para_throughput, create_assign_core_call};
use polkadot_primitives::Id as ParaId;
use serde_json::json;
use zombienet_orchestrator::network::node::LogLineCountOptions;
use zombienet_sdk::{
	subxt::{OnlineClient, PolkadotConfig},
	subxt_signer::sr25519::dev,
	NetworkConfigBuilder,
};

const VALIDATOR_COUNT: u8 = 3;

#[tokio::test(flavor = "multi_thread")]
async fn duplicate_collations_test() -> Result<(), anyhow::Error> {
	let _ = env_logger::try_init_from_env(
		env_logger::Env::default().filter_or(env_logger::DEFAULT_FILTER_ENV, "info"),
	);

	let images = zombienet_sdk::environment::get_images_from_env();

	let config = NetworkConfigBuilder::new()
		.with_relaychain(|r| {
			let r = r
				.with_chain("rococo-local")
				.with_default_command("polkadot")
				.with_default_image(images.polkadot.as_str())
				.with_default_args(vec![("-lparachain=debug").into()])
				.with_genesis_overrides(json!({
					"configuration": {
						"config": {
							"scheduler_params": {
								"num_cores": 2
							},
							"async_backing_params": {
								"max_candidate_depth": 6
							}
						}
					}
				}))
				// Have to set a `with_node` outside of the loop below, so that `r` has the right
				// type.
				.with_node(|node| node.with_name("validator-0"));

			(1..VALIDATOR_COUNT)
				.fold(r, |acc, i| acc.with_node(|node| node.with_name(&format!("validator-{i}"))))
		})
		.with_parachain(|p| {
			p.with_id(2000)
				.with_default_command("undying-collator")
				.cumulus_based(false)
				.with_default_image(
					std::env::var("COL_IMAGE")
						.unwrap_or("docker.io/paritypr/colander:latest".to_string())
						.as_str(),
				)
				.with_collator(|n| {
					n.with_name("normal-collator").with_args(vec![("-lparachain=debug").into()])
				})
				.with_collator(|n| {
					n.with_name("malus-collator").with_args(vec![
						("-lparachain=debug").into(),
						("--malus-type=duplicate-collations").into(),
					])
				})
		})
		.build()
		.map_err(|e| {
			let errs = e.into_iter().map(|e| e.to_string()).collect::<Vec<_>>().join(" ");
			anyhow!("config errs: {errs}")
		})?;

	let spawn_fn = zombienet_sdk::environment::get_spawn_fn();
	let network = spawn_fn(config).await?;

	let relay_node = network.get_node("validator-0")?;

	let relay_client: OnlineClient<PolkadotConfig> = relay_node.wait_client().await?;
	let alice = dev::alice();

	// Assign two extra cores to parachain-2000.
	relay_client
		.tx()
		.sign_and_submit_then_watch_default(
			&create_assign_core_call(&[(0, 2000), (1, 2000)]),
			&alice,
		)
		.await?
		.wait_for_finalized_success()
		.await?;

	log::info!("2 more cores assigned to parachain-2000");

<<<<<<< HEAD
	assert_para_throughput(&relay_client, 15, [(ParaId::from(2000), 40..46)], []).await?;
=======
	assert_para_throughput(&relay_client, 15, [(ParaId::from(2000), 40..46)].into_iter().collect())
		.await?;
>>>>>>> bb39b4ec

	let log_line_options = LogLineCountOptions::new(
		|n| n == 1,
		// Since we have this check after the para throughput check, all validators
		// should have already detected the malicious collator, and all expected logs
		// should have already appeared, so there is no need to wait more than 1 second.
		Duration::from_secs(1),
		false,
	);
	// Verify that all validators detect the malicious collator by checking their logs. This check
	// must be performed after the para throughput check because the validator group needs to rotate
	// at least once. This ensures that all validators have had a chance to detect the malicious
	// behavior.
	for i in 0..VALIDATOR_COUNT {
		let validator_name = &format!("validator-{i}");
		let validator_node = network.get_node(validator_name)?;
		let result = validator_node
			.wait_log_line_count_with_timeout(
				"Invalid UMP signals: The core index in commitments doesn't match the one in descriptor",
				false,
				log_line_options.clone(),
			)
			.await?;

		assert!(result.success(), "Expected log not found for {validator_name}",);
	}

	log::info!("Test finished successfully");

	Ok(())
}<|MERGE_RESOLUTION|>--- conflicted
+++ resolved
@@ -99,12 +99,7 @@
 
 	log::info!("2 more cores assigned to parachain-2000");
 
-<<<<<<< HEAD
 	assert_para_throughput(&relay_client, 15, [(ParaId::from(2000), 40..46)], []).await?;
-=======
-	assert_para_throughput(&relay_client, 15, [(ParaId::from(2000), 40..46)].into_iter().collect())
-		.await?;
->>>>>>> bb39b4ec
 
 	let log_line_options = LogLineCountOptions::new(
 		|n| n == 1,
