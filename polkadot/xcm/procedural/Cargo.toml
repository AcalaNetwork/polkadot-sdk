--- conflicted
+++ resolved
@@ -17,10 +17,6 @@
 Inflector = "0.11.4"
 
 [dev-dependencies]
-<<<<<<< HEAD
 xcm = { package = "staging-xcm", path = ".." }
 trybuild = { version = "1.0.74", features = ["diff"] }
-=======
-trybuild = { version = "1.0.74", features = ["diff"] }
-xcm = { package = "staging-xcm", path = ".." }
->>>>>>> 2183669d
+xcm = { package = "staging-xcm", path = ".." }