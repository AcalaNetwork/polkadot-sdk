// Copyright (C) Parity Technologies (UK) Ltd.
// This file is part of Polkadot.

// Substrate is free software: you can redistribute it and/or modify
// it under the terms of the GNU General Public License as published by
// the Free Software Foundation, either version 3 of the License, or
// (at your option) any later version.

// Substrate is distributed in the hope that it will be useful,
// but WITHOUT ANY WARRANTY; without even the implied warranty of
// MERCHANTABILITY or FITNESS FOR A PARTICULAR PURPOSE.  See the
// GNU General Public License for more details.

// You should have received a copy of the GNU General Public License
// along with Polkadot.  If not, see <http://www.gnu.org/licenses/>.

//! Version 3 of the Cross-Consensus Message format data structures.

<<<<<<< HEAD
use super::{
	v4::{
		Instruction as NewInstruction, PalletInfo as NewPalletInfo,
		QueryResponseInfo as NewQueryResponseInfo, Response as NewResponse, Xcm as NewXcm,
	},
=======
#[allow(deprecated)]
use super::v2::{
	Instruction as OldInstruction, OriginKind as OldOriginKind, Response as OldResponse,
	WeightLimit as OldWeightLimit, Xcm as OldXcm,
};
use super::v4::{
	Instruction as NewInstruction, PalletInfo as NewPalletInfo,
	QueryResponseInfo as NewQueryResponseInfo, Response as NewResponse, Xcm as NewXcm,
>>>>>>> 48d875d0
};
use crate::DoubleEncoded;
use alloc::{vec, vec::Vec};
use bounded_collections::{parameter_types, BoundedVec};
use codec::{
	self, decode_vec_with_len, Compact, Decode, Encode, Error as CodecError, Input as CodecInput,
	MaxEncodedLen,
};
use core::{fmt::Debug, result};
use derivative::Derivative;
use scale_info::TypeInfo;

mod junction;
pub(crate) mod junctions;
mod multiasset;
mod multilocation;
mod traits;

pub use junction::{BodyId, BodyPart, Junction, NetworkId};
pub use junctions::Junctions;
pub use multiasset::{
	AssetId, AssetInstance, Fungibility, MultiAsset, MultiAssetFilter, MultiAssets,
	WildFungibility, WildMultiAsset, MAX_ITEMS_IN_MULTIASSETS,
};
pub use multilocation::{
	Ancestor, AncestorThen, InteriorMultiLocation, Location, MultiLocation, Parent, ParentThen,
};
pub use traits::{
<<<<<<< HEAD
	send_xcm, validate_send, Error, ExecuteXcm, Outcome, PreparedMessage, Result, SendError,
	SendResult, SendXcm, Weight, XcmHash, GetWeight,
};
=======
	send_xcm, validate_send, Error, ExecuteXcm, GetWeight, Outcome, PreparedMessage, Result,
	SendError, SendResult, SendXcm, Weight, XcmHash,
};

/// Basically just the XCM (more general) version of `ParachainDispatchOrigin`.
#[derive(Copy, Clone, Eq, PartialEq, Encode, Decode, Debug, TypeInfo)]
#[scale_info(replace_segment("staging_xcm", "xcm"))]
#[cfg_attr(feature = "json-schema", derive(schemars::JsonSchema))]
pub enum OriginKind {
	/// Origin should just be the native dispatch origin representation for the sender in the
	/// local runtime framework. For Cumulus/Frame chains this is the `Parachain` or `Relay` origin
	/// if coming from a chain, though there may be others if the `MultiLocation` XCM origin has a
	/// primary/native dispatch origin form.
	Native,

	/// Origin should just be the standard account-based origin with the sovereign account of
	/// the sender. For Cumulus/Frame chains, this is the `Signed` origin.
	SovereignAccount,

	/// Origin should be the super-user. For Cumulus/Frame chains, this is the `Root` origin.
	/// This will not usually be an available option.
	Superuser,

	/// Origin should be interpreted as an XCM native origin and the `MultiLocation` should be
	/// encoded directly in the dispatch origin unchanged. For Cumulus/Frame chains, this will be
	/// the `pallet_xcm::Origin::Xcm` type.
	Xcm,
}

impl From<OldOriginKind> for OriginKind {
	fn from(old: OldOriginKind) -> Self {
		use OldOriginKind::*;
		match old {
			Native => Self::Native,
			SovereignAccount => Self::SovereignAccount,
			Superuser => Self::Superuser,
			Xcm => Self::Xcm,
		}
	}
}
>>>>>>> 48d875d0

/// This module's XCM version.
pub const VERSION: super::Version = 3;

/// An identifier for a query.
pub type QueryId = u64;

#[derive(Derivative, Default, Encode, TypeInfo)]
#[derivative(Clone(bound = ""), Eq(bound = ""), PartialEq(bound = ""), Debug(bound = ""))]
#[codec(encode_bound())]
#[scale_info(bounds(), skip_type_params(Call))]
#[scale_info(replace_segment("staging_xcm", "xcm"))]
#[cfg_attr(feature = "json-schema", derive(schemars::JsonSchema))]
pub struct Xcm<Call>(pub Vec<Instruction<Call>>);

/// The maximal number of instructions in an XCM before decoding fails.
///
/// This is a deliberate limit - not a technical one.
pub const MAX_INSTRUCTIONS_TO_DECODE: u8 = 100;

environmental::environmental!(instructions_count: u8);

impl<Call> Decode for Xcm<Call> {
	fn decode<I: CodecInput>(input: &mut I) -> core::result::Result<Self, CodecError> {
		instructions_count::using_once(&mut 0, || {
			let number_of_instructions: u32 = <Compact<u32>>::decode(input)?.into();
			instructions_count::with(|count| {
				*count = count.saturating_add(number_of_instructions as u8);
				if *count > MAX_INSTRUCTIONS_TO_DECODE {
					return Err(CodecError::from("Max instructions exceeded"))
				}
				Ok(())
			})
			.unwrap_or(Ok(()))?;
			let decoded_instructions = decode_vec_with_len(input, number_of_instructions as usize)?;
			Ok(Self(decoded_instructions))
		})
	}
}

impl<Call> Xcm<Call> {
	/// Create an empty instance.
	pub fn new() -> Self {
		Self(vec![])
	}

	/// Return `true` if no instructions are held in `self`.
	pub fn is_empty(&self) -> bool {
		self.0.is_empty()
	}

	/// Return the number of instructions held in `self`.
	pub fn len(&self) -> usize {
		self.0.len()
	}

	/// Return a reference to the inner value.
	pub fn inner(&self) -> &[Instruction<Call>] {
		&self.0
	}

	/// Return a mutable reference to the inner value.
	pub fn inner_mut(&mut self) -> &mut Vec<Instruction<Call>> {
		&mut self.0
	}

	/// Consume and return the inner value.
	pub fn into_inner(self) -> Vec<Instruction<Call>> {
		self.0
	}

	/// Return an iterator over references to the items.
	pub fn iter(&self) -> impl Iterator<Item = &Instruction<Call>> {
		self.0.iter()
	}

	/// Return an iterator over mutable references to the items.
	pub fn iter_mut(&mut self) -> impl Iterator<Item = &mut Instruction<Call>> {
		self.0.iter_mut()
	}

	/// Consume and return an iterator over the items.
	pub fn into_iter(self) -> impl Iterator<Item = Instruction<Call>> {
		self.0.into_iter()
	}

	/// Consume and either return `self` if it contains some instructions, or if it's empty, then
	/// instead return the result of `f`.
	pub fn or_else(self, f: impl FnOnce() -> Self) -> Self {
		if self.0.is_empty() {
			f()
		} else {
			self
		}
	}

	/// Return the first instruction, if any.
	pub fn first(&self) -> Option<&Instruction<Call>> {
		self.0.first()
	}

	/// Return the last instruction, if any.
	pub fn last(&self) -> Option<&Instruction<Call>> {
		self.0.last()
	}

	/// Return the only instruction, contained in `Self`, iff only one exists (`None` otherwise).
	pub fn only(&self) -> Option<&Instruction<Call>> {
		if self.0.len() == 1 {
			self.0.first()
		} else {
			None
		}
	}

	/// Return the only instruction, contained in `Self`, iff only one exists (returns `self`
	/// otherwise).
	pub fn into_only(mut self) -> core::result::Result<Instruction<Call>, Self> {
		if self.0.len() == 1 {
			self.0.pop().ok_or(self)
		} else {
			Err(self)
		}
	}
}

impl<Call> From<Vec<Instruction<Call>>> for Xcm<Call> {
	fn from(c: Vec<Instruction<Call>>) -> Self {
		Self(c)
	}
}

impl<Call> From<Xcm<Call>> for Vec<Instruction<Call>> {
	fn from(c: Xcm<Call>) -> Self {
		c.0
	}
}

/// A prelude for importing all types typically used when interacting with XCM messages.
pub mod prelude {
	mod contents {
		pub use super::super::{
			send_xcm, validate_send, Ancestor, AncestorThen,
			AssetId::{self, *},
			AssetInstance::{self, *},
			BodyId, BodyPart, Error as XcmError, ExecuteXcm,
			Fungibility::{self, *},
			GetWeight,
			Instruction::*,
			InteriorMultiLocation,
			Junction::{self, *},
			Junctions::{self, *},
			Location, MaybeErrorCode, MultiAsset,
			MultiAssetFilter::{self, *},
			MultiAssets, MultiLocation,
			NetworkId::{self, *},
			OriginKind, Outcome, PalletInfo, Parent, ParentThen, PreparedMessage, QueryId,
			QueryResponseInfo, Response, Result as XcmResult, SendError, SendResult, SendXcm,
			Weight,
			WeightLimit::{self, *},
			WildFungibility::{self, Fungible as WildFungible, NonFungible as WildNonFungible},
			WildMultiAsset::{self, *},
			XcmContext, XcmHash, XcmWeightInfo, VERSION as XCM_VERSION,
		};
	}
	pub use super::{Instruction, Xcm};
	pub use contents::*;
	pub mod opaque {
		pub use super::{
			super::opaque::{Instruction, Xcm},
			contents::*,
		};
	}
}

parameter_types! {
	#[cfg_attr(feature = "json-schema", derive(schemars::JsonSchema))]
	pub MaxPalletNameLen: u32 = 48;
	/// Maximum size of the encoded error code coming from a `Dispatch` result, used for
	/// `MaybeErrorCode`. This is not (yet) enforced, so it's just an indication of expectation.
	#[cfg_attr(feature = "json-schema", derive(schemars::JsonSchema))]
	pub MaxDispatchErrorLen: u32 = 128;
	#[cfg_attr(feature = "json-schema", derive(schemars::JsonSchema))]
	pub MaxPalletsInfo: u32 = 64;
}

#[derive(Clone, Eq, PartialEq, Encode, Decode, Debug, TypeInfo, MaxEncodedLen)]
#[scale_info(replace_segment("staging_xcm", "xcm"))]
#[cfg_attr(feature = "json-schema", derive(schemars::JsonSchema))]
pub struct PalletInfo {
	#[codec(compact)]
	pub index: u32,
	pub name: BoundedVec<u8, MaxPalletNameLen>,
	pub module_name: BoundedVec<u8, MaxPalletNameLen>,
	#[codec(compact)]
	pub major: u32,
	#[codec(compact)]
	pub minor: u32,
	#[codec(compact)]
	pub patch: u32,
}

impl PalletInfo {
	pub fn new(
		index: u32,
		name: Vec<u8>,
		module_name: Vec<u8>,
		major: u32,
		minor: u32,
		patch: u32,
	) -> result::Result<Self, Error> {
		let name = BoundedVec::try_from(name).map_err(|_| Error::Overflow)?;
		let module_name = BoundedVec::try_from(module_name).map_err(|_| Error::Overflow)?;

		Ok(Self { index, name, module_name, major, minor, patch })
	}
}

impl TryInto<NewPalletInfo> for PalletInfo {
	type Error = ();

	fn try_into(self) -> result::Result<NewPalletInfo, Self::Error> {
		NewPalletInfo::new(
			self.index,
			self.name.into_inner(),
			self.module_name.into_inner(),
			self.major,
			self.minor,
			self.patch,
		)
		.map_err(|_| ())
	}
}

#[derive(Clone, Eq, PartialEq, Encode, Decode, Debug, TypeInfo, MaxEncodedLen)]
#[scale_info(replace_segment("staging_xcm", "xcm"))]
#[cfg_attr(feature = "json-schema", derive(schemars::JsonSchema))]
pub enum MaybeErrorCode {
	Success,
	Error(BoundedVec<u8, MaxDispatchErrorLen>),
	TruncatedError(BoundedVec<u8, MaxDispatchErrorLen>),
}

impl From<Vec<u8>> for MaybeErrorCode {
	fn from(v: Vec<u8>) -> Self {
		match BoundedVec::try_from(v) {
			Ok(error) => MaybeErrorCode::Error(error),
			Err(error) => MaybeErrorCode::TruncatedError(BoundedVec::truncate_from(error)),
		}
	}
}

impl Default for MaybeErrorCode {
	fn default() -> MaybeErrorCode {
		MaybeErrorCode::Success
	}
}

/// Response data to a query.
#[derive(Clone, Eq, PartialEq, Encode, Decode, Debug, TypeInfo, MaxEncodedLen)]
#[scale_info(replace_segment("staging_xcm", "xcm"))]
#[cfg_attr(feature = "json-schema", derive(schemars::JsonSchema))]
pub enum Response {
	/// No response. Serves as a neutral default.
	Null,
	/// Some assets.
	Assets(MultiAssets),
	/// The outcome of an XCM instruction.
	ExecutionResult(Option<(u32, Error)>),
	/// An XCM version.
	Version(super::Version),
	/// The index, instance name, pallet name and version of some pallets.
	PalletsInfo(BoundedVec<PalletInfo, MaxPalletsInfo>),
	/// The status of a dispatch attempt using `Transact`.
	DispatchResult(MaybeErrorCode),
}

impl Default for Response {
	fn default() -> Self {
		Self::Null
	}
}

impl TryFrom<NewResponse> for Response {
	type Error = ();

	fn try_from(new: NewResponse) -> result::Result<Self, Self::Error> {
		use NewResponse::*;
		Ok(match new {
			Null => Self::Null,
			Assets(assets) => Self::Assets(assets.try_into()?),
			ExecutionResult(result) =>
				Self::ExecutionResult(result.map(|(num, old_error)| (num, old_error.into()))),
			Version(version) => Self::Version(version),
			PalletsInfo(pallet_info) => {
				let inner = pallet_info
					.into_iter()
					.map(TryInto::try_into)
					.collect::<result::Result<Vec<_>, _>>()?;
				Self::PalletsInfo(
					BoundedVec::<PalletInfo, MaxPalletsInfo>::try_from(inner).map_err(|_| ())?,
				)
			},
			DispatchResult(maybe_error) =>
				Self::DispatchResult(maybe_error.try_into().map_err(|_| ())?),
		})
	}
}

/// Information regarding the composition of a query response.
#[derive(Clone, Eq, PartialEq, Encode, Decode, Debug, TypeInfo)]
#[scale_info(replace_segment("staging_xcm", "xcm"))]
#[cfg_attr(feature = "json-schema", derive(schemars::JsonSchema))]
pub struct QueryResponseInfo {
	/// The destination to which the query response message should be send.
	pub destination: MultiLocation,
	/// The `query_id` field of the `QueryResponse` message.
	#[codec(compact)]
	pub query_id: QueryId,
	/// The `max_weight` field of the `QueryResponse` message.
	pub max_weight: Weight,
}

impl TryFrom<NewQueryResponseInfo> for QueryResponseInfo {
	type Error = ();

	fn try_from(new: NewQueryResponseInfo) -> result::Result<Self, Self::Error> {
		Ok(Self {
			destination: new.destination.try_into()?,
			query_id: new.query_id,
			max_weight: new.max_weight,
		})
	}
}

/// An optional weight limit.
#[derive(Clone, Eq, PartialEq, Encode, Decode, Debug, TypeInfo)]
#[scale_info(replace_segment("staging_xcm", "xcm"))]
#[cfg_attr(feature = "json-schema", derive(schemars::JsonSchema))]
pub enum WeightLimit {
	/// No weight limit imposed.
	Unlimited,
	/// Weight limit imposed of the inner value.
	Limited(Weight),
}

impl From<Option<Weight>> for WeightLimit {
	fn from(x: Option<Weight>) -> Self {
		match x {
			Some(w) => WeightLimit::Limited(w),
			None => WeightLimit::Unlimited,
		}
	}
}

impl From<WeightLimit> for Option<Weight> {
	fn from(x: WeightLimit) -> Self {
		match x {
			WeightLimit::Limited(w) => Some(w),
			WeightLimit::Unlimited => None,
		}
	}
}

/// Basically just the XCM (more general) version of `ParachainDispatchOrigin`.
#[derive(Copy, Clone, Eq, PartialEq, Encode, Decode, Debug, TypeInfo)]
#[scale_info(replace_segment("staging_xcm", "xcm"))]
#[cfg_attr(feature = "json-schema", derive(schemars::JsonSchema))]
pub enum OriginKind {
	/// Origin should just be the native dispatch origin representation for the sender in the
	/// local runtime framework. For Cumulus/Frame chains this is the `Parachain` or `Relay` origin
	/// if coming from a chain, though there may be others if the `MultiLocation` XCM origin has a
	/// primary/native dispatch origin form.
	Native,

	/// Origin should just be the standard account-based origin with the sovereign account of
	/// the sender. For Cumulus/Frame chains, this is the `Signed` origin.
	SovereignAccount,

	/// Origin should be the super-user. For Cumulus/Frame chains, this is the `Root` origin.
	/// This will not usually be an available option.
	Superuser,

	/// Origin should be interpreted as an XCM native origin and the `MultiLocation` should be
	/// encoded directly in the dispatch origin unchanged. For Cumulus/Frame chains, this will be
	/// the `pallet_xcm::Origin::Xcm` type.
	Xcm,
}

/// Contextual data pertaining to a specific list of XCM instructions.
#[derive(Clone, Eq, PartialEq, Encode, Decode, Debug)]
pub struct XcmContext {
	/// The current value of the Origin register of the `XCVM`.
	pub origin: Option<MultiLocation>,
	/// The identity of the XCM; this may be a hash of its versioned encoding but could also be
	/// a high-level identity set by an appropriate barrier.
	pub message_id: XcmHash,
	/// The current value of the Topic register of the `XCVM`.
	pub topic: Option<[u8; 32]>,
}

impl XcmContext {
	/// Constructor which sets the message ID to the supplied parameter and leaves the origin and
	/// topic unset.
	#[deprecated = "Use `with_message_id` instead."]
	pub fn with_message_hash(message_id: XcmHash) -> XcmContext {
		XcmContext { origin: None, message_id, topic: None }
	}

	/// Constructor which sets the message ID to the supplied parameter and leaves the origin and
	/// topic unset.
	pub fn with_message_id(message_id: XcmHash) -> XcmContext {
		XcmContext { origin: None, message_id, topic: None }
	}
}

/// Cross-Consensus Message: A message from one consensus system to another.
///
/// Consensus systems that may send and receive messages include blockchains and smart contracts.
///
/// All messages are delivered from a known *origin*, expressed as a `MultiLocation`.
///
/// This is the inner XCM format and is version-sensitive. Messages are typically passed using the
/// outer XCM format, known as `VersionedXcm`.
#[derive(
	Derivative,
	Encode,
	Decode,
	TypeInfo,
	xcm_procedural::XcmWeightInfoTrait,
	xcm_procedural::Builder,
)]
#[derivative(Clone(bound = ""), Eq(bound = ""), PartialEq(bound = ""), Debug(bound = ""))]
#[codec(encode_bound())]
#[codec(decode_bound())]
#[scale_info(bounds(), skip_type_params(Call))]
#[scale_info(replace_segment("staging_xcm", "xcm"))]
#[cfg_attr(feature = "json-schema", derive(schemars::JsonSchema))]
pub enum Instruction<Call> {
	/// Withdraw asset(s) (`assets`) from the ownership of `origin` and place them into the Holding
	/// Register.
	///
	/// - `assets`: The asset(s) to be withdrawn into holding.
	///
	/// Kind: *Command*.
	///
	/// Errors:
	#[builder(loads_holding)]
	WithdrawAsset(MultiAssets),

	/// Asset(s) (`assets`) have been received into the ownership of this system on the `origin`
	/// system and equivalent derivatives should be placed into the Holding Register.
	///
	/// - `assets`: The asset(s) that are minted into holding.
	///
	/// Safety: `origin` must be trusted to have received and be storing `assets` such that they
	/// may later be withdrawn should this system send a corresponding message.
	///
	/// Kind: *Trusted Indication*.
	///
	/// Errors:
	#[builder(loads_holding)]
	ReserveAssetDeposited(MultiAssets),

	/// Asset(s) (`assets`) have been destroyed on the `origin` system and equivalent assets should
	/// be created and placed into the Holding Register.
	///
	/// - `assets`: The asset(s) that are minted into the Holding Register.
	///
	/// Safety: `origin` must be trusted to have irrevocably destroyed the corresponding `assets`
	/// prior as a consequence of sending this message.
	///
	/// Kind: *Trusted Indication*.
	///
	/// Errors:
	#[builder(loads_holding)]
	ReceiveTeleportedAsset(MultiAssets),

	/// Respond with information that the local system is expecting.
	///
	/// - `query_id`: The identifier of the query that resulted in this message being sent.
	/// - `response`: The message content.
	/// - `max_weight`: The maximum weight that handling this response should take.
	/// - `querier`: The location responsible for the initiation of the response, if there is one.
	///   In general this will tend to be the same location as the receiver of this message. NOTE:
	///   As usual, this is interpreted from the perspective of the receiving consensus system.
	///
	/// Safety: Since this is information only, there are no immediate concerns. However, it should
	/// be remembered that even if the Origin behaves reasonably, it can always be asked to make
	/// a response to a third-party chain who may or may not be expecting the response. Therefore
	/// the `querier` should be checked to match the expected value.
	///
	/// Kind: *Information*.
	///
	/// Errors:
	QueryResponse {
		#[codec(compact)]
		query_id: QueryId,
		response: Response,
		max_weight: Weight,
		querier: Option<MultiLocation>,
	},

	/// Withdraw asset(s) (`assets`) from the ownership of `origin` and place equivalent assets
	/// under the ownership of `beneficiary`.
	///
	/// - `assets`: The asset(s) to be withdrawn.
	/// - `beneficiary`: The new owner for the assets.
	///
	/// Safety: No concerns.
	///
	/// Kind: *Command*.
	///
	/// Errors:
	TransferAsset { assets: MultiAssets, beneficiary: MultiLocation },

	/// Withdraw asset(s) (`assets`) from the ownership of `origin` and place equivalent assets
	/// under the ownership of `dest` within this consensus system (i.e. its sovereign account).
	///
	/// Send an onward XCM message to `dest` of `ReserveAssetDeposited` with the given
	/// `xcm`.
	///
	/// - `assets`: The asset(s) to be withdrawn.
	/// - `dest`: The location whose sovereign account will own the assets and thus the effective
	///   beneficiary for the assets and the notification target for the reserve asset deposit
	///   message.
	/// - `xcm`: The instructions that should follow the `ReserveAssetDeposited` instruction, which
	///   is sent onwards to `dest`.
	///
	/// Safety: No concerns.
	///
	/// Kind: *Command*.
	///
	/// Errors:
	TransferReserveAsset { assets: MultiAssets, dest: MultiLocation, xcm: Xcm<()> },

	/// Apply the encoded transaction `call`, whose dispatch-origin should be `origin` as expressed
	/// by the kind of origin `origin_kind`.
	///
	/// The Transact Status Register is set according to the result of dispatching the call.
	///
	/// - `origin_kind`: The means of expressing the message origin as a dispatch origin.
	/// - `require_weight_at_most`: The weight of `call`; this should be at least the chain's
	///   calculated weight and will be used in the weight determination arithmetic.
	/// - `call`: The encoded transaction to be applied.
	///
	/// Safety: No concerns.
	///
	/// Kind: *Command*.
	///
	/// Errors:
	Transact { origin_kind: OriginKind, require_weight_at_most: Weight, call: DoubleEncoded<Call> },

	/// A message to notify about a new incoming HRMP channel. This message is meant to be sent by
	/// the relay-chain to a para.
	///
	/// - `sender`: The sender in the to-be opened channel. Also, the initiator of the channel
	///   opening.
	/// - `max_message_size`: The maximum size of a message proposed by the sender.
	/// - `max_capacity`: The maximum number of messages that can be queued in the channel.
	///
	/// Safety: The message should originate directly from the relay-chain.
	///
	/// Kind: *System Notification*
	HrmpNewChannelOpenRequest {
		#[codec(compact)]
		sender: u32,
		#[codec(compact)]
		max_message_size: u32,
		#[codec(compact)]
		max_capacity: u32,
	},

	/// A message to notify about that a previously sent open channel request has been accepted by
	/// the recipient. That means that the channel will be opened during the next relay-chain
	/// session change. This message is meant to be sent by the relay-chain to a para.
	///
	/// Safety: The message should originate directly from the relay-chain.
	///
	/// Kind: *System Notification*
	///
	/// Errors:
	HrmpChannelAccepted {
		// NOTE: We keep this as a structured item to a) keep it consistent with the other Hrmp
		// items; and b) because the field's meaning is not obvious/mentioned from the item name.
		#[codec(compact)]
		recipient: u32,
	},

	/// A message to notify that the other party in an open channel decided to close it. In
	/// particular, `initiator` is going to close the channel opened from `sender` to the
	/// `recipient`. The close will be enacted at the next relay-chain session change. This message
	/// is meant to be sent by the relay-chain to a para.
	///
	/// Safety: The message should originate directly from the relay-chain.
	///
	/// Kind: *System Notification*
	///
	/// Errors:
	HrmpChannelClosing {
		#[codec(compact)]
		initiator: u32,
		#[codec(compact)]
		sender: u32,
		#[codec(compact)]
		recipient: u32,
	},

	/// Clear the origin.
	///
	/// This may be used by the XCM author to ensure that later instructions cannot command the
	/// authority of the origin (e.g. if they are being relayed from an untrusted source, as often
	/// the case with `ReserveAssetDeposited`).
	///
	/// Safety: No concerns.
	///
	/// Kind: *Command*.
	///
	/// Errors:
	ClearOrigin,

	/// Mutate the origin to some interior location.
	///
	/// Kind: *Command*
	///
	/// Errors:
	DescendOrigin(InteriorMultiLocation),

	/// Immediately report the contents of the Error Register to the given destination via XCM.
	///
	/// A `QueryResponse` message of type `ExecutionOutcome` is sent to the described destination.
	///
	/// - `response_info`: Information for making the response.
	///
	/// Kind: *Command*
	///
	/// Errors:
	ReportError(QueryResponseInfo),

	/// Remove the asset(s) (`assets`) from the Holding Register and place equivalent assets under
	/// the ownership of `beneficiary` within this consensus system.
	///
	/// - `assets`: The asset(s) to remove from holding.
	/// - `beneficiary`: The new owner for the assets.
	///
	/// Kind: *Command*
	///
	/// Errors:
	DepositAsset { assets: MultiAssetFilter, beneficiary: MultiLocation },

	/// Remove the asset(s) (`assets`) from the Holding Register and place equivalent assets under
	/// the ownership of `dest` within this consensus system (i.e. deposit them into its sovereign
	/// account).
	///
	/// Send an onward XCM message to `dest` of `ReserveAssetDeposited` with the given `effects`.
	///
	/// - `assets`: The asset(s) to remove from holding.
	/// - `dest`: The location whose sovereign account will own the assets and thus the effective
	///   beneficiary for the assets and the notification target for the reserve asset deposit
	///   message.
	/// - `xcm`: The orders that should follow the `ReserveAssetDeposited` instruction which is
	///   sent onwards to `dest`.
	///
	/// Kind: *Command*
	///
	/// Errors:
	DepositReserveAsset { assets: MultiAssetFilter, dest: MultiLocation, xcm: Xcm<()> },

	/// Remove the asset(s) (`want`) from the Holding Register and replace them with alternative
	/// assets.
	///
	/// The minimum amount of assets to be received into the Holding Register for the order not to
	/// fail may be stated.
	///
	/// - `give`: The maximum amount of assets to remove from holding.
	/// - `want`: The minimum amount of assets which `give` should be exchanged for.
	/// - `maximal`: If `true`, then prefer to give as much as possible up to the limit of `give`
	///   and receive accordingly more. If `false`, then prefer to give as little as possible in
	///   order to receive as little as possible while receiving at least `want`.
	///
	/// Kind: *Command*
	///
	/// Errors:
	ExchangeAsset { give: MultiAssetFilter, want: MultiAssets, maximal: bool },

	/// Remove the asset(s) (`assets`) from holding and send a `WithdrawAsset` XCM message to a
	/// reserve location.
	///
	/// - `assets`: The asset(s) to remove from holding.
	/// - `reserve`: A valid location that acts as a reserve for all asset(s) in `assets`. The
	///   sovereign account of this consensus system *on the reserve location* will have
	///   appropriate assets withdrawn and `effects` will be executed on them. There will typically
	///   be only one valid location on any given asset/chain combination.
	/// - `xcm`: The instructions to execute on the assets once withdrawn *on the reserve
	///   location*.
	///
	/// Kind: *Command*
	///
	/// Errors:
	InitiateReserveWithdraw { assets: MultiAssetFilter, reserve: MultiLocation, xcm: Xcm<()> },

	/// Remove the asset(s) (`assets`) from holding and send a `ReceiveTeleportedAsset` XCM message
	/// to a `dest` location.
	///
	/// - `assets`: The asset(s) to remove from holding.
	/// - `dest`: A valid location that respects teleports coming from this location.
	/// - `xcm`: The instructions to execute on the assets once arrived *on the destination
	///   location*.
	///
	/// NOTE: The `dest` location *MUST* respect this origin as a valid teleportation origin for
	/// all `assets`. If it does not, then the assets may be lost.
	///
	/// Kind: *Command*
	///
	/// Errors:
	InitiateTeleport { assets: MultiAssetFilter, dest: MultiLocation, xcm: Xcm<()> },

	/// Report to a given destination the contents of the Holding Register.
	///
	/// A `QueryResponse` message of type `Assets` is sent to the described destination.
	///
	/// - `response_info`: Information for making the response.
	/// - `assets`: A filter for the assets that should be reported back. The assets reported back
	///   will be, asset-wise, *the lesser of this value and the holding register*. No wildcards
	///   will be used when reporting assets back.
	///
	/// Kind: *Command*
	///
	/// Errors:
	ReportHolding { response_info: QueryResponseInfo, assets: MultiAssetFilter },

	/// Pay for the execution of some XCM `xcm` and `orders` with up to `weight`
	/// picoseconds of execution time, paying for this with up to `fees` from the Holding Register.
	///
	/// - `fees`: The asset(s) to remove from the Holding Register to pay for fees.
	/// - `weight_limit`: The maximum amount of weight to purchase; this must be at least the
	///   expected maximum weight of the total XCM to be executed for the
	///   `AllowTopLevelPaidExecutionFrom` barrier to allow the XCM be executed.
	///
	/// Kind: *Command*
	///
	/// Errors:
	BuyExecution { fees: MultiAsset, weight_limit: WeightLimit },

	/// Refund any surplus weight previously bought with `BuyExecution`.
	///
	/// Kind: *Command*
	///
	/// Errors: None.
	RefundSurplus,

	/// Set the Error Handler Register. This is code that should be called in the case of an error
	/// happening.
	///
	/// An error occurring within execution of this code will _NOT_ result in the error register
	/// being set, nor will an error handler be called due to it. The error handler and appendix
	/// may each still be set.
	///
	/// The apparent weight of this instruction is inclusive of the inner `Xcm`; the executing
	/// weight however includes only the difference between the previous handler and the new
	/// handler, which can reasonably be negative, which would result in a surplus.
	///
	/// Kind: *Command*
	///
	/// Errors: None.
	SetErrorHandler(Xcm<Call>),

	/// Set the Appendix Register. This is code that should be called after code execution
	/// (including the error handler if any) is finished. This will be called regardless of whether
	/// an error occurred.
	///
	/// Any error occurring due to execution of this code will result in the error register being
	/// set, and the error handler (if set) firing.
	///
	/// The apparent weight of this instruction is inclusive of the inner `Xcm`; the executing
	/// weight however includes only the difference between the previous appendix and the new
	/// appendix, which can reasonably be negative, which would result in a surplus.
	///
	/// Kind: *Command*
	///
	/// Errors: None.
	SetAppendix(Xcm<Call>),

	/// Clear the Error Register.
	///
	/// Kind: *Command*
	///
	/// Errors: None.
	ClearError,

	/// Create some assets which are being held on behalf of the origin.
	///
	/// - `assets`: The assets which are to be claimed. This must match exactly with the assets
	///   claimable by the origin of the ticket.
	/// - `ticket`: The ticket of the asset; this is an abstract identifier to help locate the
	///   asset.
	///
	/// Kind: *Command*
	///
	/// Errors:
	#[builder(loads_holding)]
	ClaimAsset { assets: MultiAssets, ticket: MultiLocation },

	/// Always throws an error of type `Trap`.
	///
	/// Kind: *Command*
	///
	/// Errors:
	/// - `Trap`: All circumstances, whose inner value is the same as this item's inner value.
	Trap(#[codec(compact)] u64),

	/// Ask the destination system to respond with the most recent version of XCM that they
	/// support in a `QueryResponse` instruction. Any changes to this should also elicit similar
	/// responses when they happen.
	///
	/// - `query_id`: An identifier that will be replicated into the returned XCM message.
	/// - `max_response_weight`: The maximum amount of weight that the `QueryResponse` item which
	///   is sent as a reply may take to execute. NOTE: If this is unexpectedly large then the
	///   response may not execute at all.
	///
	/// Kind: *Command*
	///
	/// Errors: *Fallible*
	SubscribeVersion {
		#[codec(compact)]
		query_id: QueryId,
		max_response_weight: Weight,
	},

	/// Cancel the effect of a previous `SubscribeVersion` instruction.
	///
	/// Kind: *Command*
	///
	/// Errors: *Fallible*
	UnsubscribeVersion,

	/// Reduce Holding by up to the given assets.
	///
	/// Holding is reduced by as much as possible up to the assets in the parameter. It is not an
	/// error if the Holding does not contain the assets (to make this an error, use `ExpectAsset`
	/// prior).
	///
	/// Kind: *Command*
	///
	/// Errors: *Infallible*
	BurnAsset(MultiAssets),

	/// Throw an error if Holding does not contain at least the given assets.
	///
	/// Kind: *Command*
	///
	/// Errors:
	/// - `ExpectationFalse`: If Holding Register does not contain the assets in the parameter.
	ExpectAsset(MultiAssets),

	/// Ensure that the Origin Register equals some given value and throw an error if not.
	///
	/// Kind: *Command*
	///
	/// Errors:
	/// - `ExpectationFalse`: If Origin Register is not equal to the parameter.
	ExpectOrigin(Option<MultiLocation>),

	/// Ensure that the Error Register equals some given value and throw an error if not.
	///
	/// Kind: *Command*
	///
	/// Errors:
	/// - `ExpectationFalse`: If the value of the Error Register is not equal to the parameter.
	ExpectError(Option<(u32, Error)>),

	/// Ensure that the Transact Status Register equals some given value and throw an error if
	/// not.
	///
	/// Kind: *Command*
	///
	/// Errors:
	/// - `ExpectationFalse`: If the value of the Transact Status Register is not equal to the
	///   parameter.
	ExpectTransactStatus(MaybeErrorCode),

	/// Query the existence of a particular pallet type.
	///
	/// - `module_name`: The module name of the pallet to query.
	/// - `response_info`: Information for making the response.
	///
	/// Sends a `QueryResponse` to Origin whose data field `PalletsInfo` containing the information
	/// of all pallets on the local chain whose name is equal to `name`. This is empty in the case
	/// that the local chain is not based on Substrate Frame.
	///
	/// Safety: No concerns.
	///
	/// Kind: *Command*
	///
	/// Errors: *Fallible*.
	QueryPallet { module_name: Vec<u8>, response_info: QueryResponseInfo },

	/// Ensure that a particular pallet with a particular version exists.
	///
	/// - `index: Compact`: The index which identifies the pallet. An error if no pallet exists at
	///   this index.
	/// - `name: Vec<u8>`: Name which must be equal to the name of the pallet.
	/// - `module_name: Vec<u8>`: Module name which must be equal to the name of the module in
	///   which the pallet exists.
	/// - `crate_major: Compact`: Version number which must be equal to the major version of the
	///   crate which implements the pallet.
	/// - `min_crate_minor: Compact`: Version number which must be at most the minor version of the
	///   crate which implements the pallet.
	///
	/// Safety: No concerns.
	///
	/// Kind: *Command*
	///
	/// Errors:
	/// - `ExpectationFalse`: In case any of the expectations are broken.
	ExpectPallet {
		#[codec(compact)]
		index: u32,
		name: Vec<u8>,
		module_name: Vec<u8>,
		#[codec(compact)]
		crate_major: u32,
		#[codec(compact)]
		min_crate_minor: u32,
	},

	/// Send a `QueryResponse` message containing the value of the Transact Status Register to some
	/// destination.
	///
	/// - `query_response_info`: The information needed for constructing and sending the
	///   `QueryResponse` message.
	///
	/// Safety: No concerns.
	///
	/// Kind: *Command*
	///
	/// Errors: *Fallible*.
	ReportTransactStatus(QueryResponseInfo),

	/// Set the Transact Status Register to its default, cleared, value.
	///
	/// Safety: No concerns.
	///
	/// Kind: *Command*
	///
	/// Errors: *Infallible*.
	ClearTransactStatus,

	/// Set the Origin Register to be some child of the Universal Ancestor.
	///
	/// Safety: Should only be usable if the Origin is trusted to represent the Universal Ancestor
	/// child in general. In general, no Origin should be able to represent the Universal Ancestor
	/// child which is the root of the local consensus system since it would by extension
	/// allow it to act as any location within the local consensus.
	///
	/// The `Junction` parameter should generally be a `GlobalConsensus` variant since it is only
	/// these which are children of the Universal Ancestor.
	///
	/// Kind: *Command*
	///
	/// Errors: *Fallible*.
	UniversalOrigin(Junction),

	/// Send a message on to Non-Local Consensus system.
	///
	/// This will tend to utilize some extra-consensus mechanism, the obvious one being a bridge.
	/// A fee may be charged; this may be determined based on the contents of `xcm`. It will be
	/// taken from the Holding register.
	///
	/// - `network`: The remote consensus system to which the message should be exported.
	/// - `destination`: The location relative to the remote consensus system to which the message
	///   should be sent on arrival.
	/// - `xcm`: The message to be exported.
	///
	/// As an example, to export a message for execution on Asset Hub (parachain #1000 in the
	/// Kusama network), you would call with `network: NetworkId::Kusama` and
	/// `destination: X1(Parachain(1000))`. Alternatively, to export a message for execution on
	/// Polkadot, you would call with `network: NetworkId:: Polkadot` and `destination: Here`.
	///
	/// Kind: *Command*
	///
	/// Errors: *Fallible*.
	ExportMessage { network: NetworkId, destination: InteriorMultiLocation, xcm: Xcm<()> },

	/// Lock the locally held asset and prevent further transfer or withdrawal.
	///
	/// This restriction may be removed by the `UnlockAsset` instruction being called with an
	/// Origin of `unlocker` and a `target` equal to the current `Origin`.
	///
	/// If the locking is successful, then a `NoteUnlockable` instruction is sent to `unlocker`.
	///
	/// - `asset`: The asset(s) which should be locked.
	/// - `unlocker`: The value which the Origin must be for a corresponding `UnlockAsset`
	///   instruction to work.
	///
	/// Kind: *Command*.
	///
	/// Errors:
	LockAsset { asset: MultiAsset, unlocker: MultiLocation },

	/// Remove the lock over `asset` on this chain and (if nothing else is preventing it) allow the
	/// asset to be transferred.
	///
	/// - `asset`: The asset to be unlocked.
	/// - `target`: The owner of the asset on the local chain.
	///
	/// Safety: No concerns.
	///
	/// Kind: *Command*.
	///
	/// Errors:
	UnlockAsset { asset: MultiAsset, target: MultiLocation },

	/// Asset (`asset`) has been locked on the `origin` system and may not be transferred. It may
	/// only be unlocked with the receipt of the `UnlockAsset` instruction from this chain.
	///
	/// - `asset`: The asset(s) which are now unlockable from this origin.
	/// - `owner`: The owner of the asset on the chain in which it was locked. This may be a
	///   location specific to the origin network.
	///
	/// Safety: `origin` must be trusted to have locked the corresponding `asset`
	/// prior as a consequence of sending this message.
	///
	/// Kind: *Trusted Indication*.
	///
	/// Errors:
	NoteUnlockable { asset: MultiAsset, owner: MultiLocation },

	/// Send an `UnlockAsset` instruction to the `locker` for the given `asset`.
	///
	/// This may fail if the local system is making use of the fact that the asset is locked or,
	/// of course, if there is no record that the asset actually is locked.
	///
	/// - `asset`: The asset(s) to be unlocked.
	/// - `locker`: The location from which a previous `NoteUnlockable` was sent and to which an
	///   `UnlockAsset` should be sent.
	///
	/// Kind: *Command*.
	///
	/// Errors:
	RequestUnlock { asset: MultiAsset, locker: MultiLocation },

	/// Sets the Fees Mode Register.
	///
	/// - `jit_withdraw`: The fees mode item; if set to `true` then fees for any instructions are
	///   withdrawn as needed using the same mechanism as `WithdrawAssets`.
	///
	/// Kind: *Command*.
	///
	/// Errors:
	SetFeesMode { jit_withdraw: bool },

	/// Set the Topic Register.
	///
	/// The 32-byte array identifier in the parameter is not guaranteed to be
	/// unique; if such a property is desired, it is up to the code author to
	/// enforce uniqueness.
	///
	/// Safety: No concerns.
	///
	/// Kind: *Command*
	///
	/// Errors:
	SetTopic([u8; 32]),

	/// Clear the Topic Register.
	///
	/// Kind: *Command*
	///
	/// Errors: None.
	ClearTopic,

	/// Alter the current Origin to another given origin.
	///
	/// Kind: *Command*
	///
	/// Errors: If the existing state would not allow such a change.
	AliasOrigin(MultiLocation),

	/// A directive to indicate that the origin expects free execution of the message.
	///
	/// At execution time, this instruction just does a check on the Origin register.
	/// However, at the barrier stage messages starting with this instruction can be disregarded if
	/// the origin is not acceptable for free execution or the `weight_limit` is `Limited` and
	/// insufficient.
	///
	/// Kind: *Indication*
	///
	/// Errors: If the given origin is `Some` and not equal to the current Origin register.
	UnpaidExecution { weight_limit: WeightLimit, check_origin: Option<MultiLocation> },
}

impl<Call> Xcm<Call> {
	pub fn into<C>(self) -> Xcm<C> {
		Xcm::from(self)
	}
	pub fn from<C>(xcm: Xcm<C>) -> Self {
		Self(xcm.0.into_iter().map(Instruction::<Call>::from).collect())
	}
}

impl<Call> Instruction<Call> {
	pub fn into<C>(self) -> Instruction<C> {
		Instruction::from(self)
	}
	pub fn from<C>(xcm: Instruction<C>) -> Self {
		use Instruction::*;
		match xcm {
			WithdrawAsset(assets) => WithdrawAsset(assets),
			ReserveAssetDeposited(assets) => ReserveAssetDeposited(assets),
			ReceiveTeleportedAsset(assets) => ReceiveTeleportedAsset(assets),
			QueryResponse { query_id, response, max_weight, querier } =>
				QueryResponse { query_id, response, max_weight, querier },
			TransferAsset { assets, beneficiary } => TransferAsset { assets, beneficiary },
			TransferReserveAsset { assets, dest, xcm } =>
				TransferReserveAsset { assets, dest, xcm },
			HrmpNewChannelOpenRequest { sender, max_message_size, max_capacity } =>
				HrmpNewChannelOpenRequest { sender, max_message_size, max_capacity },
			HrmpChannelAccepted { recipient } => HrmpChannelAccepted { recipient },
			HrmpChannelClosing { initiator, sender, recipient } =>
				HrmpChannelClosing { initiator, sender, recipient },
			Transact { origin_kind, require_weight_at_most, call } =>
				Transact { origin_kind, require_weight_at_most, call: call.into() },
			ReportError(response_info) => ReportError(response_info),
			DepositAsset { assets, beneficiary } => DepositAsset { assets, beneficiary },
			DepositReserveAsset { assets, dest, xcm } => DepositReserveAsset { assets, dest, xcm },
			ExchangeAsset { give, want, maximal } => ExchangeAsset { give, want, maximal },
			InitiateReserveWithdraw { assets, reserve, xcm } =>
				InitiateReserveWithdraw { assets, reserve, xcm },
			InitiateTeleport { assets, dest, xcm } => InitiateTeleport { assets, dest, xcm },
			ReportHolding { response_info, assets } => ReportHolding { response_info, assets },
			BuyExecution { fees, weight_limit } => BuyExecution { fees, weight_limit },
			ClearOrigin => ClearOrigin,
			DescendOrigin(who) => DescendOrigin(who),
			RefundSurplus => RefundSurplus,
			SetErrorHandler(xcm) => SetErrorHandler(xcm.into()),
			SetAppendix(xcm) => SetAppendix(xcm.into()),
			ClearError => ClearError,
			ClaimAsset { assets, ticket } => ClaimAsset { assets, ticket },
			Trap(code) => Trap(code),
			SubscribeVersion { query_id, max_response_weight } =>
				SubscribeVersion { query_id, max_response_weight },
			UnsubscribeVersion => UnsubscribeVersion,
			BurnAsset(assets) => BurnAsset(assets),
			ExpectAsset(assets) => ExpectAsset(assets),
			ExpectOrigin(origin) => ExpectOrigin(origin),
			ExpectError(error) => ExpectError(error),
			ExpectTransactStatus(transact_status) => ExpectTransactStatus(transact_status),
			QueryPallet { module_name, response_info } =>
				QueryPallet { module_name, response_info },
			ExpectPallet { index, name, module_name, crate_major, min_crate_minor } =>
				ExpectPallet { index, name, module_name, crate_major, min_crate_minor },
			ReportTransactStatus(response_info) => ReportTransactStatus(response_info),
			ClearTransactStatus => ClearTransactStatus,
			UniversalOrigin(j) => UniversalOrigin(j),
			ExportMessage { network, destination, xcm } =>
				ExportMessage { network, destination, xcm },
			LockAsset { asset, unlocker } => LockAsset { asset, unlocker },
			UnlockAsset { asset, target } => UnlockAsset { asset, target },
			NoteUnlockable { asset, owner } => NoteUnlockable { asset, owner },
			RequestUnlock { asset, locker } => RequestUnlock { asset, locker },
			SetFeesMode { jit_withdraw } => SetFeesMode { jit_withdraw },
			SetTopic(topic) => SetTopic(topic),
			ClearTopic => ClearTopic,
			AliasOrigin(location) => AliasOrigin(location),
			UnpaidExecution { weight_limit, check_origin } =>
				UnpaidExecution { weight_limit, check_origin },
		}
	}
}

// TODO: Automate Generation
impl<Call, W: XcmWeightInfo<Call>> GetWeight<W> for Instruction<Call> {
	fn weight(&self) -> Weight {
		use Instruction::*;
		match self {
			WithdrawAsset(assets) => W::withdraw_asset(assets),
			ReserveAssetDeposited(assets) => W::reserve_asset_deposited(assets),
			ReceiveTeleportedAsset(assets) => W::receive_teleported_asset(assets),
			QueryResponse { query_id, response, max_weight, querier } =>
				W::query_response(query_id, response, max_weight, querier),
			TransferAsset { assets, beneficiary } => W::transfer_asset(assets, beneficiary),
			TransferReserveAsset { assets, dest, xcm } =>
				W::transfer_reserve_asset(&assets, dest, xcm),
			Transact { origin_kind, require_weight_at_most, call } =>
				W::transact(origin_kind, require_weight_at_most, call),
			HrmpNewChannelOpenRequest { sender, max_message_size, max_capacity } =>
				W::hrmp_new_channel_open_request(sender, max_message_size, max_capacity),
			HrmpChannelAccepted { recipient } => W::hrmp_channel_accepted(recipient),
			HrmpChannelClosing { initiator, sender, recipient } =>
				W::hrmp_channel_closing(initiator, sender, recipient),
			ClearOrigin => W::clear_origin(),
			DescendOrigin(who) => W::descend_origin(who),
			ReportError(response_info) => W::report_error(&response_info),
			DepositAsset { assets, beneficiary } => W::deposit_asset(assets, beneficiary),
			DepositReserveAsset { assets, dest, xcm } =>
				W::deposit_reserve_asset(assets, dest, xcm),
			ExchangeAsset { give, want, maximal } => W::exchange_asset(give, want, maximal),
			InitiateReserveWithdraw { assets, reserve, xcm } =>
				W::initiate_reserve_withdraw(assets, reserve, xcm),
			InitiateTeleport { assets, dest, xcm } => W::initiate_teleport(assets, dest, xcm),
			ReportHolding { response_info, assets } => W::report_holding(&response_info, &assets),
			BuyExecution { fees, weight_limit } => W::buy_execution(fees, weight_limit),
			RefundSurplus => W::refund_surplus(),
			SetErrorHandler(xcm) => W::set_error_handler(xcm),
			SetAppendix(xcm) => W::set_appendix(xcm),
			ClearError => W::clear_error(),
			ClaimAsset { assets, ticket } => W::claim_asset(assets, ticket),
			Trap(code) => W::trap(code),
			SubscribeVersion { query_id, max_response_weight } =>
				W::subscribe_version(query_id, max_response_weight),
			UnsubscribeVersion => W::unsubscribe_version(),
			BurnAsset(assets) => W::burn_asset(assets),
			ExpectAsset(assets) => W::expect_asset(assets),
			ExpectOrigin(origin) => W::expect_origin(origin),
			ExpectError(error) => W::expect_error(error),
			ExpectTransactStatus(transact_status) => W::expect_transact_status(transact_status),
			QueryPallet { module_name, response_info } =>
				W::query_pallet(module_name, response_info),
			ExpectPallet { index, name, module_name, crate_major, min_crate_minor } =>
				W::expect_pallet(index, name, module_name, crate_major, min_crate_minor),
			ReportTransactStatus(response_info) => W::report_transact_status(response_info),
			ClearTransactStatus => W::clear_transact_status(),
			UniversalOrigin(j) => W::universal_origin(j),
			ExportMessage { network, destination, xcm } =>
				W::export_message(network, destination, xcm),
			LockAsset { asset, unlocker } => W::lock_asset(asset, unlocker),
			UnlockAsset { asset, target } => W::unlock_asset(asset, target),
			NoteUnlockable { asset, owner } => W::note_unlockable(asset, owner),
			RequestUnlock { asset, locker } => W::request_unlock(asset, locker),
			SetFeesMode { jit_withdraw } => W::set_fees_mode(jit_withdraw),
			SetTopic(topic) => W::set_topic(topic),
			ClearTopic => W::clear_topic(),
			AliasOrigin(location) => W::alias_origin(location),
			UnpaidExecution { weight_limit, check_origin } =>
				W::unpaid_execution(weight_limit, check_origin),
		}
	}
}

pub mod opaque {
	/// The basic concrete type of `Xcm`, which doesn't make any assumptions about the
	/// format of a call other than it is pre-encoded.
	pub type Xcm = super::Xcm<()>;

	/// The basic concrete type of `Instruction`, which doesn't make any assumptions about the
	/// format of a call other than it is pre-encoded.
	pub type Instruction = super::Instruction<()>;
}

<<<<<<< HEAD
=======
// Convert from a v2 response to a v3 response.
impl TryFrom<OldResponse> for Response {
	type Error = ();
	fn try_from(old_response: OldResponse) -> result::Result<Self, ()> {
		match old_response {
			OldResponse::Assets(assets) => Ok(Self::Assets(assets.try_into()?)),
			OldResponse::Version(version) => Ok(Self::Version(version)),
			OldResponse::ExecutionResult(error) => Ok(Self::ExecutionResult(match error {
				Some((i, e)) => Some((i, e.try_into()?)),
				None => None,
			})),
			OldResponse::Null => Ok(Self::Null),
		}
	}
}

// Convert from a v2 XCM to a v3 XCM.
#[allow(deprecated)]
impl<Call> TryFrom<OldXcm<Call>> for Xcm<Call> {
	type Error = ();
	fn try_from(old_xcm: OldXcm<Call>) -> result::Result<Self, ()> {
		Ok(Xcm(old_xcm.0.into_iter().map(TryInto::try_into).collect::<result::Result<_, _>>()?))
	}
}

>>>>>>> 48d875d0
// Convert from a v4 XCM to a v3 XCM.
impl<Call> TryFrom<NewXcm<Call>> for Xcm<Call> {
	type Error = ();
	fn try_from(new_xcm: NewXcm<Call>) -> result::Result<Self, Self::Error> {
		Ok(Xcm(new_xcm.0.into_iter().map(TryInto::try_into).collect::<result::Result<_, _>>()?))
	}
}

// Convert from a v4 instruction to a v3 instruction.
impl<Call> TryFrom<NewInstruction<Call>> for Instruction<Call> {
	type Error = ();
	fn try_from(new_instruction: NewInstruction<Call>) -> result::Result<Self, Self::Error> {
		use NewInstruction::*;
		Ok(match new_instruction {
			WithdrawAsset(assets) => Self::WithdrawAsset(assets.try_into()?),
			ReserveAssetDeposited(assets) => Self::ReserveAssetDeposited(assets.try_into()?),
			ReceiveTeleportedAsset(assets) => Self::ReceiveTeleportedAsset(assets.try_into()?),
			QueryResponse { query_id, response, max_weight, querier: Some(querier) } =>
				Self::QueryResponse {
					query_id,
					querier: querier.try_into()?,
					response: response.try_into()?,
					max_weight,
				},
			QueryResponse { query_id, response, max_weight, querier: None } =>
				Self::QueryResponse {
					query_id,
					querier: None,
					response: response.try_into()?,
					max_weight,
				},
			TransferAsset { assets, beneficiary } => Self::TransferAsset {
				assets: assets.try_into()?,
				beneficiary: beneficiary.try_into()?,
			},
			TransferReserveAsset { assets, dest, xcm } => Self::TransferReserveAsset {
				assets: assets.try_into()?,
				dest: dest.try_into()?,
				xcm: xcm.try_into()?,
			},
			HrmpNewChannelOpenRequest { sender, max_message_size, max_capacity } =>
				Self::HrmpNewChannelOpenRequest { sender, max_message_size, max_capacity },
			HrmpChannelAccepted { recipient } => Self::HrmpChannelAccepted { recipient },
			HrmpChannelClosing { initiator, sender, recipient } =>
				Self::HrmpChannelClosing { initiator, sender, recipient },
			Transact { origin_kind, require_weight_at_most, call } =>
				Self::Transact { origin_kind, require_weight_at_most, call: call.into() },
			ReportError(response_info) => Self::ReportError(QueryResponseInfo {
				query_id: response_info.query_id,
				destination: response_info.destination.try_into().map_err(|_| ())?,
				max_weight: response_info.max_weight,
			}),
			DepositAsset { assets, beneficiary } => {
				let beneficiary = beneficiary.try_into()?;
				let assets = assets.try_into()?;
				Self::DepositAsset { assets, beneficiary }
			},
			DepositReserveAsset { assets, dest, xcm } => {
				let dest = dest.try_into()?;
				let xcm = xcm.try_into()?;
				let assets = assets.try_into()?;
				Self::DepositReserveAsset { assets, dest, xcm }
			},
			ExchangeAsset { give, want, maximal } => {
				let give = give.try_into()?;
				let want = want.try_into()?;
				Self::ExchangeAsset { give, want, maximal }
			},
			InitiateReserveWithdraw { assets, reserve, xcm } => {
				// No `max_assets` here, so if there's a connt, then we cannot translate.
				let assets = assets.try_into()?;
				let reserve = reserve.try_into()?;
				let xcm = xcm.try_into()?;
				Self::InitiateReserveWithdraw { assets, reserve, xcm }
			},
			InitiateTeleport { assets, dest, xcm } => {
				// No `max_assets` here, so if there's a connt, then we cannot translate.
				let assets = assets.try_into()?;
				let dest = dest.try_into()?;
				let xcm = xcm.try_into()?;
				Self::InitiateTeleport { assets, dest, xcm }
			},
			ReportHolding { response_info, assets } => {
				let response_info = QueryResponseInfo {
					destination: response_info.destination.try_into().map_err(|_| ())?,
					query_id: response_info.query_id,
					max_weight: response_info.max_weight,
				};
				Self::ReportHolding { response_info, assets: assets.try_into()? }
			},
			BuyExecution { fees, weight_limit } => {
				let fees = fees.try_into()?;
				let weight_limit = weight_limit.into();
				Self::BuyExecution { fees, weight_limit }
			},
			ClearOrigin => Self::ClearOrigin,
			DescendOrigin(who) => Self::DescendOrigin(who.try_into()?),
			RefundSurplus => Self::RefundSurplus,
			SetErrorHandler(xcm) => Self::SetErrorHandler(xcm.try_into()?),
			SetAppendix(xcm) => Self::SetAppendix(xcm.try_into()?),
			ClearError => Self::ClearError,
			ClaimAsset { assets, ticket } => {
				let assets = assets.try_into()?;
				let ticket = ticket.try_into()?;
				Self::ClaimAsset { assets, ticket }
			},
			Trap(code) => Self::Trap(code),
			SubscribeVersion { query_id, max_response_weight } =>
				Self::SubscribeVersion { query_id, max_response_weight },
			UnsubscribeVersion => Self::UnsubscribeVersion,
			BurnAsset(assets) => Self::BurnAsset(assets.try_into()?),
			ExpectAsset(assets) => Self::ExpectAsset(assets.try_into()?),
			ExpectOrigin(maybe_origin) =>
				Self::ExpectOrigin(maybe_origin.map(|origin| origin.try_into()).transpose()?),
			ExpectError(maybe_error) => Self::ExpectError(maybe_error),
			ExpectTransactStatus(maybe_error_code) => Self::ExpectTransactStatus(maybe_error_code),
			QueryPallet { module_name, response_info } =>
				Self::QueryPallet { module_name, response_info: response_info.try_into()? },
			ExpectPallet { index, name, module_name, crate_major, min_crate_minor } =>
				Self::ExpectPallet { index, name, module_name, crate_major, min_crate_minor },
			ReportTransactStatus(response_info) =>
				Self::ReportTransactStatus(response_info.try_into()?),
			ClearTransactStatus => Self::ClearTransactStatus,
			UniversalOrigin(junction) => Self::UniversalOrigin(junction.try_into()?),
			ExportMessage { network, destination, xcm } => Self::ExportMessage {
				network: network.into(),
				destination: destination.try_into()?,
				xcm: xcm.try_into()?,
			},
			LockAsset { asset, unlocker } =>
				Self::LockAsset { asset: asset.try_into()?, unlocker: unlocker.try_into()? },
			UnlockAsset { asset, target } =>
				Self::UnlockAsset { asset: asset.try_into()?, target: target.try_into()? },
			NoteUnlockable { asset, owner } =>
				Self::NoteUnlockable { asset: asset.try_into()?, owner: owner.try_into()? },
			RequestUnlock { asset, locker } =>
				Self::RequestUnlock { asset: asset.try_into()?, locker: locker.try_into()? },
			SetFeesMode { jit_withdraw } => Self::SetFeesMode { jit_withdraw },
			SetTopic(topic) => Self::SetTopic(topic),
			ClearTopic => Self::ClearTopic,
			AliasOrigin(location) => Self::AliasOrigin(location.try_into()?),
			UnpaidExecution { weight_limit, check_origin } => Self::UnpaidExecution {
				weight_limit,
				check_origin: check_origin.map(|origin| origin.try_into()).transpose()?,
			},
		})
	}
}

<<<<<<< HEAD
=======
/// Default value for the proof size weight component when converting from V2. Set at 64 KB.
/// NOTE: Make sure this is removed after we properly account for PoV weights.
const DEFAULT_PROOF_SIZE: u64 = 64 * 1024;

// Convert from a v2 instruction to a v3 instruction.
impl<Call> TryFrom<OldInstruction<Call>> for Instruction<Call> {
	type Error = ();
	fn try_from(old_instruction: OldInstruction<Call>) -> result::Result<Self, ()> {
		use OldInstruction::*;
		Ok(match old_instruction {
			WithdrawAsset(assets) => Self::WithdrawAsset(assets.try_into()?),
			ReserveAssetDeposited(assets) => Self::ReserveAssetDeposited(assets.try_into()?),
			ReceiveTeleportedAsset(assets) => Self::ReceiveTeleportedAsset(assets.try_into()?),
			QueryResponse { query_id, response, max_weight } => Self::QueryResponse {
				query_id,
				response: response.try_into()?,
				max_weight: Weight::from_parts(max_weight, DEFAULT_PROOF_SIZE),
				querier: None,
			},
			TransferAsset { assets, beneficiary } => Self::TransferAsset {
				assets: assets.try_into()?,
				beneficiary: beneficiary.try_into()?,
			},
			TransferReserveAsset { assets, dest, xcm } => Self::TransferReserveAsset {
				assets: assets.try_into()?,
				dest: dest.try_into()?,
				xcm: xcm.try_into()?,
			},
			HrmpNewChannelOpenRequest { sender, max_message_size, max_capacity } =>
				Self::HrmpNewChannelOpenRequest { sender, max_message_size, max_capacity },
			HrmpChannelAccepted { recipient } => Self::HrmpChannelAccepted { recipient },
			HrmpChannelClosing { initiator, sender, recipient } =>
				Self::HrmpChannelClosing { initiator, sender, recipient },
			Transact { origin_type, require_weight_at_most, call } => Self::Transact {
				origin_kind: origin_type.into(),
				require_weight_at_most: Weight::from_parts(
					require_weight_at_most,
					DEFAULT_PROOF_SIZE,
				),
				call: call.into(),
			},
			ReportError { query_id, dest, max_response_weight } => {
				let response_info = QueryResponseInfo {
					destination: dest.try_into()?,
					query_id,
					max_weight: Weight::from_parts(max_response_weight, DEFAULT_PROOF_SIZE),
				};
				Self::ReportError(response_info)
			},
			DepositAsset { assets, max_assets, beneficiary } => Self::DepositAsset {
				assets: (assets, max_assets).try_into()?,
				beneficiary: beneficiary.try_into()?,
			},
			DepositReserveAsset { assets, max_assets, dest, xcm } => {
				let assets = (assets, max_assets).try_into()?;
				Self::DepositReserveAsset { assets, dest: dest.try_into()?, xcm: xcm.try_into()? }
			},
			ExchangeAsset { give, receive } => {
				let give = give.try_into()?;
				let want = receive.try_into()?;
				Self::ExchangeAsset { give, want, maximal: true }
			},
			InitiateReserveWithdraw { assets, reserve, xcm } => Self::InitiateReserveWithdraw {
				assets: assets.try_into()?,
				reserve: reserve.try_into()?,
				xcm: xcm.try_into()?,
			},
			InitiateTeleport { assets, dest, xcm } => Self::InitiateTeleport {
				assets: assets.try_into()?,
				dest: dest.try_into()?,
				xcm: xcm.try_into()?,
			},
			QueryHolding { query_id, dest, assets, max_response_weight } => {
				let response_info = QueryResponseInfo {
					destination: dest.try_into()?,
					query_id,
					max_weight: Weight::from_parts(max_response_weight, DEFAULT_PROOF_SIZE),
				};
				Self::ReportHolding { response_info, assets: assets.try_into()? }
			},
			BuyExecution { fees, weight_limit } =>
				Self::BuyExecution { fees: fees.try_into()?, weight_limit: weight_limit.into() },
			ClearOrigin => Self::ClearOrigin,
			DescendOrigin(who) => Self::DescendOrigin(who.try_into()?),
			RefundSurplus => Self::RefundSurplus,
			SetErrorHandler(xcm) => Self::SetErrorHandler(xcm.try_into()?),
			SetAppendix(xcm) => Self::SetAppendix(xcm.try_into()?),
			ClearError => Self::ClearError,
			ClaimAsset { assets, ticket } => {
				let assets = assets.try_into()?;
				let ticket = ticket.try_into()?;
				Self::ClaimAsset { assets, ticket }
			},
			Trap(code) => Self::Trap(code),
			SubscribeVersion { query_id, max_response_weight } => Self::SubscribeVersion {
				query_id,
				max_response_weight: Weight::from_parts(max_response_weight, DEFAULT_PROOF_SIZE),
			},
			UnsubscribeVersion => Self::UnsubscribeVersion,
		})
	}
}

>>>>>>> 48d875d0
#[cfg(test)]
mod tests {
	use super::{prelude::*, *};

	#[test]
	fn decoding_respects_limit() {
		let max_xcm = Xcm::<()>(vec![ClearOrigin; MAX_INSTRUCTIONS_TO_DECODE as usize]);
		let encoded = max_xcm.encode();
		assert!(Xcm::<()>::decode(&mut &encoded[..]).is_ok());

		let big_xcm = Xcm::<()>(vec![ClearOrigin; MAX_INSTRUCTIONS_TO_DECODE as usize + 1]);
		let encoded = big_xcm.encode();
		assert!(Xcm::<()>::decode(&mut &encoded[..]).is_err());

		let nested_xcm = Xcm::<()>(vec![
			DepositReserveAsset {
				assets: All.into(),
				dest: Here.into(),
				xcm: max_xcm,
			};
			(MAX_INSTRUCTIONS_TO_DECODE / 2) as usize
		]);
		let encoded = nested_xcm.encode();
		assert!(Xcm::<()>::decode(&mut &encoded[..]).is_err());

		let even_more_nested_xcm = Xcm::<()>(vec![SetAppendix(nested_xcm); 64]);
		let encoded = even_more_nested_xcm.encode();
		assert_eq!(encoded.len(), 342530);
		// This should not decode since the limit is 100
		assert_eq!(MAX_INSTRUCTIONS_TO_DECODE, 100, "precondition");
		assert!(Xcm::<()>::decode(&mut &encoded[..]).is_err());
	}
}<|MERGE_RESOLUTION|>--- conflicted
+++ resolved
@@ -16,22 +16,11 @@
 
 //! Version 3 of the Cross-Consensus Message format data structures.
 
-<<<<<<< HEAD
 use super::{
 	v4::{
 		Instruction as NewInstruction, PalletInfo as NewPalletInfo,
 		QueryResponseInfo as NewQueryResponseInfo, Response as NewResponse, Xcm as NewXcm,
 	},
-=======
-#[allow(deprecated)]
-use super::v2::{
-	Instruction as OldInstruction, OriginKind as OldOriginKind, Response as OldResponse,
-	WeightLimit as OldWeightLimit, Xcm as OldXcm,
-};
-use super::v4::{
-	Instruction as NewInstruction, PalletInfo as NewPalletInfo,
-	QueryResponseInfo as NewQueryResponseInfo, Response as NewResponse, Xcm as NewXcm,
->>>>>>> 48d875d0
 };
 use crate::DoubleEncoded;
 use alloc::{vec, vec::Vec};
@@ -60,11 +49,6 @@
 	Ancestor, AncestorThen, InteriorMultiLocation, Location, MultiLocation, Parent, ParentThen,
 };
 pub use traits::{
-<<<<<<< HEAD
-	send_xcm, validate_send, Error, ExecuteXcm, Outcome, PreparedMessage, Result, SendError,
-	SendResult, SendXcm, Weight, XcmHash, GetWeight,
-};
-=======
 	send_xcm, validate_send, Error, ExecuteXcm, GetWeight, Outcome, PreparedMessage, Result,
 	SendError, SendResult, SendXcm, Weight, XcmHash,
 };
@@ -105,7 +89,6 @@
 		}
 	}
 }
->>>>>>> 48d875d0
 
 /// This module's XCM version.
 pub const VERSION: super::Version = 3;
@@ -1356,34 +1339,6 @@
 	pub type Instruction = super::Instruction<()>;
 }
 
-<<<<<<< HEAD
-=======
-// Convert from a v2 response to a v3 response.
-impl TryFrom<OldResponse> for Response {
-	type Error = ();
-	fn try_from(old_response: OldResponse) -> result::Result<Self, ()> {
-		match old_response {
-			OldResponse::Assets(assets) => Ok(Self::Assets(assets.try_into()?)),
-			OldResponse::Version(version) => Ok(Self::Version(version)),
-			OldResponse::ExecutionResult(error) => Ok(Self::ExecutionResult(match error {
-				Some((i, e)) => Some((i, e.try_into()?)),
-				None => None,
-			})),
-			OldResponse::Null => Ok(Self::Null),
-		}
-	}
-}
-
-// Convert from a v2 XCM to a v3 XCM.
-#[allow(deprecated)]
-impl<Call> TryFrom<OldXcm<Call>> for Xcm<Call> {
-	type Error = ();
-	fn try_from(old_xcm: OldXcm<Call>) -> result::Result<Self, ()> {
-		Ok(Xcm(old_xcm.0.into_iter().map(TryInto::try_into).collect::<result::Result<_, _>>()?))
-	}
-}
-
->>>>>>> 48d875d0
 // Convert from a v4 XCM to a v3 XCM.
 impl<Call> TryFrom<NewXcm<Call>> for Xcm<Call> {
 	type Error = ();
@@ -1533,112 +1488,6 @@
 	}
 }
 
-<<<<<<< HEAD
-=======
-/// Default value for the proof size weight component when converting from V2. Set at 64 KB.
-/// NOTE: Make sure this is removed after we properly account for PoV weights.
-const DEFAULT_PROOF_SIZE: u64 = 64 * 1024;
-
-// Convert from a v2 instruction to a v3 instruction.
-impl<Call> TryFrom<OldInstruction<Call>> for Instruction<Call> {
-	type Error = ();
-	fn try_from(old_instruction: OldInstruction<Call>) -> result::Result<Self, ()> {
-		use OldInstruction::*;
-		Ok(match old_instruction {
-			WithdrawAsset(assets) => Self::WithdrawAsset(assets.try_into()?),
-			ReserveAssetDeposited(assets) => Self::ReserveAssetDeposited(assets.try_into()?),
-			ReceiveTeleportedAsset(assets) => Self::ReceiveTeleportedAsset(assets.try_into()?),
-			QueryResponse { query_id, response, max_weight } => Self::QueryResponse {
-				query_id,
-				response: response.try_into()?,
-				max_weight: Weight::from_parts(max_weight, DEFAULT_PROOF_SIZE),
-				querier: None,
-			},
-			TransferAsset { assets, beneficiary } => Self::TransferAsset {
-				assets: assets.try_into()?,
-				beneficiary: beneficiary.try_into()?,
-			},
-			TransferReserveAsset { assets, dest, xcm } => Self::TransferReserveAsset {
-				assets: assets.try_into()?,
-				dest: dest.try_into()?,
-				xcm: xcm.try_into()?,
-			},
-			HrmpNewChannelOpenRequest { sender, max_message_size, max_capacity } =>
-				Self::HrmpNewChannelOpenRequest { sender, max_message_size, max_capacity },
-			HrmpChannelAccepted { recipient } => Self::HrmpChannelAccepted { recipient },
-			HrmpChannelClosing { initiator, sender, recipient } =>
-				Self::HrmpChannelClosing { initiator, sender, recipient },
-			Transact { origin_type, require_weight_at_most, call } => Self::Transact {
-				origin_kind: origin_type.into(),
-				require_weight_at_most: Weight::from_parts(
-					require_weight_at_most,
-					DEFAULT_PROOF_SIZE,
-				),
-				call: call.into(),
-			},
-			ReportError { query_id, dest, max_response_weight } => {
-				let response_info = QueryResponseInfo {
-					destination: dest.try_into()?,
-					query_id,
-					max_weight: Weight::from_parts(max_response_weight, DEFAULT_PROOF_SIZE),
-				};
-				Self::ReportError(response_info)
-			},
-			DepositAsset { assets, max_assets, beneficiary } => Self::DepositAsset {
-				assets: (assets, max_assets).try_into()?,
-				beneficiary: beneficiary.try_into()?,
-			},
-			DepositReserveAsset { assets, max_assets, dest, xcm } => {
-				let assets = (assets, max_assets).try_into()?;
-				Self::DepositReserveAsset { assets, dest: dest.try_into()?, xcm: xcm.try_into()? }
-			},
-			ExchangeAsset { give, receive } => {
-				let give = give.try_into()?;
-				let want = receive.try_into()?;
-				Self::ExchangeAsset { give, want, maximal: true }
-			},
-			InitiateReserveWithdraw { assets, reserve, xcm } => Self::InitiateReserveWithdraw {
-				assets: assets.try_into()?,
-				reserve: reserve.try_into()?,
-				xcm: xcm.try_into()?,
-			},
-			InitiateTeleport { assets, dest, xcm } => Self::InitiateTeleport {
-				assets: assets.try_into()?,
-				dest: dest.try_into()?,
-				xcm: xcm.try_into()?,
-			},
-			QueryHolding { query_id, dest, assets, max_response_weight } => {
-				let response_info = QueryResponseInfo {
-					destination: dest.try_into()?,
-					query_id,
-					max_weight: Weight::from_parts(max_response_weight, DEFAULT_PROOF_SIZE),
-				};
-				Self::ReportHolding { response_info, assets: assets.try_into()? }
-			},
-			BuyExecution { fees, weight_limit } =>
-				Self::BuyExecution { fees: fees.try_into()?, weight_limit: weight_limit.into() },
-			ClearOrigin => Self::ClearOrigin,
-			DescendOrigin(who) => Self::DescendOrigin(who.try_into()?),
-			RefundSurplus => Self::RefundSurplus,
-			SetErrorHandler(xcm) => Self::SetErrorHandler(xcm.try_into()?),
-			SetAppendix(xcm) => Self::SetAppendix(xcm.try_into()?),
-			ClearError => Self::ClearError,
-			ClaimAsset { assets, ticket } => {
-				let assets = assets.try_into()?;
-				let ticket = ticket.try_into()?;
-				Self::ClaimAsset { assets, ticket }
-			},
-			Trap(code) => Self::Trap(code),
-			SubscribeVersion { query_id, max_response_weight } => Self::SubscribeVersion {
-				query_id,
-				max_response_weight: Weight::from_parts(max_response_weight, DEFAULT_PROOF_SIZE),
-			},
-			UnsubscribeVersion => Self::UnsubscribeVersion,
-		})
-	}
-}
-
->>>>>>> 48d875d0
 #[cfg(test)]
 mod tests {
 	use super::{prelude::*, *};
