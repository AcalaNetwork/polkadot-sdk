--- conflicted
+++ resolved
@@ -160,9 +160,6 @@
     - /home/nonroot/zombie-net/scripts/ci/run-test-local-env-manager.sh
       --local-dir="${LOCAL_DIR}"
       --concurrency=1
-<<<<<<< HEAD
-      --test="0008-elastic_authoring.zndsl"
-=======
       --test="0008-elastic_authoring.zndsl"
 
 zombienet-cumulus-0009-elastic_pov_recovery:
@@ -175,5 +172,4 @@
     - /home/nonroot/zombie-net/scripts/ci/run-test-local-env-manager.sh
       --local-dir="${LOCAL_DIR}"
       --concurrency=1
-      --test="0009-elastic_pov_recovery.zndsl"
->>>>>>> 9d149896
+      --test="0009-elastic_pov_recovery.zndsl"