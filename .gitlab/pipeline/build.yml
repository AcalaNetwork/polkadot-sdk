# This file is part of .gitlab-ci.yml
# Here are all jobs that are executed during "build" stage

# build jobs from polkadot

build-linux-stable:
  stage: build
  extends:
    - .docker-env
    - .common-refs
    - .run-immediately
    - .collect-artifacts
  variables:
    RUST_TOOLCHAIN: stable
    # Enable debug assertions since we are running optimized builds for testing
    # but still want to have debug assertions.
    RUSTFLAGS: "-Cdebug-assertions=y -Dwarnings"
    # Ensure we run the UI tests.
    RUN_UI_TESTS: 1
  script:
    - time cargo build --locked --profile testnet --features pyroscope,fast-runtime,network-protocol-staging --bin polkadot --bin polkadot-prepare-worker --bin polkadot-execute-worker
    # pack artifacts
    - mkdir -p ./artifacts
    - VERSION="${CI_COMMIT_REF_NAME}" # will be tag or branch name
    - mv ./target/testnet/polkadot ./artifacts/.
    - mv ./target/testnet/polkadot-prepare-worker ./artifacts/.
    - mv ./target/testnet/polkadot-execute-worker ./artifacts/.
    - pushd artifacts
    - sha256sum polkadot | tee polkadot.sha256
    - shasum -c polkadot.sha256
    - popd
    - EXTRATAG="${CI_COMMIT_REF_NAME}-${CI_COMMIT_SHORT_SHA}"
    - echo "Polkadot version = ${VERSION} (EXTRATAG = ${EXTRATAG})"
    - echo -n ${VERSION} > ./artifacts/VERSION
    - echo -n ${EXTRATAG} > ./artifacts/EXTRATAG
    - echo -n ${CI_JOB_ID} > ./artifacts/BUILD_LINUX_JOB_ID
    - RELEASE_VERSION=$(./artifacts/polkadot -V | awk '{print $2}'| awk -F "-" '{print $1}')
    - echo -n "v${RELEASE_VERSION}" > ./artifacts/BUILD_RELEASE_VERSION
    - cp -r docker/* ./artifacts

build-test-collators:
  stage: build
  extends:
    - .docker-env
    - .common-refs
    - .run-immediately
    - .collect-artifacts
  script:
    - time cargo build --locked --profile testnet --verbose -p test-parachain-adder-collator
    - time cargo build --locked --profile testnet --verbose -p test-parachain-undying-collator
    # pack artifacts
    - mkdir -p ./artifacts
    - mv ./target/testnet/adder-collator ./artifacts/.
    - mv ./target/testnet/undying-collator ./artifacts/.
    - echo -n "${CI_COMMIT_REF_NAME}" > ./artifacts/VERSION
    - echo -n "${CI_COMMIT_REF_NAME}-${CI_COMMIT_SHORT_SHA}" > ./artifacts/EXTRATAG
    - echo "adder-collator version = $(cat ./artifacts/VERSION) (EXTRATAG = $(cat ./artifacts/EXTRATAG))"
    - echo "undying-collator version = $(cat ./artifacts/VERSION) (EXTRATAG = $(cat ./artifacts/EXTRATAG))"
    - cp -r ./docker/* ./artifacts

build-malus:
  stage: build
  extends:
    - .docker-env
    - .common-refs
    - .run-immediately
    - .collect-artifacts
  script:
    - time cargo build --locked --profile testnet --verbose -p polkadot-test-malus --bin polkadot-prepare-worker --bin polkadot-execute-worker
    # pack artifacts
    - mkdir -p ./artifacts
    - mv ./target/testnet/malus ./artifacts/.
    - mv ./target/testnet/polkadot-execute-worker ./artifacts/.
    - mv ./target/testnet/polkadot-prepare-worker ./artifacts/.
    - echo -n "${CI_COMMIT_REF_NAME}" > ./artifacts/VERSION
    - echo -n "${CI_COMMIT_REF_NAME}-${CI_COMMIT_SHORT_SHA}" > ./artifacts/EXTRATAG
    - echo "polkadot-test-malus = $(cat ./artifacts/VERSION) (EXTRATAG = $(cat ./artifacts/EXTRATAG))"
    - cp -r ./docker/* ./artifacts

<<<<<<< HEAD
build-staking-miner:
  stage: build
  extends:
    - .docker-env
    - .common-refs
    - .run-immediately
    - .collect-artifacts
  script:
    - time cargo build --locked --release --package staking-miner
    # # pack artifacts
    # - mkdir -p ./artifacts
    # - mv ./target/release/staking-miner ./artifacts/.
    # - echo -n "${CI_COMMIT_REF_NAME}" > ./artifacts/VERSION
    # - echo -n "${CI_COMMIT_REF_NAME}-${CI_COMMIT_SHORT_SHA}" > ./artifacts/EXTRATAG
    # - echo "staking-miner = $(cat ./artifacts/VERSION) (EXTRATAG = $(cat ./artifacts/EXTRATAG))"
    # - cp -r ./scripts/* ./artifacts

=======
>>>>>>> c0a4ce1f
build-rustdoc:
  stage: build
  extends:
    - .docker-env
    - .common-refs
    - .run-immediately
  variables:
    SKIP_WASM_BUILD: 1
  artifacts:
    name: "${CI_JOB_NAME}_${CI_COMMIT_REF_NAME}-doc"
    when: on_success
    expire_in: 1 days
    paths:
      - ./crate-docs/
  script:
    # FIXME: it fails with `RUSTDOCFLAGS="-Dwarnings"` and `--all-features`
    # FIXME: return to stable when https://github.com/rust-lang/rust/issues/96937 gets into stable
<<<<<<< HEAD
    - time cargo doc --workspace --verbose --no-deps
=======
    - time cargo doc --features try-runtime,experimental --workspace --no-deps
>>>>>>> c0a4ce1f
    - rm -f ./target/doc/.lock
    - mv ./target/doc ./crate-docs
    # Inject Simple Analytics (https://www.simpleanalytics.com/) privacy preserving tracker into
    # all .html files
    - |
      inject_simple_analytics() {
        local path="$1"
        local script_content="<script async defer src=\"https://apisa.parity.io/latest.js\"></script><noscript><img src=\"https://apisa.parity.io/latest.js\" alt=\"\" referrerpolicy=\"no-referrer-when-downgrade\" /></noscript>"

        # Function that inject script into the head of an html file using sed.
        process_file() {
            local file="$1"
            echo "Adding Simple Analytics script to $file"
            sed -i "s|</head>|$script_content</head>|" "$file"
        }
        export -f process_file
        # xargs runs process_file in seperate shells without access to outer variables.
        # to make script_content available inside process_file, export it as an env var here.
        export script_content

        # Modify .html files in parallel using xargs, otherwise it can take a long time.
        find "$path" -name '*.html' | xargs -I {} -P "$(nproc)" bash -c 'process_file "$@"' _ {}
      }
      inject_simple_analytics "./crate-docs"
    - echo "<meta http-equiv=refresh content=0;url=polkadot_service/index.html>" > ./crate-docs/index.html

build-implementers-guide:
  stage: build
  extends:
    - .kubernetes-env
    - .common-refs
    - .run-immediately
    - .collect-artifacts
  # git depth is set on purpose: https://github.com/paritytech/polkadot/issues/6284
  variables:
    GIT_STRATEGY: clone
    GIT_DEPTH: 0
    CI_IMAGE: paritytech/mdbook-utils:e14aae4a-20221123
  script:
    - mdbook build ./polkadot/roadmap/implementers-guide
    - mkdir -p artifacts
    - mv polkadot/roadmap/implementers-guide/book artifacts/

build-short-benchmark:
  stage: build
  extends:
    - .docker-env
    - .common-refs
    - .run-immediately
    - .collect-artifacts
  script:
    - cargo build --profile release --locked --features=runtime-benchmarks,on-chain-release-build --bin polkadot --workspace
    - mkdir -p artifacts
    - target/release/polkadot --version
    - cp ./target/release/polkadot ./artifacts/

# build jobs from cumulus

build-linux-stable-cumulus:
  stage: build
  extends:
    - .docker-env
    - .common-refs
    - .run-immediately
    - .collect-artifacts
  variables:
    # Enable debug assertions since we are running optimized builds for testing
    # but still want to have debug assertions.
    RUSTFLAGS: "-Cdebug-assertions=y -Dwarnings"
  script:
    - echo "___Building a binary, please refrain from using it in production since it goes with the debug assertions.___"
    - time cargo build --release --locked -p polkadot-parachain-bin --bin polkadot-parachain
    - echo "___Packing the artifacts___"
    - mkdir -p ./artifacts
    - mv ./target/release/polkadot-parachain ./artifacts/.
    - echo "___The VERSION is either a tag name or the curent branch if triggered not by a tag___"
    - echo ${CI_COMMIT_REF_NAME} | tee ./artifacts/VERSION

build-test-parachain:
  stage: build
  extends:
    - .docker-env
    - .common-refs
    - .run-immediately
    - .collect-artifacts
  variables:
    # Enable debug assertions since we are running optimized builds for testing
    # but still want to have debug assertions.
    RUSTFLAGS: "-Cdebug-assertions=y -Dwarnings"
  script:
    - echo "___Building a binary, please refrain from using it in production since it goes with the debug assertions.___"
    - time cargo build --release --locked -p cumulus-test-service --bin test-parachain
    - echo "___Packing the artifacts___"
    - mkdir -p ./artifacts
    - mv ./target/release/test-parachain ./artifacts/.
    - mkdir -p ./artifacts/zombienet
    - mv ./target/release/wbuild/cumulus-test-runtime/wasm_binary_spec_version_incremented.rs.compact.compressed.wasm ./artifacts/zombienet/.

# build runtime only if files in $RUNTIME_PATH/$RUNTIME_NAME were changed
.build-runtime-template: &build-runtime-template
  stage: build
  extends:
    - .docker-env
    - .test-refs-no-trigger-prs-only
    - .run-immediately
  variables:
    RUNTIME_PATH: "parachains/runtimes/assets"
  script:
    - cd ${RUNTIME_PATH}
    - for directory in $(echo */); do
      echo "_____Running cargo check for ${directory} ______";
      cd ${directory};
      pwd;
      SKIP_WASM_BUILD=1 cargo check --locked;
      cd ..;
      done

# DAG: build-runtime-assets -> build-runtime-collectives -> build-runtime-bridge-hubs
# DAG: build-runtime-assets -> build-runtime-collectives -> build-runtime-contracts
# DAG: build-runtime-assets -> build-runtime-starters -> build-runtime-testing
build-runtime-assets:
  <<: *build-runtime-template
  variables:
    RUNTIME_PATH: "cumulus/parachains/runtimes/assets"

build-runtime-collectives:
  <<: *build-runtime-template
  variables:
    RUNTIME_PATH: "cumulus/parachains/runtimes/collectives"
  # this is an artificial job dependency, for pipeline optimization using GitLab's DAGs
  needs:
    - job: build-runtime-assets
      artifacts: false

build-runtime-bridge-hubs:
  <<: *build-runtime-template
  variables:
    RUNTIME_PATH: "cumulus/parachains/runtimes/bridge-hubs"
  # this is an artificial job dependency, for pipeline optimization using GitLab's DAGs
  needs:
    - job: build-runtime-collectives
      artifacts: false

build-runtime-contracts:
  <<: *build-runtime-template
  variables:
    RUNTIME_PATH: "cumulus/parachains/runtimes/contracts"
  # this is an artificial job dependency, for pipeline optimization using GitLab's DAGs
  needs:
    - job: build-runtime-collectives
      artifacts: false

build-runtime-starters:
  <<: *build-runtime-template
  variables:
    RUNTIME_PATH: "cumulus/parachains/runtimes/starters"
  # this is an artificial job dependency, for pipeline optimization using GitLab's DAGs
  needs:
    - job: build-runtime-assets
      artifacts: false

build-runtime-testing:
  <<: *build-runtime-template
  variables:
    RUNTIME_PATH: "cumulus/parachains/runtimes/testing"
  # this is an artificial job dependency, for pipeline optimization using GitLab's DAGs
  needs:
    - job: build-runtime-starters
      artifacts: false

build-short-benchmark-cumulus:
  stage: build
  extends:
    - .docker-env
    - .common-refs
    - .run-immediately
    - .collect-artifacts
  script:
    - cargo build --profile release --locked --features=runtime-benchmarks,on-chain-release-build -p polkadot-parachain-bin --bin polkadot-parachain --workspace
    - mkdir -p artifacts
    - target/release/polkadot-parachain --version
    - cp ./target/release/polkadot-parachain ./artifacts/

# substrate

build-linux-substrate:
  stage: build
  extends:
    - .docker-env
    - .common-refs
    - .run-immediately
    - .collect-artifacts
  variables:
    # this variable gets overriden by "rusty-cachier environment inject", use the value as default
    CARGO_TARGET_DIR: "$CI_PROJECT_DIR/target"
  before_script:
    - mkdir -p ./artifacts/substrate/
    # tldr: we need to checkout the branch HEAD explicitly because of our dynamic versioning approach while building the substrate binary
    # see https://github.com/paritytech/ci_cd/issues/682#issuecomment-1340953589
    - git checkout -B "$CI_COMMIT_REF_NAME" "$CI_COMMIT_SHA"
  script:
<<<<<<< HEAD
    - WASM_BUILD_NO_COLOR=1 time cargo build --locked --release --verbose
=======
    - WASM_BUILD_NO_COLOR=1 time cargo build --locked --release -p node-cli
>>>>>>> c0a4ce1f
    - mv $CARGO_TARGET_DIR/release/substrate-node ./artifacts/substrate/substrate
    - echo -n "Substrate version = "
    - if [ "${CI_COMMIT_TAG}" ]; then
      echo "${CI_COMMIT_TAG}" | tee ./artifacts/substrate/VERSION;
      else
      ./artifacts/substrate/substrate --version |
      cut -d ' ' -f 2 | tee ./artifacts/substrate/VERSION;
      fi
    - sha256sum ./artifacts/substrate/substrate | tee ./artifacts/substrate/substrate.sha256
    - cp -r ./docker/dockerfiles/substrate_injected.Dockerfile ./artifacts/substrate/
    # - printf '\n# building node-template\n\n'
    # - ./scripts/ci/node-template-release.sh ./artifacts/substrate/substrate-node-template.tar.gz

.build-subkey:
  stage: build
  extends:
    - .docker-env
    - .common-refs
    - .run-immediately
    # - .collect-artifact
  variables:
    # this variable gets overriden by "rusty-cachier environment inject", use the value as default
    CARGO_TARGET_DIR: "$CI_PROJECT_DIR/target"
  before_script:
    - mkdir -p ./artifacts/subkey
  script:
    - cd ./substrate/bin/utils/subkey
    - SKIP_WASM_BUILD=1 time cargo build --locked --release --verbose
    # - cd -
    # - mv $CARGO_TARGET_DIR/release/subkey ./artifacts/subkey/.
    # - echo -n "Subkey version = "
    # - ./artifacts/subkey/subkey --version |
    #   sed -n -E 's/^subkey ([0-9.]+.*)/\1/p' |
    #   tee ./artifacts/subkey/VERSION;
    # - sha256sum ./artifacts/subkey/subkey | tee ./artifacts/subkey/subkey.sha256
    # - cp -r ./scripts/ci/docker/subkey.Dockerfile ./artifacts/subkey/

build-subkey-linux:
  extends: .build-subkey
<<<<<<< HEAD
=======
  # DAG
  needs:
    - job: build-malus
      artifacts: false
>>>>>>> c0a4ce1f
# tbd
# build-subkey-macos:
#   extends: .build-subkey
#   # duplicating before_script & script sections from .build-subkey hidden job
#   # to overwrite rusty-cachier integration as it doesn't work on macos
#   before_script:
#     # skip timestamp script, the osx bash doesn't support printf %()T
#     - !reference [.job-switcher, before_script]
#     - mkdir -p ./artifacts/subkey
#   script:
#     - cd ./bin/utils/subkey
#     - SKIP_WASM_BUILD=1 time cargo build --locked --release --verbose
#     - cd -
#     - mv ./target/release/subkey ./artifacts/subkey/.
#     - echo -n "Subkey version = "
#     - ./artifacts/subkey/subkey --version |
#       sed -n -E 's/^subkey ([0-9.]+.*)/\1/p' |
#       tee ./artifacts/subkey/VERSION;
#     - sha256sum ./artifacts/subkey/subkey | tee ./artifacts/subkey/subkey.sha256
#     - cp -r ./scripts/ci/docker/subkey.Dockerfile ./artifacts/subkey/
#   after_script: [""]
#   tags:
#     - osx
<|MERGE_RESOLUTION|>--- conflicted
+++ resolved
@@ -18,7 +18,7 @@
     # Ensure we run the UI tests.
     RUN_UI_TESTS: 1
   script:
-    - time cargo build --locked --profile testnet --features pyroscope,fast-runtime,network-protocol-staging --bin polkadot --bin polkadot-prepare-worker --bin polkadot-execute-worker
+    - time cargo build --locked --profile testnet --features pyroscope,fast-runtime --bin polkadot --bin polkadot-prepare-worker --bin polkadot-execute-worker
     # pack artifacts
     - mkdir -p ./artifacts
     - VERSION="${CI_COMMIT_REF_NAME}" # will be tag or branch name
@@ -46,8 +46,8 @@
     - .run-immediately
     - .collect-artifacts
   script:
-    - time cargo build --locked --profile testnet --verbose -p test-parachain-adder-collator
-    - time cargo build --locked --profile testnet --verbose -p test-parachain-undying-collator
+    - time cargo build --locked --profile testnet -p test-parachain-adder-collator
+    - time cargo build --locked --profile testnet -p test-parachain-undying-collator
     # pack artifacts
     - mkdir -p ./artifacts
     - mv ./target/testnet/adder-collator ./artifacts/.
@@ -66,7 +66,7 @@
     - .run-immediately
     - .collect-artifacts
   script:
-    - time cargo build --locked --profile testnet --verbose -p polkadot-test-malus --bin polkadot-prepare-worker --bin polkadot-execute-worker
+    - time cargo build --locked --profile testnet -p polkadot-test-malus --bin malus --bin polkadot-prepare-worker --bin polkadot-execute-worker
     # pack artifacts
     - mkdir -p ./artifacts
     - mv ./target/testnet/malus ./artifacts/.
@@ -77,26 +77,6 @@
     - echo "polkadot-test-malus = $(cat ./artifacts/VERSION) (EXTRATAG = $(cat ./artifacts/EXTRATAG))"
     - cp -r ./docker/* ./artifacts
 
-<<<<<<< HEAD
-build-staking-miner:
-  stage: build
-  extends:
-    - .docker-env
-    - .common-refs
-    - .run-immediately
-    - .collect-artifacts
-  script:
-    - time cargo build --locked --release --package staking-miner
-    # # pack artifacts
-    # - mkdir -p ./artifacts
-    # - mv ./target/release/staking-miner ./artifacts/.
-    # - echo -n "${CI_COMMIT_REF_NAME}" > ./artifacts/VERSION
-    # - echo -n "${CI_COMMIT_REF_NAME}-${CI_COMMIT_SHORT_SHA}" > ./artifacts/EXTRATAG
-    # - echo "staking-miner = $(cat ./artifacts/VERSION) (EXTRATAG = $(cat ./artifacts/EXTRATAG))"
-    # - cp -r ./scripts/* ./artifacts
-
-=======
->>>>>>> c0a4ce1f
 build-rustdoc:
   stage: build
   extends:
@@ -114,11 +94,7 @@
   script:
     # FIXME: it fails with `RUSTDOCFLAGS="-Dwarnings"` and `--all-features`
     # FIXME: return to stable when https://github.com/rust-lang/rust/issues/96937 gets into stable
-<<<<<<< HEAD
-    - time cargo doc --workspace --verbose --no-deps
-=======
     - time cargo doc --features try-runtime,experimental --workspace --no-deps
->>>>>>> c0a4ce1f
     - rm -f ./target/doc/.lock
     - mv ./target/doc ./crate-docs
     # Inject Simple Analytics (https://www.simpleanalytics.com/) privacy preserving tracker into
@@ -309,8 +285,11 @@
   extends:
     - .docker-env
     - .common-refs
-    - .run-immediately
-    - .collect-artifacts
+    - .collect-artifacts
+  # DAG
+  needs:
+    - job: build-linux-stable
+      artifacts: false
   variables:
     # this variable gets overriden by "rusty-cachier environment inject", use the value as default
     CARGO_TARGET_DIR: "$CI_PROJECT_DIR/target"
@@ -320,11 +299,7 @@
     # see https://github.com/paritytech/ci_cd/issues/682#issuecomment-1340953589
     - git checkout -B "$CI_COMMIT_REF_NAME" "$CI_COMMIT_SHA"
   script:
-<<<<<<< HEAD
-    - WASM_BUILD_NO_COLOR=1 time cargo build --locked --release --verbose
-=======
     - WASM_BUILD_NO_COLOR=1 time cargo build --locked --release -p node-cli
->>>>>>> c0a4ce1f
     - mv $CARGO_TARGET_DIR/release/substrate-node ./artifacts/substrate/substrate
     - echo -n "Substrate version = "
     - if [ "${CI_COMMIT_TAG}" ]; then
@@ -352,7 +327,7 @@
     - mkdir -p ./artifacts/subkey
   script:
     - cd ./substrate/bin/utils/subkey
-    - SKIP_WASM_BUILD=1 time cargo build --locked --release --verbose
+    - SKIP_WASM_BUILD=1 time cargo build --locked --release
     # - cd -
     # - mv $CARGO_TARGET_DIR/release/subkey ./artifacts/subkey/.
     # - echo -n "Subkey version = "
@@ -364,13 +339,10 @@
 
 build-subkey-linux:
   extends: .build-subkey
-<<<<<<< HEAD
-=======
   # DAG
   needs:
     - job: build-malus
       artifacts: false
->>>>>>> c0a4ce1f
 # tbd
 # build-subkey-macos:
 #   extends: .build-subkey
@@ -382,7 +354,7 @@
 #     - mkdir -p ./artifacts/subkey
 #   script:
 #     - cd ./bin/utils/subkey
-#     - SKIP_WASM_BUILD=1 time cargo build --locked --release --verbose
+#     - SKIP_WASM_BUILD=1 time cargo build --locked --release
 #     - cd -
 #     - mv ./target/release/subkey ./artifacts/subkey/.
 #     - echo -n "Subkey version = "
@@ -393,4 +365,4 @@
 #     - cp -r ./scripts/ci/docker/subkey.Dockerfile ./artifacts/subkey/
 #   after_script: [""]
 #   tags:
-#     - osx
+#     - osx